/*
 * Copyright (C) 2013-2015 Argonne National Laboratory, Department of Energy,
 *                    UChicago Argonne, LLC and The HDF Group.
 * All rights reserved.
 *
 * The full copyright notice, including terms governing use, modification,
 * and redistribution, is contained in the COPYING file that can be
 * found at the root of the source code distribution tree.
 */

#ifndef MERCURY_PROC_HEADER_H
#define MERCURY_PROC_HEADER_H

#include "mercury_types.h"

#if defined(__GNUC__) || defined(_WIN32)
#pragma pack(push,1)
#else
#warning "Proc header struct padding may not be consistent across platforms."
#endif
struct hg_header_request {
     hg_uint8_t  hg;               /* Mercury identifier */
     hg_uint32_t protocol;         /* Version number */
     hg_id_t     id;               /* RPC request identifier */
     hg_uint8_t  flags;            /* Flags (extra buffer) */
     hg_uint32_t cookie;           /* Random cookie */
     hg_uint16_t crc16;            /* CRC16 checksum */
     /* Should be 128 bits here */
     hg_bulk_t   extra_in_handle;  /* Extra handle (large data) */
};

struct hg_header_response {
    hg_uint8_t  flags;      /* Flags */
    hg_int32_t  ret_code;   /* Return code */
    hg_uint32_t cookie;     /* Cookie */
    hg_uint16_t crc16;      /* CRC16 checksum */
    hg_uint8_t  padding;
    /* Should be 96 bits here */
};
#if defined(__GNUC__) || defined(_WIN32)
#pragma pack(pop)
#endif

/*
 * 0      HG_PROC_HEADER_SIZE              size
 * |______________|__________________________|
 * |    Header    |        Encoded Data      |
 * |______________|__________________________|
 *
 *
 * Request:
 * mercury byte / protocol version number / rpc id / flags (e.g. for extra buf) /
 * random cookie / crc16 / (bulk handle, there is space since payload is copied)
 *
 * Response:
 * flags / error / cookie / crc16 / payload
 */

/* Mercury identifier for packets sent */
#define HG_IDENTIFIER (('H' << 1) | ('G')) /* 0xD7 */

/* Mercury protocol version number */
#define HG_PROTOCOL_VERSION 0x00000002

/* Encode/decode version number into uint32 */
#define HG_GET_MAJOR(value) ((value >> 24) & 0xFF)
#define HG_GET_MINOR(value) ((value >> 16) & 0xFF)
#define HG_GET_PATCH(value) (value & 0xFFFF)
#define HG_VERSION ((HG_VERSION_MAJOR << 24) | (HG_VERSION_MINOR << 16) \
        | HG_VERSION_PATCH)

#ifndef HG_PROC_HEADER_INLINE
  #if defined(__GNUC__) && !defined(__GNUC_STDC_INLINE__)
    #define HG_PROC_HEADER_INLINE extern HG_INLINE
  #else
    #define HG_PROC_HEADER_INLINE HG_INLINE
  #endif
#endif

#ifdef __cplusplus
extern "C" {
#endif

HG_EXPORT HG_PROC_HEADER_INLINE size_t hg_proc_header_request_get_size(void);
HG_EXPORT HG_PROC_HEADER_INLINE size_t hg_proc_header_response_get_size(void);

/**
 * Get size reserved for request header (separate user data stored in payload).
 *
 * \return Non-negative size value
 */
HG_PROC_HEADER_INLINE size_t
hg_proc_header_request_get_size(void)
{
    /* hg_bulk_t is optional and is not really part of the header */
    return (sizeof(struct hg_header_request) - sizeof(hg_bulk_t));
}

/**
 * Get size reserved for response header (separate user data stored in payload).
 *
 * \return Non-negative size value
 */
HG_PROC_HEADER_INLINE size_t
hg_proc_header_response_get_size(void)
{
    return sizeof(struct hg_header_response);
}

/**
 * Initialize RPC request header.
 *
 * \param id [IN]               registered function ID
 * \param extra_buf_handle [IN] extra bulk handle
 * \param header [IN/OUT]       pointer to request header structure
 *
 */
HG_EXPORT void
hg_proc_header_request_init(
        hg_id_t id,
        hg_bulk_t extra_buf_handle,
        struct hg_header_request *header
        );

/**
 * Initialize RPC response header.
 *
 * \param header [IN/OUT]       pointer to response header structure
 *
 */
HG_EXPORT void
hg_proc_header_response_init(
        struct hg_header_response *header
        );

/**
 * Process private information for sending/receiving RPC request.
 *
 * \param buf [IN/OUT]          buffer
 * \param buf_size [IN]         buffer size
 * \param header [IN/OUT]       pointer to header structure
 * \param op [IN]               operation type: HG_ENCODE / HG_DECODE
<<<<<<< HEAD
 * \param bulk_class [IN]       HG bulk class
=======
 * \param hg_class [IN]         HG class
>>>>>>> 753ff163
 * \param extra_header_size [OUT] bytes added beyond normal header size
 *
 * \return HG_SUCCESS or corresponding HG error code
 */
HG_EXPORT hg_return_t
<<<<<<< HEAD
hg_proc_header_request(void *buf, size_t buf_size,
        struct hg_header_request *header, hg_proc_op_t op,
        hg_bulk_class_t *bulk_class, hg_size_t *extra_header_size);
=======
hg_proc_header_request(
        void *buf,
        size_t buf_size,
        struct hg_header_request *header,
        hg_proc_op_t op,
        hg_class_t *hg_class,
        hg_size_t *extra_header_size
        );
>>>>>>> 753ff163

/**
 * Process private information for sending/receiving response.
 *
 * \param buf [IN/OUT]          buffer
 * \param buf_size [IN]         buffer size
 * \param header [IN/OUT]       pointer to header structure
 * \param op [IN]               operation type: HG_ENCODE / HG_DECODE
 *
 * \return HG_SUCCESS or corresponding HG error code
 */
HG_EXPORT hg_return_t
hg_proc_header_response(
        void *buf,
        size_t buf_size,
        struct hg_header_response *header,
        hg_proc_op_t op
        );

/**
 * Verify private information from request header.
 *
 * \param header [IN]           pointer to request header structure
 *
 * \return HG_SUCCESS or corresponding HG error code
 */
HG_EXPORT hg_return_t
hg_proc_header_request_verify(
        const struct hg_header_request *header
        );

/**
 * Verify private information from response header.
 *
 * \param header [IN]           pointer to response header structure
 *
 * \return HG_SUCCESS or corresponding HG error code
 */
HG_EXPORT hg_return_t
hg_proc_header_response_verify(
        const struct hg_header_response *header
        );

#ifdef __cplusplus
}
#endif

#endif /* MERCURY_PROC_HEADER_H */<|MERGE_RESOLUTION|>--- conflicted
+++ resolved
@@ -140,21 +140,12 @@
  * \param buf_size [IN]         buffer size
  * \param header [IN/OUT]       pointer to header structure
  * \param op [IN]               operation type: HG_ENCODE / HG_DECODE
-<<<<<<< HEAD
- * \param bulk_class [IN]       HG bulk class
-=======
  * \param hg_class [IN]         HG class
->>>>>>> 753ff163
  * \param extra_header_size [OUT] bytes added beyond normal header size
  *
  * \return HG_SUCCESS or corresponding HG error code
  */
 HG_EXPORT hg_return_t
-<<<<<<< HEAD
-hg_proc_header_request(void *buf, size_t buf_size,
-        struct hg_header_request *header, hg_proc_op_t op,
-        hg_bulk_class_t *bulk_class, hg_size_t *extra_header_size);
-=======
 hg_proc_header_request(
         void *buf,
         size_t buf_size,
@@ -163,8 +154,6 @@
         hg_class_t *hg_class,
         hg_size_t *extra_header_size
         );
->>>>>>> 753ff163
-
 /**
  * Process private information for sending/receiving response.
  *
