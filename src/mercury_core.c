/*
 * Copyright (C) 2013-2016 Argonne National Laboratory, Department of Energy,
 *                         UChicago Argonne, LLC and The HDF Group.
 * All rights reserved.
 *
 * The full copyright notice, including terms governing use, modification,
 * and redistribution, is contained in the COPYING file that can be
 * found at the root of the source code distribution tree.
 */

#include "mercury_core.h"

#include "mercury_proc_header.h"
#include "mercury_proc.h"
#include "mercury_bulk.h"
#include "mercury_error.h"

#include "mercury_private.h"
#include "mercury_queue.h"
#include "mercury_list.h"
#include "mercury_thread_mutex.h"
#include "mercury_thread_condition.h"
#include "mercury_thread_pool.h"
#include "mercury_time.h"

#include <stdlib.h>

/****************/
/* Local Macros */
/****************/

#define HG_MAX_UNEXPECTED_RECV 256 /* TODO Variable */
#define HG_MAX_SELF_THREADS 4
#define HG_NA_MIN_TIMEOUT 0

/* Remove warnings when routine does not use arguments */
#if defined(__cplusplus)
    #define HG_UNUSED
#elif defined(__GNUC__) && (__GNUC__ >= 4)
    #define HG_UNUSED __attribute__((unused))
#else
    #define HG_UNUSED
#endif

/************************************/
/* Local Type and Struct Definition */
/************************************/

/* HG context */
struct hg_context {
    struct hg_class *hg_class;                    /* HG class */
    hg_queue_t *completion_queue;                 /* Completion queue */
    hg_thread_mutex_t completion_queue_mutex;     /* Completion queue mutex */
    hg_thread_cond_t completion_queue_cond;       /* Completion queue cond */
    hg_list_t *pending_list;                      /* List of pending handles */
    hg_thread_mutex_t pending_list_mutex;         /* Pending list mutex */
    hg_list_t *processing_list;                   /* List of handles being processed */
    hg_thread_mutex_t processing_list_mutex;      /* Processing list mutex */
    hg_list_t *self_processing_list;              /* List of handles being processed */
    hg_thread_mutex_t self_processing_list_mutex; /* Processing list mutex */
    hg_thread_cond_t self_processing_list_cond;   /* Processing list cond */
    hg_thread_pool_t *self_processing_pool;       /* Thread pool for self processing */
};

/* Info for function map */
struct hg_rpc_info {
    hg_rpc_cb_t rpc_cb;             /* RPC callback */
    void *data;                     /* User data */
    void (*free_callback)(void *);  /* User data free callback */
};

/* Info for wrapping callbacks if self addr */
struct hg_self_cb_info {
    hg_cb_t forward_cb;
    void *forward_arg;
    hg_cb_t respond_cb;
    void *respond_arg;
};

/* HG op id */
struct hg_handle {
    struct hg_info hg_info;             /* HG info */
    hg_cb_t callback;                   /* Callback */
    void *arg;                          /* Callback arguments */
    na_tag_t tag;                       /* Tag used for request and response */
    hg_uint32_t cookie;                 /* Cookie unique to every RPC call */
    hg_return_t ret;                    /* Return code associated to handle */
    hg_bool_t addr_mine;                /* NA Addr created by HG */
    hg_list_entry_t *entry;             /* Entry in pending / processing lists */
    hg_bool_t process_rpc_cb;           /* RPC callback must be processed */

    void *in_buf;                       /* Input buffer */
    na_size_t in_buf_size;              /* Input buffer size */
    na_size_t in_buf_used;              /* Amount of input buffer used */
    void *out_buf;                      /* Output buffer */
    na_size_t out_buf_size;             /* Output buffer size */
    na_size_t out_buf_used;             /* Amount of output buffer used */

    na_op_id_t na_send_op_id;           /* Operation ID for send */
    na_op_id_t na_recv_op_id;           /* Operation ID for recv */
    hg_atomic_int32_t na_completed_count; /* Number of NA operations completed */

    hg_atomic_int32_t ref_count;        /* Reference count */

    void *extra_in_buf;
    hg_size_t extra_in_buf_size;
    hg_op_id_t extra_in_op_id;
};

/********************/
/* Local Prototypes */
/********************/

/**
 * Get extra user payload using bulk transfer.
 * TODO this may be moved to the upper mercury layer.
 */
static hg_return_t
hg_core_get_extra_input(
        struct hg_handle *hg_handle,
        hg_bulk_t extra_in_handle
        );

/**
 * Bulk transfer callback.
 */
static hg_return_t
hg_core_get_extra_input_cb(
        const struct hg_bulk_cb_info *callback_info
        );

/**
 * Get request header and verify it.
 */
static hg_return_t
hg_core_get_header_request(
        struct hg_handle *hg_handle,
        struct hg_header_request *request_header
        );

/**
 * Remove handle from pending list.
 */
static hg_return_t
hg_core_pending_list_remove(
        struct hg_handle *hg_handle
        );

/**
 * Check pending list.
 */
static hg_bool_t
hg_core_pending_list_check(
        struct hg_context *context
        );

/**
 * Cancel entries from pending list.
 */
static hg_return_t
hg_core_pending_list_cancel(
        struct hg_context *context
        );

/**
 * Add handle to processing list.
 */
static hg_return_t
hg_core_processing_list_add(
        struct hg_handle *hg_handle
        );

/**
 * Remove handle from processing list.
 */
static hg_return_t
hg_core_processing_list_remove(
        struct hg_handle *hg_handle
        );

/**
 * Wail until processing list is empty.
 */
static hg_return_t
hg_core_processing_list_wait(
        struct hg_context *context
        );

/**
 * Add handle to self processing list.
 */
static hg_return_t
hg_core_self_processing_list_add(
        struct hg_handle *hg_handle
        );

/**
 * Remove handle from self processing list.
 */
static hg_return_t
hg_core_self_processing_list_remove(
        struct hg_handle *hg_handle
        );

/**
 * Check self processing list.
 */
static hg_bool_t
hg_core_self_processing_list_check(
        struct hg_context *context
        );

/**
 * Initialize class.
 */
static struct hg_class *
hg_core_init(
        na_class_t *na_class,
        na_context_t *na_context
        );

/**
 * Finalize class.
 */
static hg_return_t
hg_core_finalize(
        struct hg_class *hg_class
        );

/**
 * Create handle.
 */
static struct hg_handle *
hg_core_create(
        struct hg_context *context
        );

/**
 * Free handle.
 */
static void
hg_core_destroy(
        struct hg_handle *hg_handle
        );

/**
 * Forward handle locally.
 */
static hg_return_t
hg_core_forward_self(
        struct hg_handle *hg_handle
        );

/**
 * Forward handle through NA.
 */
static hg_return_t
hg_core_forward_na(
        struct hg_handle *hg_handle
        );

/**
 * Send response locally.
 */
static hg_return_t
hg_core_respond_self(
        struct hg_handle *hg_handle,
        hg_cb_t callback,
        void *arg
        );

/**
 * Send response through NA.
 */
static hg_return_t
hg_core_respond_na(
        struct hg_handle *hg_handle,
        hg_cb_t callback,
        void *arg
        );

/**
 * Send input callback.
 */
static na_return_t
hg_core_send_input_cb(
        const struct na_cb_info *callback_info
        );

/**
 * Recv input callback.
 */
static na_return_t
hg_core_recv_input_cb(
        const struct na_cb_info *callback_info
        );

/**
 * Send output callback.
 */
static na_return_t
hg_core_send_output_cb(
        const struct na_cb_info *callback_info
        );

/**
 * Recv output callback.
 */
static na_return_t
hg_core_recv_output_cb(
        const struct na_cb_info *callback_info
        );

/**
 * Wrapper for local callback execution.
 */
static hg_return_t
hg_core_self_cb(
        const struct hg_cb_info *callback_info
        );

/**
 * Process handle thread (used for self execution).
 */
static HG_THREAD_RETURN_TYPE
hg_core_process_thread(
        void *arg
        );

/**
 * Process handle.
 */
static hg_return_t
hg_core_process(
        struct hg_handle *hg_handle
        );

/**
 * Complete handle and add to completion queue.
 */
static hg_return_t
hg_core_complete(
        struct hg_handle *hg_handle
        );

/**
 * Add entry to completion queue.
 */
hg_return_t
hg_core_completion_add(
        struct hg_context *context,
        struct hg_completion_entry *hg_completion_entry
        );

/**
 * Start listening for incoming RPC requests.
 */
static hg_return_t
hg_core_listen(
        struct hg_context *context
        );

/**
 * Make progress on local requests.
 */
static hg_return_t
hg_core_progress_self(
        struct hg_context *context,
        unsigned int timeout
        );

/**
 * Make progress on NA layer.
 */
static hg_return_t
hg_core_progress_na(
        struct hg_context *context,
        unsigned int timeout
        );

/**
 * Make progress.
 */
static hg_return_t
hg_core_progress(
        struct hg_context *context,
        unsigned int timeout
        );

/**
 * Trigger callbacks.
 */
static hg_return_t
hg_core_trigger(
        struct hg_context *context,
        unsigned int timeout,
        unsigned int max_count,
        unsigned int *actual_count
        );

/**
 * Trigger callback from HG handle.
 */
static hg_return_t
hg_core_trigger_entry(
        struct hg_handle *hg_handle
        );

/**
 * Trigger callback from HG bulk op ID.
 */
extern hg_return_t
hg_bulk_trigger_entry(
        struct hg_bulk_op_id *hg_bulk_op_id
        );

/**
 * Cancel handle.
 */
static hg_return_t
hg_core_cancel(
        struct hg_handle *hg_handle
        );

/*******************/
/* Local Variables */
/*******************/

/*---------------------------------------------------------------------------*/
/**
 * Equal function for function map.
 */
static HG_INLINE int
hg_core_int_equal(void *vlocation1, void *vlocation2)
{
    return *((int *) vlocation1) == *((int *) vlocation2);
}

/*---------------------------------------------------------------------------*/
/**
 * Hash function for function map.
 */
static HG_INLINE unsigned int
hg_core_int_hash(void *vlocation)
{
    return *((unsigned int *) vlocation);
}

/*---------------------------------------------------------------------------*/
/**
 * Free function for value in function map.
 */
static HG_INLINE void
hg_core_func_map_value_free(hg_hash_table_value_t value)
{
    struct hg_rpc_info *hg_rpc_info = (struct hg_rpc_info *) value;

    if (hg_rpc_info->free_callback)
        hg_rpc_info->free_callback(hg_rpc_info->data);
    free(hg_rpc_info);
}

/*---------------------------------------------------------------------------*/
/**
 * Generate a new tag.
 */
static HG_INLINE na_tag_t
hg_core_gen_request_tag(struct hg_class *hg_class)
{
    na_tag_t tag = 0;

    /* Compare and swap tag if reached max tag */
    if (!hg_atomic_cas32(&hg_class->request_tag, hg_class->request_max_tag, 0)) {
        /* Increment tag */
        tag = hg_atomic_incr32(&hg_class->request_tag);
    }

    return tag;
}

/*---------------------------------------------------------------------------*/
static HG_INLINE void
hg_core_get_input(struct hg_handle *hg_handle, void **in_buf,
    hg_size_t *in_buf_size)
{
    /* No offset if extra buffer since only the user payload is copied */
    hg_size_t header_offset = (hg_handle->extra_in_buf) ? 0 :
            hg_proc_header_request_get_size();

    /* Space must be left for request header */
    *in_buf = (char *) ((hg_handle->extra_in_buf) ?
            hg_handle->extra_in_buf : hg_handle->in_buf) + header_offset;
    *in_buf_size = (hg_handle->extra_in_buf_size) ?
            hg_handle->extra_in_buf_size :
            hg_handle->in_buf_size - header_offset;
}

/*---------------------------------------------------------------------------*/
static HG_INLINE void
hg_core_get_output(struct hg_handle *hg_handle, void **out_buf,
    hg_size_t *out_buf_size)
{
    hg_size_t header_offset = hg_proc_header_response_get_size();

    /* Space must be left for response header */
    *out_buf = (char *) hg_handle->out_buf + header_offset;
    *out_buf_size = hg_handle->out_buf_size - header_offset;
}

/*---------------------------------------------------------------------------*/
static hg_return_t
hg_core_get_extra_input(struct hg_handle *hg_handle, hg_bulk_t extra_in_handle)
{
    hg_class_t *hg_class = hg_handle->hg_info.hg_class;
    hg_context_t *hg_context = hg_handle->hg_info.context;
    hg_bulk_t local_in_handle = HG_BULK_NULL;
    hg_return_t ret = HG_SUCCESS;

    /* Create a new local handle to read the data */
    hg_handle->extra_in_buf_size = HG_Bulk_get_size(extra_in_handle);
    hg_handle->extra_in_buf = calloc(hg_handle->extra_in_buf_size, sizeof(char));
    if (!hg_handle->extra_in_buf) {
        HG_LOG_ERROR("Could not allocate extra input buffer");
        ret = HG_NOMEM_ERROR;
        goto done;
    }

    ret = HG_Bulk_create(hg_class, 1, &hg_handle->extra_in_buf,
            &hg_handle->extra_in_buf_size, HG_BULK_READWRITE, &local_in_handle);
    if (ret != HG_SUCCESS) {
        HG_LOG_ERROR("Could not create HG bulk handle");
        goto done;
    }

    /* Read bulk data here and wait for the data to be here  */
    ret = HG_Bulk_transfer(hg_context, hg_core_get_extra_input_cb,
            hg_handle, HG_BULK_PULL, hg_handle->hg_info.addr, extra_in_handle,
            0, local_in_handle, 0, hg_handle->extra_in_buf_size,
            &hg_handle->extra_in_op_id);
    if (ret != HG_SUCCESS) {
        HG_LOG_ERROR("Could not transfer bulk data");
        goto done;
    }

done:
    if (ret != HG_SUCCESS) {
        HG_Bulk_free(local_in_handle);
    }
    return ret;
}

/*---------------------------------------------------------------------------*/
static hg_return_t
hg_core_get_extra_input_cb(const struct hg_bulk_cb_info *callback_info)
{
    struct hg_handle *hg_handle = (struct hg_handle *) callback_info->arg;
    hg_return_t ret = HG_SUCCESS;

    /* Free bulk handle */
    ret = HG_Bulk_free(callback_info->local_handle);
    if (ret != HG_SUCCESS) {
        HG_LOG_ERROR("Could not free bulk handle");
        goto done;
    }

    /* TODO should be freed with header request proc but clean that up when
     * extra handle is clean
     */
    ret = HG_Bulk_free(callback_info->origin_handle);
    if (ret != HG_SUCCESS) {
        HG_LOG_ERROR("Could not free bulk handle");
        goto done;
    }

    /* Now can process the handle */
    hg_handle->process_rpc_cb = HG_TRUE;
    ret = hg_core_complete(hg_handle);
    if (ret != HG_SUCCESS) {
        HG_LOG_ERROR("Could not complete rpc handle");
        goto done;
    }

done:
    return ret;
}

/*---------------------------------------------------------------------------*/
static hg_return_t
hg_core_get_header_request(struct hg_handle *hg_handle,
    struct hg_header_request *request_header)
{
    hg_return_t ret = HG_SUCCESS;
    hg_size_t extra_header_size;

    /* Initialize header with default values */
    hg_proc_header_request_init(0, HG_BULK_NULL, request_header);

    /* Decode request header */
    ret = hg_proc_header_request(hg_handle->in_buf, hg_handle->in_buf_size,
<<<<<<< HEAD
            request_header, HG_DECODE, hg_handle->hg_info.hg_bulk_class, &extra_header_size);
=======
            request_header, HG_DECODE, hg_handle->hg_info.hg_class, &extra_header_size);
>>>>>>> 753ff163
    if (ret != HG_SUCCESS) {
        HG_LOG_ERROR("Could not decode header");
        goto done;
    }

    ret = hg_proc_header_request_verify(request_header);
    if (ret != HG_SUCCESS) {
        HG_LOG_ERROR("Could not verify header");
        goto done;
    }

done:
    return ret;
}

/*---------------------------------------------------------------------------*/
static hg_return_t
hg_core_pending_list_remove(struct hg_handle *hg_handle)
{
    hg_return_t ret = HG_SUCCESS;

    hg_thread_mutex_lock(&hg_handle->hg_info.context->pending_list_mutex);

    if (hg_list_remove_entry(hg_handle->entry) != HG_UTIL_SUCCESS) {
        HG_LOG_ERROR("Could not remove entry");
        ret = HG_INVALID_PARAM;
    }
    hg_handle->entry = NULL;

    hg_thread_mutex_unlock(&hg_handle->hg_info.context->pending_list_mutex);

    return ret;
}

/*---------------------------------------------------------------------------*/
static hg_bool_t
hg_core_pending_list_check(struct hg_context *context)
{
    hg_bool_t ret = HG_FALSE;

    hg_thread_mutex_lock(&context->pending_list_mutex);

    ret = (hg_list_is_empty(context->pending_list) == HG_UTIL_TRUE) ? HG_FALSE : HG_TRUE;

    hg_thread_mutex_unlock(&context->pending_list_mutex);

    return ret;
}

/*---------------------------------------------------------------------------*/
static hg_return_t
hg_core_pending_list_cancel(struct hg_context *context)
{
    hg_return_t ret = HG_SUCCESS;

    hg_thread_mutex_lock(&context->pending_list_mutex);

    while (!hg_list_is_empty(context->pending_list)) {
        hg_list_entry_t *entry = hg_list_first(context->pending_list);
        struct hg_handle *hg_handle = (struct hg_handle *) hg_list_data(entry);

        ret = hg_core_cancel(hg_handle);
        if (ret != HG_SUCCESS) {
            HG_LOG_ERROR("Could not cancel handle");
            break;
        }

        if (hg_list_remove_entry(entry) != HG_UTIL_SUCCESS) {
            HG_LOG_ERROR("Could not remove entry");
            ret = HG_INVALID_PARAM;
            break;
        }
    }

    hg_thread_mutex_unlock(&context->pending_list_mutex);
    return ret;
}

/*---------------------------------------------------------------------------*/
static hg_return_t
hg_core_processing_list_add(struct hg_handle *hg_handle)
{
    hg_list_entry_t *new_entry = NULL;
    hg_return_t ret = HG_SUCCESS;

    hg_thread_mutex_lock(&hg_handle->hg_info.context->processing_list_mutex);

    new_entry = hg_list_insert_head(hg_handle->hg_info.context->processing_list,
            (hg_list_value_t) hg_handle);
    if (!new_entry) {
        HG_LOG_ERROR("Could not append entry");
        ret = HG_NOMEM_ERROR;
    } else {
        hg_handle->entry = new_entry;
    }

    hg_thread_mutex_unlock(&hg_handle->hg_info.context->processing_list_mutex);

    return ret;
}

/*---------------------------------------------------------------------------*/
static hg_return_t
hg_core_processing_list_remove(struct hg_handle *hg_handle)
{
    hg_return_t ret = HG_SUCCESS;

    hg_thread_mutex_lock(&hg_handle->hg_info.context->processing_list_mutex);

    if (hg_list_remove_entry(hg_handle->entry) != HG_UTIL_SUCCESS) {
        HG_LOG_ERROR("Could not remove entry");
        ret = HG_INVALID_PARAM;
    }
    hg_handle->entry = NULL;

    hg_thread_mutex_unlock(&hg_handle->hg_info.context->processing_list_mutex);

    return ret;
}

/*---------------------------------------------------------------------------*/
static hg_return_t
hg_core_processing_list_wait(struct hg_context *context)
{
    hg_return_t ret = HG_SUCCESS;

    while (1) {
        hg_util_bool_t processing_list_empty = HG_UTIL_FALSE;
        unsigned int actual_count = 0;
        hg_return_t trigger_ret;

        /* Trigger everything we can from HG */
        do {
            trigger_ret = hg_core_trigger(context, 0, 1, &actual_count);
        } while ((trigger_ret == HG_SUCCESS) && actual_count);

        hg_thread_mutex_lock(&context->processing_list_mutex);

        processing_list_empty = hg_list_is_empty(context->processing_list);

        hg_thread_mutex_unlock(&context->processing_list_mutex);

        if (processing_list_empty) break;

        ret = hg_core_progress(context, HG_MAX_IDLE_TIME);
        if (ret != HG_SUCCESS) {
            HG_LOG_ERROR("Could not make progress");
            goto done;
        }
    }

done:
    return ret;
}

/*---------------------------------------------------------------------------*/
static hg_return_t
hg_core_self_processing_list_add(struct hg_handle *hg_handle)
{
    hg_list_entry_t *new_entry = NULL;
    hg_return_t ret = HG_SUCCESS;

    hg_thread_mutex_lock(&hg_handle->hg_info.context->self_processing_list_mutex);

    new_entry = hg_list_insert_head(hg_handle->hg_info.context->self_processing_list,
            (hg_list_value_t) hg_handle);
    if (!new_entry) {
        HG_LOG_ERROR("Could not append entry");
        ret = HG_NOMEM_ERROR;
    } else {
        hg_handle->entry = new_entry;
    }

    hg_thread_mutex_unlock(&hg_handle->hg_info.context->self_processing_list_mutex);

    return ret;
}

/*---------------------------------------------------------------------------*/
static hg_return_t
hg_core_self_processing_list_remove(struct hg_handle *hg_handle)
{
    hg_return_t ret = HG_SUCCESS;

    hg_thread_mutex_lock(&hg_handle->hg_info.context->self_processing_list_mutex);

    /* Remove handle from self processing list at this point */
    if (hg_list_remove_entry(hg_handle->entry) != HG_UTIL_SUCCESS) {
        HG_LOG_ERROR("Could not remove entry");
        ret = HG_INVALID_PARAM;
    }
    hg_handle->entry = NULL;

    hg_thread_cond_signal(&hg_handle->hg_info.context->self_processing_list_cond);

    hg_thread_mutex_unlock(&hg_handle->hg_info.context->self_processing_list_mutex);

    return ret;
}

/*---------------------------------------------------------------------------*/
static hg_bool_t
hg_core_self_processing_list_check(struct hg_context *context)
{
    hg_bool_t ret = HG_FALSE;

    hg_thread_mutex_lock(&context->self_processing_list_mutex);

    ret = (hg_list_is_empty(context->self_processing_list) == HG_UTIL_TRUE) ? HG_FALSE : HG_TRUE;

    hg_thread_mutex_unlock(&context->self_processing_list_mutex);

    return ret;
}

/*---------------------------------------------------------------------------*/
static struct hg_class *
hg_core_init(na_class_t *na_class, na_context_t *na_context)
{
    struct hg_class *hg_class = NULL;
    hg_return_t ret = HG_SUCCESS;

    /* Create new HG class */
    hg_class = (struct hg_class *) malloc(sizeof(struct hg_class));
    if (!hg_class) {
        HG_LOG_ERROR("Could not allocate HG class");
        ret = HG_NOMEM_ERROR;
        goto done;
    }

    hg_class->na_class = na_class;
    hg_class->na_context = na_context;
    hg_class->func_map = NULL;

    /* Initialize atomic for tags */
    hg_class->request_max_tag = NA_Msg_get_max_tag(na_class);
    hg_atomic_set32(&hg_class->request_tag, 0);

    /* Create new function map */
    hg_class->func_map = hg_hash_table_new(hg_core_int_hash, hg_core_int_equal);
    if (!hg_class->func_map) {
        HG_LOG_ERROR("Could not create function map");
        ret = HG_NOMEM_ERROR;
        goto done;
    }
    /* Automatically free all the values with the hash map */
    hg_hash_table_register_free_functions(hg_class->func_map, free,
            hg_core_func_map_value_free);

done:
    if (ret != HG_SUCCESS) {
        hg_core_finalize(hg_class);
    }
    return hg_class;
}

/*---------------------------------------------------------------------------*/
static hg_return_t
hg_core_finalize(struct hg_class *hg_class)
{
    hg_return_t ret = HG_SUCCESS;

    if (!hg_class) goto done;

    /* Delete function map */
    hg_hash_table_free(hg_class->func_map);
    hg_class->func_map = NULL;

    /* Free HG class */
    free(hg_class);

done:
    return ret;
}

/*---------------------------------------------------------------------------*/
static struct hg_handle *
hg_core_create(struct hg_context *context)
{
    na_class_t *na_class = context->hg_class->na_class;
    struct hg_handle *hg_handle = NULL;
    hg_return_t ret = HG_SUCCESS;

    hg_handle = (struct hg_handle *) malloc(sizeof(struct hg_handle));
    if (!hg_handle) {
        HG_LOG_ERROR("Could not allocate handle");
        goto done;
    }

    hg_handle->hg_info.hg_class = context->hg_class;
    hg_handle->hg_info.context = context;
    hg_handle->hg_info.addr = NA_ADDR_NULL;
    hg_handle->hg_info.id = 0;
    hg_handle->callback = NULL;
    hg_handle->arg = NULL;
    hg_handle->cookie = 0; /* TODO Generate cookie */
    hg_handle->tag = 0;
    hg_handle->ret = HG_SUCCESS;
    hg_handle->addr_mine = HG_FALSE;
    hg_handle->entry = NULL;
    hg_handle->process_rpc_cb = HG_FALSE;

    /* Initialize processing buffers and use unexpected message size */
    hg_handle->in_buf = NULL;
    hg_handle->out_buf = NULL;
    hg_handle->in_buf_size = NA_Msg_get_max_expected_size(na_class);
    hg_handle->out_buf_size = NA_Msg_get_max_expected_size(na_class);
    hg_handle->in_buf_used = 0;
    hg_handle->out_buf_used = 0;

    hg_handle->in_buf = hg_proc_buf_alloc(hg_handle->in_buf_size);
    if (!hg_handle->in_buf) {
        HG_LOG_ERROR("Could not allocate buffer for input");
        ret = HG_NOMEM_ERROR;
        goto done;
    }
    hg_handle->out_buf = hg_proc_buf_alloc(hg_handle->out_buf_size);
    if (!hg_handle->out_buf) {
        HG_LOG_ERROR("Could not allocate buffer for output");
        ret = HG_NOMEM_ERROR;
        goto done;
    }

    hg_handle->na_send_op_id = NA_OP_ID_NULL;
    hg_handle->na_recv_op_id = NA_OP_ID_NULL;
    hg_atomic_set32(&hg_handle->na_completed_count, 0);

    hg_atomic_set32(&hg_handle->ref_count, 1);

    hg_handle->extra_in_buf = NULL;
    hg_handle->extra_in_buf_size = 0;
    hg_handle->extra_in_op_id = HG_OP_ID_NULL;

done:
    if (ret != HG_SUCCESS) {
        hg_core_destroy(hg_handle);
        hg_handle = NULL;
    }
    return hg_handle;
}

/*---------------------------------------------------------------------------*/
static void
hg_core_destroy(struct hg_handle *hg_handle)
{
    if (!hg_handle) goto done;

    if (hg_atomic_decr32(&hg_handle->ref_count)) {
        /* Cannot free yet */
        goto done;
    }

    /* Free if mine */
    if (hg_handle->hg_info.addr != NA_ADDR_NULL && hg_handle->addr_mine)
        NA_Addr_free(hg_handle->hg_info.hg_class->na_class,
                hg_handle->hg_info.addr);

    hg_proc_buf_free(hg_handle->in_buf);
    hg_proc_buf_free(hg_handle->out_buf);

    free(hg_handle->extra_in_buf);

    free(hg_handle);
done:
    return;
}

/*---------------------------------------------------------------------------*/
static hg_return_t
hg_core_forward_self(struct hg_handle *hg_handle)
{
    hg_return_t ret = HG_SUCCESS;

    if (!hg_handle->hg_info.context->self_processing_pool)
        hg_thread_pool_init(HG_MAX_SELF_THREADS,
                &hg_handle->hg_info.context->self_processing_pool);

    /* Add handle to self processing list */
    ret = hg_core_self_processing_list_add(hg_handle);
    if (ret != HG_SUCCESS) {
        HG_LOG_ERROR("Could not add handle to self processing list");
        goto done;
    }

    /* Post operation to self processing pool */
    hg_thread_pool_post(hg_handle->hg_info.context->self_processing_pool,
            hg_core_process_thread, hg_handle);

done:
    return ret;
}

/*---------------------------------------------------------------------------*/
static hg_return_t
hg_core_forward_na(struct hg_handle *hg_handle)
{
    struct hg_class *hg_class = hg_handle->hg_info.hg_class;
    na_return_t na_ret;
    hg_return_t ret = HG_SUCCESS;

    /* Generate tag */
    hg_handle->tag = hg_core_gen_request_tag(hg_handle->hg_info.hg_class);

    /* Pre-post the recv message (output) */
    na_ret = NA_Msg_recv_expected(hg_class->na_class, hg_class->na_context,
            hg_core_recv_output_cb, hg_handle, hg_handle->out_buf,
            hg_handle->out_buf_size, hg_handle->hg_info.addr,
            hg_handle->tag, &hg_handle->na_recv_op_id);
    if (na_ret != NA_SUCCESS) {
        HG_LOG_ERROR("Could not post recv for output buffer");
        ret = HG_NA_ERROR;
        goto done;
    }

    /* And post the send message (input) */
    na_ret = NA_Msg_send_unexpected(hg_class->na_class,
            hg_class->na_context, hg_core_send_input_cb, hg_handle,
            hg_handle->in_buf, hg_handle->in_buf_used,
            hg_handle->hg_info.addr, hg_handle->tag,
            &hg_handle->na_send_op_id);
    if (na_ret != NA_SUCCESS) {
        HG_LOG_ERROR("Could not post send for input buffer");
        ret = HG_NA_ERROR;
        goto done;
    }

done:
    return ret;
}

/*---------------------------------------------------------------------------*/
static hg_return_t
hg_core_respond_self(struct hg_handle *hg_handle, hg_cb_t callback, void *arg)
{
    struct hg_self_cb_info *hg_self_cb_info = NULL;
    hg_return_t ret = HG_SUCCESS;

    hg_self_cb_info = (struct hg_self_cb_info *) malloc(
            sizeof(struct hg_self_cb_info));
    if (!hg_self_cb_info) {
        HG_LOG_ERROR("Could not allocate HG self cb info");
        ret = HG_NOMEM_ERROR;
        goto done;
    }

    /* Wrap callbacks */
    hg_self_cb_info->forward_cb = hg_handle->callback;
    hg_self_cb_info->forward_arg = hg_handle->arg;
    hg_self_cb_info->respond_cb = callback;
    hg_self_cb_info->respond_arg = arg;
    hg_handle->callback = hg_core_self_cb;
    hg_handle->arg = hg_self_cb_info;

    /* Complete and add to completion queue */
    ret = hg_core_complete(hg_handle);
    if (ret != HG_SUCCESS) {
        HG_LOG_ERROR("Could not complete handle");
        goto done;
    }

    /* Callback was pushed to the completion queue so wake up anyone waiting
     * in the progress */
    ret = hg_core_self_processing_list_remove(hg_handle);
    if (ret != HG_SUCCESS) {
        HG_LOG_ERROR("Could not remove handle from self processing list");
        goto done;
    }

done:
    return ret;
}

/*---------------------------------------------------------------------------*/
static hg_return_t
hg_core_respond_na(struct hg_handle *hg_handle, hg_cb_t callback, void *arg)
{
    struct hg_class *hg_class = hg_handle->hg_info.hg_class;
    na_return_t na_ret;
    hg_return_t ret = HG_SUCCESS;

    /* Set callback */
    hg_handle->callback = callback;
    hg_handle->arg = arg;

    /* Respond back */
    na_ret = NA_Msg_send_expected(hg_class->na_class, hg_class->na_context,
            hg_core_send_output_cb, hg_handle, hg_handle->out_buf,
            hg_handle->out_buf_used, hg_handle->hg_info.addr,
            hg_handle->tag, &hg_handle->na_send_op_id);
    if (na_ret != NA_SUCCESS) {
        HG_LOG_ERROR("Could not post send for output buffer");
        ret = HG_NA_ERROR;
        goto done;
    }

    /* TODO Handle extra buffer response */

done:
    return ret;
}

/*---------------------------------------------------------------------------*/
static na_return_t
hg_core_send_input_cb(const struct na_cb_info *callback_info)
{
    struct hg_handle *hg_handle = (struct hg_handle *) callback_info->arg;
    na_return_t ret = NA_SUCCESS;

    if (callback_info->ret != NA_SUCCESS) {
        return ret;
    }

    /* Add handle to completion queue only when send_input and recv_output have
     * completed */
    if (hg_atomic_incr32(&hg_handle->na_completed_count) == 2) {
        /* Reset completed count */
        hg_atomic_set32(&hg_handle->na_completed_count, 0);

        /* Mark as completed */
        if (hg_core_complete(hg_handle) != HG_SUCCESS) {
            HG_LOG_ERROR("Could not complete operation");
            goto done;
        }
    }

done:
    return ret;
}

/*---------------------------------------------------------------------------*/
static na_return_t
hg_core_recv_input_cb(const struct na_cb_info *callback_info)
{
    struct hg_handle *hg_handle = (struct hg_handle *) callback_info->arg;
    struct hg_header_request request_header;
    na_return_t ret = NA_SUCCESS;

    if (callback_info->ret != NA_SUCCESS) {
        goto done;
    }

    /* Increment NA completed count */
    hg_atomic_incr32(&hg_handle->na_completed_count);

    /* Fill unexpected info */
    hg_handle->hg_info.addr = callback_info->info.recv_unexpected.source;
    hg_handle->addr_mine = HG_TRUE; /* Address will be freed with handle */
    hg_handle->tag = callback_info->info.recv_unexpected.tag;
    if (callback_info->info.recv_unexpected.actual_buf_size
            > hg_handle->in_buf_size) {
        HG_LOG_ERROR("Actual transfer size is too large for unexpected recv");
        goto done;
    }
    hg_handle->in_buf_used = callback_info->info.recv_unexpected.actual_buf_size;

    /* Move handle from pending list to processing list */
    if (hg_core_pending_list_remove(hg_handle) != HG_SUCCESS) {
        HG_LOG_ERROR("Could not remove handle from pending list");
        goto done;
    }
    if (hg_core_processing_list_add(hg_handle) != HG_SUCCESS) {
        HG_LOG_ERROR("Could not add handle to processing list");
        goto done;
    }

    /* As we removed handle from pending list repost unexpected receives */
    if (NA_Is_listening(hg_handle->hg_info.hg_class->na_class)) {
        hg_core_listen(hg_handle->hg_info.context);
    }

    /* Get and verify header */
    if (hg_core_get_header_request(hg_handle, &request_header) != HG_SUCCESS) {
        HG_LOG_ERROR("Could not get request header");
        goto done;
    }

    /* Get operation ID from header */
    hg_handle->hg_info.id = request_header.id;
    hg_handle->cookie = request_header.cookie;

    if (request_header.flags
            && (request_header.extra_in_handle != HG_BULK_NULL)) {
        /* Get extra payload */
        if (hg_core_get_extra_input(hg_handle, request_header.extra_in_handle)
                != HG_SUCCESS) {
            HG_LOG_ERROR("Could not get extra input buffer");
            goto done;
        }
    } else {
        /* Process handle */
        hg_handle->process_rpc_cb = HG_TRUE;
        if(hg_core_complete(hg_handle) != HG_SUCCESS) {
            HG_LOG_ERROR("Could not complete rpc handle");
            goto done;
        }
    }

done:
    return ret;
}

/*---------------------------------------------------------------------------*/
static na_return_t
hg_core_send_output_cb(const struct na_cb_info *callback_info)
{
    struct hg_handle *hg_handle = (struct hg_handle *) callback_info->arg;
    na_return_t ret = NA_SUCCESS;

    if (callback_info->ret != NA_SUCCESS) {
        return ret;
    }

    /* Remove handle from processing list */
    if (hg_core_processing_list_remove(hg_handle) != HG_SUCCESS) {
        HG_LOG_ERROR("Could not remove handle from processing list");
        goto done;
    }

    /* Mark as completed (sanity check: NA completed count should be 2 here) */
    if (hg_atomic_incr32(&hg_handle->na_completed_count) == 2) {
        /* Reset completed count */
        hg_atomic_set32(&hg_handle->na_completed_count, 0);

        if (hg_core_complete(hg_handle) != HG_SUCCESS) {
            HG_LOG_ERROR("Could not complete operation");
            goto done;
        }
    }

done:
    return ret;
}

/*---------------------------------------------------------------------------*/
static na_return_t
hg_core_recv_output_cb(const struct na_cb_info *callback_info)
{
    struct hg_handle *hg_handle = (struct hg_handle *) callback_info->arg;
    struct hg_header_response response_header;
    na_return_t ret = NA_SUCCESS;

    if (callback_info->ret != NA_SUCCESS) {
        return ret;
    }

    /* Initialize header with default values */
    hg_proc_header_response_init(&response_header);

    /* Decode response header */
    if (hg_proc_header_response(hg_handle->out_buf, hg_handle->out_buf_size,
            &response_header, HG_DECODE) != HG_SUCCESS) {
        HG_LOG_ERROR("Could not decode header");
        goto done;
    }

    /* Verify header and set return code */
    if (hg_proc_header_response_verify(&response_header) != HG_SUCCESS) {
        HG_LOG_ERROR("Could not verify header");
        goto done;
    }
    hg_handle->ret = (hg_return_t) response_header.ret_code;

    /* Add handle to completion queue only when send_input and recv_output have
     * completed */
    if (hg_atomic_incr32(&hg_handle->na_completed_count) == 2) {
        /* Reset completed count */
        hg_atomic_set32(&hg_handle->na_completed_count, 0);

        /* Mark as completed */
        if (hg_core_complete(hg_handle) != HG_SUCCESS) {
            HG_LOG_ERROR("Could not complete operation");
            goto done;
        }
    }

done:
    return ret;
}

/*---------------------------------------------------------------------------*/
static hg_return_t
hg_core_self_cb(const struct hg_cb_info *callback_info)
{
    struct hg_handle *hg_handle = (struct hg_handle *) callback_info->handle;
    struct hg_self_cb_info *hg_self_cb_info =
            (struct hg_self_cb_info *) callback_info->arg;
    hg_return_t ret;

    /* First execute response callback */
    if (hg_self_cb_info->respond_cb) {
        struct hg_cb_info hg_cb_info;

        hg_cb_info.arg = hg_self_cb_info->respond_arg;
        hg_cb_info.ret = HG_SUCCESS; /* TODO report failure */
        hg_cb_info.hg_class = hg_handle->hg_info.context->hg_class;
        hg_cb_info.context = hg_handle->hg_info.context;
        hg_cb_info.handle = (hg_handle_t) hg_handle;

        hg_self_cb_info->respond_cb(&hg_cb_info);
    }

    /* TODO response check header */

    /* Assign forward callback back to handle */
    hg_handle->callback = hg_self_cb_info->forward_cb;
    hg_handle->arg = hg_self_cb_info->forward_arg;

    /* Increment refcount and push handle back to completion queue */
    hg_atomic_incr32(&hg_handle->ref_count);

    ret = hg_core_complete(hg_handle);
    if (ret != HG_SUCCESS) {
        HG_LOG_ERROR("Could not complete handle");
        goto done;
    }

done:
    free(hg_self_cb_info);
    return ret;
}

/*---------------------------------------------------------------------------*/
static HG_THREAD_RETURN_TYPE
hg_core_process_thread(void *arg)
{
    hg_thread_ret_t thread_ret = (hg_thread_ret_t) 0;
    struct hg_handle *hg_handle = (struct hg_handle *) arg;
    struct hg_header_request request_header;

    /* Get and verify header */
    if (hg_core_get_header_request(hg_handle, &request_header) != HG_SUCCESS) {
        HG_LOG_ERROR("Could not get request header");
        goto done;
    }

    /* Check extra arguments */
    if (request_header.flags
            && (request_header.extra_in_handle != HG_BULK_NULL)) {
        /* Get extra payload */
        if (hg_core_get_extra_input(hg_handle, request_header.extra_in_handle)
                != HG_SUCCESS) {
            HG_LOG_ERROR("Could not get extra input buffer");
            goto done;
        }
    } else {
        /* Process handle */
        hg_handle->process_rpc_cb = HG_TRUE;
        if(hg_core_complete(hg_handle) != HG_SUCCESS) {
            HG_LOG_ERROR("Could not complete rpc handle");
            goto done;
        }
    }

done:
    return thread_ret;
}

/*---------------------------------------------------------------------------*/
static hg_return_t
hg_core_process(struct hg_handle *hg_handle)
{
    struct hg_class *hg_class = hg_handle->hg_info.hg_class;
    struct hg_rpc_info *hg_rpc_info;
    hg_return_t ret = HG_SUCCESS;

    /* Retrieve exe function from function map */
    hg_rpc_info = (struct hg_rpc_info *) hg_hash_table_lookup(
            hg_class->func_map, (hg_hash_table_key_t) &hg_handle->hg_info.id);
    if (!hg_rpc_info) {
        HG_LOG_ERROR("Could not find RPC ID in function map");
        ret = HG_NO_MATCH;
        goto done;
    }

    if (!hg_rpc_info->rpc_cb) {
        HG_LOG_ERROR("No RPC callback registered");
        ret = HG_INVALID_PARAM;
        goto done;
    }

    /* Increment ref count here so that a call to HG_Destroy in user's RPC
     * callback does not free the handle but only schedules its completion */
    hg_atomic_incr32(&hg_handle->ref_count);

    /* Execute RPC callback */
    ret = hg_rpc_info->rpc_cb((hg_handle_t) hg_handle);
    if (ret != HG_SUCCESS) {
        HG_LOG_ERROR("Error while executing RPC callback");
        goto done;
    }

done:
    return ret;
}

/*---------------------------------------------------------------------------*/
static hg_return_t
hg_core_complete(struct hg_handle *hg_handle)
{
    struct hg_context *context = hg_handle->hg_info.context;
    struct hg_completion_entry *hg_completion_entry = NULL;
    hg_return_t ret = HG_SUCCESS;

    hg_completion_entry = (struct hg_completion_entry *) malloc(sizeof(struct hg_completion_entry));
    if (!hg_completion_entry) {
        HG_LOG_ERROR("Could not allocate HG completion entry");
        ret = HG_NOMEM_ERROR;
        goto done;
    }
    hg_completion_entry->completion_type = HG_RPC;
    hg_completion_entry->hg_handle = hg_handle;

    ret = hg_core_completion_add(context, hg_completion_entry);
    if (ret != HG_SUCCESS) {
        HG_LOG_ERROR("Could not add HG completion entry to completion queue");
        goto done;
    }

done:
    if (ret != HG_SUCCESS)
        free(hg_completion_entry);
    return ret;
}

/*---------------------------------------------------------------------------*/
hg_return_t
hg_core_completion_add(struct hg_context *context,
    struct hg_completion_entry *hg_completion_entry)
{
    hg_return_t ret = HG_SUCCESS;

    hg_thread_mutex_lock(&context->completion_queue_mutex);

    /* Add handle to completion queue */
    if (hg_queue_push_head(context->completion_queue,
            (hg_queue_value_t)hg_completion_entry) != HG_UTIL_SUCCESS) {
        HG_LOG_ERROR("Could not push completion data to completion queue");
        ret = HG_NOMEM_ERROR;
        goto done;
    }

    /* Callback is pushed to the completion queue when something completes
     * so wake up anyone waiting in the trigger */
    hg_thread_cond_signal(&context->completion_queue_cond);

done:
    hg_thread_mutex_unlock(&context->completion_queue_mutex);
    return ret;
}

/*---------------------------------------------------------------------------*/
static hg_return_t
hg_core_listen(struct hg_context *context)
{
    struct hg_class *hg_class = context->hg_class;
    struct hg_handle *hg_handle = NULL;
    unsigned int nentry = 0;
    hg_return_t ret = HG_SUCCESS;
    na_return_t na_ret;

    hg_thread_mutex_lock(&context->pending_list_mutex);

    if (!hg_list_is_empty(context->pending_list)) goto done;

    /* Create a bunch of handles and post unexpected receives */
    for (nentry = 0; nentry < HG_MAX_UNEXPECTED_RECV; nentry++) {
        hg_list_entry_t *new_entry = NULL;

        /* Create a new handle */
        hg_handle = hg_core_create(context);
        if (!hg_handle) {
            HG_LOG_ERROR("Could not create HG handle");
            ret = HG_NOMEM_ERROR;
            goto done;
        }

        new_entry = hg_list_insert_head(context->pending_list,
                (hg_list_value_t) hg_handle);
        if (!new_entry) {
            HG_LOG_ERROR("Could not append handle to pending list");
            ret = HG_NOMEM_ERROR;
            goto done;
        }
        hg_handle->entry = new_entry;

        /* Post a new unexpected receive */
        na_ret = NA_Msg_recv_unexpected(hg_class->na_class, hg_class->na_context,
                hg_core_recv_input_cb, hg_handle, hg_handle->in_buf,
                hg_handle->in_buf_size, &hg_handle->na_recv_op_id);
        if (na_ret != NA_SUCCESS) {
            HG_LOG_ERROR("Could not post unexpected recv for input buffer");
            ret = HG_NA_ERROR;
            goto done;
        }
    }

done:
    hg_thread_mutex_unlock(&context->pending_list_mutex);
    return ret;
}

/*---------------------------------------------------------------------------*/
static hg_return_t
hg_core_progress_self(struct hg_context *context, unsigned int timeout)
{
    hg_return_t ret = HG_TIMEOUT;

    hg_thread_mutex_lock(&context->self_processing_list_mutex);

    /* If something is in self processing list, wait timeout ms */
    while (!hg_list_is_empty(context->self_processing_list)) {
        hg_bool_t completion_queue_empty;

        /* Otherwise wait timeout ms */
        if (timeout && hg_thread_cond_timedwait(
                &context->self_processing_list_cond,
                &context->self_processing_list_mutex, timeout)
                != HG_UTIL_SUCCESS) {
            /* Timeout occurred so leave */
            break;
        }

        /* Is completion queue empty */
        hg_thread_mutex_lock(&context->completion_queue_mutex);

        completion_queue_empty = (hg_bool_t) hg_queue_is_empty(
                context->completion_queue);

        hg_thread_mutex_unlock(&context->completion_queue_mutex);

        /* If something is in context completion queue just return */
        if (!completion_queue_empty) {
            ret = HG_SUCCESS; /* Progressed */
            break;
        }
        if (!timeout) {
            /* Timeout is 0 so leave */
            break;
        }
    }

    hg_thread_mutex_unlock(&context->self_processing_list_mutex);
    return ret;
}

/*---------------------------------------------------------------------------*/
static hg_return_t
hg_core_progress_na(struct hg_context *context, unsigned int timeout)
{
    struct hg_class *hg_class = context->hg_class;
    hg_bool_t completion_queue_empty = HG_FALSE;
    unsigned int actual_count = 0;
    na_return_t na_ret;
    hg_return_t ret = HG_SUCCESS;

    /* Trigger everything we can from NA, if something completed it will
     * be moved to the HG context completion queue */
    do {
        na_ret = NA_Trigger(hg_class->na_context, 0, 1, &actual_count);
    } while ((na_ret == NA_SUCCESS) && actual_count);

    /* Is completion queue empty */
    hg_thread_mutex_lock(&context->completion_queue_mutex);

    completion_queue_empty = (hg_bool_t) hg_queue_is_empty(
            context->completion_queue);

    hg_thread_mutex_unlock(&context->completion_queue_mutex);

    /* If something is in context completion queue just return */
    if (!completion_queue_empty) goto done;

    /* Otherwise try to make progress on NA */
    na_ret = NA_Progress(hg_class->na_class, hg_class->na_context, timeout);
    switch (na_ret) {
        case NA_SUCCESS:
            /* Progressed */
            break;
        case NA_TIMEOUT:
            ret = HG_TIMEOUT;
            break;
        default:
            HG_LOG_ERROR("Could not make NA Progress");
            ret = HG_NA_ERROR;
            break;
    }

done:
    return ret;
}

/*---------------------------------------------------------------------------*/
static hg_return_t
hg_core_progress(struct hg_context *context, unsigned int timeout)
{
    double remaining = timeout / 1000.0; /* Convert timeout in ms into seconds */
    hg_return_t ret = HG_SUCCESS;

    do {
        hg_time_t t1, t2, t3;
        unsigned int progress_timeout;
        hg_bool_t do_self_progress = hg_core_self_processing_list_check(context);

        hg_time_get_current(&t1);

        /* Make progress on NA (do not block if something is already in
         * self processing list) */
        if (do_self_progress) {
            ret = hg_core_progress_self(context, HG_NA_MIN_TIMEOUT);
            if (ret == HG_SUCCESS)
                break; /* Progressed */
            else
                if (ret != HG_TIMEOUT) {
                    HG_LOG_ERROR("Could not make progress on local requests");
                    goto done;
                }
        }

        hg_time_get_current(&t2);
        remaining -= hg_time_to_double(hg_time_subtract(t2, t1));
        if (remaining < 0) {
            /* Give a chance to call progress with timeout of 0 if no progress yet */
            remaining = 0;
        }

        /* Make progress on NA (do not block if something is already in
         * self processing list) */
        progress_timeout = (do_self_progress) ?  HG_NA_MIN_TIMEOUT :
                (unsigned int) (remaining * 1000);
        ret = hg_core_progress_na(context, progress_timeout);
        if (ret == HG_SUCCESS)
            break; /* Progressed */
        else
            if (ret != HG_TIMEOUT) {
                HG_LOG_ERROR("Could not make progress on NA");
                goto done;
            }

        hg_time_get_current(&t3);
        remaining -= hg_time_to_double(hg_time_subtract(t3, t2));
    } while (remaining > 0);

done:
    return ret;
}

/*---------------------------------------------------------------------------*/
static hg_return_t
hg_core_trigger(struct hg_context *context, unsigned int timeout,
    unsigned int max_count, unsigned int *actual_count)
{
    unsigned int count = 0;
    hg_return_t ret = HG_SUCCESS;

    while (count < max_count) {
        struct hg_completion_entry *hg_completion_entry = NULL;

        hg_thread_mutex_lock(&context->completion_queue_mutex);

        /* Is completion queue empty */
        while (hg_queue_is_empty(context->completion_queue)) {
            if (!timeout) {
                /* Timeout is 0 so leave. */
                ret = HG_TIMEOUT;
                hg_thread_mutex_unlock(&context->completion_queue_mutex);
                goto done;
            }
            /* Otherwise wait timeout ms */
            if (hg_thread_cond_timedwait(&context->completion_queue_cond,
                    &context->completion_queue_mutex,
                    timeout) != HG_UTIL_SUCCESS) {
                /* Timeout occurred so leave */
                ret = HG_TIMEOUT;
                hg_thread_mutex_unlock(&context->completion_queue_mutex);
                goto done;
            }
        }
        /* Completion queue should not be empty now */
<<<<<<< HEAD
        hg_handle = (struct hg_handle *) hg_queue_pop_tail(context->completion_queue);
        if (!hg_handle) {
            HG_LOG_ERROR("NULL operation ID");
=======
        hg_completion_entry = (struct hg_completion_entry *) hg_queue_pop_tail(
                context->completion_queue);
        if (!hg_completion_entry) {
            HG_LOG_ERROR("NULL completion entry");
>>>>>>> 753ff163
            ret = HG_INVALID_PARAM;
            hg_thread_mutex_unlock(&context->completion_queue_mutex);
            goto done;
        }

        /* Unlock now so that other threads can eventually add callbacks
         * to the queue while callback gets executed */
        hg_thread_mutex_unlock(&context->completion_queue_mutex);

        switch(hg_completion_entry->completion_type) {
            case HG_RPC:
                ret = hg_core_trigger_entry(hg_completion_entry->hg_handle);
                if (ret != HG_SUCCESS) {
                    HG_LOG_ERROR("Could not trigger completion entry");
                    goto done;
                }
                break;
            case HG_BULK:
                ret = hg_bulk_trigger_entry(hg_completion_entry->hg_bulk_op_id);
                if (ret != HG_SUCCESS) {
                    HG_LOG_ERROR("Could not trigger completion entry");
                    goto done;
                }
                break;
            default:
                HG_LOG_ERROR("Invalid type of completion entry");
                ret = HG_PROTOCOL_ERROR;
                goto done;

        }

        free(hg_completion_entry);
        count++;
    }

    if (actual_count) *actual_count = count;

done:
    return ret;
}

/*---------------------------------------------------------------------------*/
static hg_return_t
hg_core_trigger_entry(struct hg_handle *hg_handle)
{
    hg_return_t ret = HG_SUCCESS;

    if(hg_handle->process_rpc_cb) {
        /* Handle will now be processed */
        hg_handle->process_rpc_cb = HG_FALSE;

        /* Run RPC callback */
        ret = hg_core_process(hg_handle);
        if(ret != HG_SUCCESS) {
            HG_LOG_ERROR("Could not process handle");
            goto done;
        }
    } else {
        /* Execute user callback */
        if (hg_handle->callback) {
            struct hg_cb_info hg_cb_info;
            hg_cb_info.arg = hg_handle->arg;
            hg_cb_info.ret = hg_handle->ret;
            /*  */
            hg_cb_info.hg_class = hg_handle->hg_info.context->hg_class;
            hg_cb_info.context = hg_handle->hg_info.context;
            hg_cb_info.handle = (hg_handle_t) hg_handle;

            hg_handle->callback(&hg_cb_info); /* user callback */
        }

        /* Free op */
        hg_core_destroy(hg_handle);
    }

done:
    return ret;
}

/*---------------------------------------------------------------------------*/
static hg_return_t
hg_core_cancel(struct hg_handle *hg_handle)
{
    struct hg_class *hg_class = hg_handle->hg_info.hg_class;
    hg_return_t ret = HG_SUCCESS;

    /* Cancel all NA operations issued */
    if (hg_handle->na_recv_op_id != NA_OP_ID_NULL) {
        na_return_t na_ret;

        na_ret = NA_Cancel(hg_class->na_class, hg_class->na_context,
                           hg_handle->na_recv_op_id);
        if (na_ret != NA_SUCCESS) {
            HG_LOG_ERROR("Could not cancel recv op id");
            ret = HG_NA_ERROR;
            goto done;
        }
    }
    if (hg_handle->na_send_op_id != NA_OP_ID_NULL) {
        na_return_t na_ret;

        na_ret = NA_Cancel(hg_class->na_class, hg_class->na_context,
                           hg_handle->na_send_op_id);
        if (na_ret != NA_SUCCESS) {
            /* If not cancelled, what should we do? */            
            HG_LOG_ERROR("Could not cancel send op id");
            ret = HG_NA_ERROR;
            goto done;
        }

        else {
            /* If cancel succeeds, put the handle into completion queue, 
               mark it as cancelled. */
            hg_handle->ret = HG_CANCELLED;            
            ret = hg_core_complete(hg_handle);
            if (ret != HG_SUCCESS) {
                HG_LOG_ERROR("Could not complete handle");
                goto done;
            }            
            /* call complete() */
        }


    }
done:
    return ret;
}

/*---------------------------------------------------------------------------*/
hg_class_t *
HG_Core_init(na_class_t *na_class, na_context_t *na_context)
{
    struct hg_class *hg_class = NULL;
    hg_return_t ret = HG_SUCCESS;

    if (!na_class) {
        HG_LOG_ERROR("Invalid specified na_class");
        ret = HG_INVALID_PARAM;
        goto done;

    }
    if (!na_context) {
        HG_LOG_ERROR("Invalid specified na_context");
        ret = HG_INVALID_PARAM;
        goto done;
    }

    hg_class = hg_core_init(na_class, na_context);
    if (!hg_class) {
        HG_LOG_ERROR("Cannot initialize HG core layer");
        ret = HG_PROTOCOL_ERROR;
        goto done;
    }

done:
    if (ret != HG_SUCCESS) {
        /* Nothing */
    }
    return hg_class;
}

/*---------------------------------------------------------------------------*/
hg_return_t
HG_Core_finalize(hg_class_t *hg_class)
{
    hg_return_t ret = HG_SUCCESS;

    ret = hg_core_finalize(hg_class);
    if (ret != HG_SUCCESS) {
        HG_LOG_ERROR("Cannot finalize HG core layer");
        goto done;
    }

done:
    return ret;
}

/*---------------------------------------------------------------------------*/
hg_context_t *
HG_Core_context_create(hg_class_t *hg_class)
{
    hg_return_t ret = HG_SUCCESS;
    struct hg_context *context = NULL;

    if (!hg_class) {
        HG_LOG_ERROR("NULL HG class");
        ret = HG_INVALID_PARAM;
        goto done;
    }

    context = (struct hg_context *) malloc(sizeof(struct hg_context));
    if (!context) {
        HG_LOG_ERROR("Could not allocate HG context");
        ret = HG_NOMEM_ERROR;
        goto done;
    }

    context->hg_class = hg_class;
    context->completion_queue = hg_queue_new();
    if (!context->completion_queue) {
        HG_LOG_ERROR("Could not create completion queue");
        ret = HG_NOMEM_ERROR;
        goto done;
    }

    context->pending_list = hg_list_new();
    if (!context->pending_list) {
        HG_LOG_ERROR("Could not create pending list");
        ret = HG_NOMEM_ERROR;
        goto done;
    }
    context->processing_list = hg_list_new();
    if (!context->processing_list) {
        HG_LOG_ERROR("Could not create processing list");
        ret = HG_NOMEM_ERROR;
        goto done;
    }
    context->self_processing_list = hg_list_new();
    if (!context->self_processing_list) {
        HG_LOG_ERROR("Could not create self processing list");
        ret = HG_NOMEM_ERROR;
        goto done;
    }
    context->self_processing_pool = NULL;

    /* Initialize completion queue mutex/cond */
    hg_thread_mutex_init(&context->completion_queue_mutex);
    hg_thread_cond_init(&context->completion_queue_cond);
    hg_thread_mutex_init(&context->pending_list_mutex);
    hg_thread_mutex_init(&context->processing_list_mutex);
    hg_thread_mutex_init(&context->self_processing_list_mutex);
    hg_thread_cond_init(&context->self_processing_list_cond);

done:
    if (ret != HG_SUCCESS && context) {
        hg_queue_free(context->completion_queue);
        free(context);
    }
    return context;
}

/*---------------------------------------------------------------------------*/
hg_return_t
HG_Core_context_destroy(hg_context_t *context)
{
    hg_return_t ret = HG_SUCCESS;

    if (!context) goto done;

    /* Check pending list */
    if (hg_core_pending_list_check(context) == HG_TRUE) {
        ret = hg_core_pending_list_cancel(context);
        if (ret != HG_SUCCESS) {
            HG_LOG_ERROR("Cannot cancel list of pending entries");
            goto done;
        }
    }
    hg_list_free(context->pending_list);
    context->pending_list = NULL;

    /* Check that operations have completed */
    ret = hg_core_processing_list_wait(context);
    if (ret != HG_SUCCESS) {
        HG_LOG_ERROR("Could not wait on processing list");
        goto done;
    }
    hg_list_free(context->processing_list);
    context->processing_list = NULL;

    /* Check that completion queue is empty now */
    hg_thread_mutex_lock(&context->completion_queue_mutex);

    if (!hg_queue_is_empty(context->completion_queue)) {
        HG_LOG_ERROR("Completion queue should be empty");
        ret = HG_PROTOCOL_ERROR;
        hg_thread_mutex_unlock(&context->completion_queue_mutex);
        goto done;
    }

    hg_thread_mutex_unlock(&context->completion_queue_mutex);

    /* Destroy completion queue */
    hg_queue_free(context->completion_queue);
    context->completion_queue = NULL;

    /* Destroy self processing pool if created */
    hg_thread_pool_destroy(context->self_processing_pool);
    hg_list_free(context->self_processing_list);
    context->self_processing_list = NULL;

    /* Destroy completion queue mutex/cond */
    hg_thread_mutex_destroy(&context->completion_queue_mutex);
    hg_thread_cond_destroy(&context->completion_queue_cond);
    hg_thread_mutex_destroy(&context->pending_list_mutex);
    hg_thread_mutex_destroy(&context->processing_list_mutex);
    hg_thread_mutex_destroy(&context->self_processing_list_mutex);
    hg_thread_cond_destroy(&context->self_processing_list_cond);

    free(context);

done:
    return ret;
}

/*---------------------------------------------------------------------------*/
hg_return_t
HG_Core_register(hg_class_t *hg_class, hg_id_t id, hg_rpc_cb_t rpc_cb)
{
    hg_id_t *func_key = NULL;
    struct hg_rpc_info *hg_rpc_info = NULL;
    hg_return_t ret = HG_SUCCESS;

    if (!hg_class) {
        HG_LOG_ERROR("NULL HG class");
        ret = HG_INVALID_PARAM;
        goto done;
    }

    /* Allocate the key */
    func_key = (hg_id_t *) malloc(sizeof(hg_id_t));
    if (!func_key) {
        HG_LOG_ERROR("Could not allocate ID");
        ret = HG_NOMEM_ERROR;
        goto done;
    }
    *func_key = id;

    /* Fill info and store it into the function map */
    hg_rpc_info = (struct hg_rpc_info *) malloc(sizeof(struct hg_rpc_info));
    if (!hg_rpc_info) {
        HG_LOG_ERROR("Could not allocate HG info");
        ret = HG_NOMEM_ERROR;
        goto done;
    }

    hg_rpc_info->rpc_cb = rpc_cb;
    hg_rpc_info->data = NULL;
    hg_rpc_info->free_callback = NULL;

    if (!hg_hash_table_insert(hg_class->func_map, (hg_hash_table_key_t) func_key,
            hg_rpc_info)) {
        HG_LOG_ERROR("Could not insert RPC ID into function map (already registered?)");
        ret = HG_INVALID_PARAM;
        goto done;
    }

done:
    if (ret != HG_SUCCESS) {
        free(func_key);
        free(hg_rpc_info);
    }
    return ret;
}

/*---------------------------------------------------------------------------*/
hg_return_t
HG_Core_registered(hg_class_t *hg_class, hg_id_t id, hg_bool_t *flag)
{
    hg_return_t ret = HG_SUCCESS;

    if (!hg_class) {
        HG_LOG_ERROR("NULL HG class");
        ret = HG_INVALID_PARAM;
        goto done;
    }

    if (!flag) {
        HG_LOG_ERROR("NULL flag");
        ret = HG_INVALID_PARAM;
        goto done;
    }

    *flag = (hg_bool_t) (hg_hash_table_lookup(hg_class->func_map,
            (hg_hash_table_key_t) &id) != HG_HASH_TABLE_NULL);

done:
    return ret;
}

/*---------------------------------------------------------------------------*/
hg_return_t
HG_Core_register_data(hg_class_t *hg_class, hg_id_t id, void *data,
    void (*free_callback)(void *))
{
    struct hg_rpc_info *hg_rpc_info = NULL;
    hg_return_t ret = HG_SUCCESS;

    if (!hg_class) {
        HG_LOG_ERROR("NULL HG class");
        ret = HG_INVALID_PARAM;
        goto done;
    }

    hg_rpc_info = (struct hg_rpc_info *) hg_hash_table_lookup(hg_class->func_map,
            (hg_hash_table_key_t) &id);
    if (!hg_rpc_info) {
        HG_LOG_ERROR("Could not find RPC ID in function map");
        ret = HG_NO_MATCH;
        goto done;
    }

    if (hg_rpc_info->data)
        HG_LOG_WARNING("Overriding data previously registered");
    hg_rpc_info->data = data;
    hg_rpc_info->free_callback = free_callback;

done:
    return ret;
}

/*---------------------------------------------------------------------------*/
void *
HG_Core_registered_data(hg_class_t *hg_class, hg_id_t id)
{
    struct hg_rpc_info *hg_rpc_info = NULL;
    void *data = NULL;

    if (!hg_class) {
        HG_LOG_ERROR("NULL HG class");
        goto done;
    }

    hg_rpc_info = (struct hg_rpc_info *) hg_hash_table_lookup(hg_class->func_map,
            (hg_hash_table_key_t) &id);
    if (!hg_rpc_info) {
        HG_LOG_ERROR("Could not find RPC ID in function map");
        goto done;
    }

    data = hg_rpc_info->data;

done:
   return data;
}

/*---------------------------------------------------------------------------*/
hg_return_t
HG_Core_create(hg_context_t *context, na_addr_t addr, hg_id_t id,
    hg_handle_t *handle)
{
    struct hg_handle *hg_handle = NULL;
    hg_return_t ret = HG_SUCCESS;

    if (!context) {
        HG_LOG_ERROR("NULL HG context");
        ret = HG_INVALID_PARAM;
        goto done;
    }
    if (addr == NA_ADDR_NULL) {
        HG_LOG_ERROR("NULL addr");
        ret = HG_INVALID_PARAM;
        goto done;
    }
    if (!handle) {
        HG_LOG_ERROR("NULL pointer to HG handle");
        ret = HG_INVALID_PARAM;
        goto done;
    }

    /* Create new handle */
    hg_handle = hg_core_create(context);
    if (!hg_handle) {
        HG_LOG_ERROR("Could not create HG handle");
        ret = HG_NOMEM_ERROR;
        goto done;
    }
    hg_handle->hg_info.addr = addr;
    hg_handle->hg_info.id = id;

    *handle = (hg_handle_t) hg_handle;

done:
    if (ret != HG_SUCCESS) {
        hg_core_destroy(hg_handle);
    }
    return ret;
}

/*---------------------------------------------------------------------------*/
hg_return_t
HG_Core_destroy(hg_handle_t handle)
{
    struct hg_handle *hg_handle = (struct hg_handle *) handle;
    hg_return_t ret = HG_SUCCESS;

    if (!hg_handle) {
        HG_LOG_ERROR("NULL pointer to HG handle");
        ret = HG_INVALID_PARAM;
        goto done;
    }

    hg_core_destroy(hg_handle);

done:
    return ret;
}

/*---------------------------------------------------------------------------*/
struct hg_info *
HG_Core_get_info(hg_handle_t handle)
{
    struct hg_handle *hg_handle = (struct hg_handle *) handle;
    struct hg_info *ret = NULL;

    if (!hg_handle) {
        HG_LOG_ERROR("NULL handle");
        goto done;
    }

    ret = &hg_handle->hg_info;

done:
    return ret;
}

/*---------------------------------------------------------------------------*/
hg_return_t
HG_Core_get_input(hg_handle_t handle, void **in_buf, hg_size_t *in_buf_size)
{
    struct hg_handle *hg_handle = (struct hg_handle *) handle;
    hg_return_t ret = HG_SUCCESS;

    if (!hg_handle) {
        HG_LOG_ERROR("NULL handle");
        ret = HG_INVALID_PARAM;
        goto done;
    }

    if (!in_buf || !in_buf_size) {
        HG_LOG_ERROR("NULL pointer");
        ret = HG_INVALID_PARAM;
        goto done;
    }

    hg_core_get_input(hg_handle, in_buf, in_buf_size);

done:
    return ret;
}

/*---------------------------------------------------------------------------*/
hg_return_t
HG_Core_get_output(hg_handle_t handle, void **out_buf, hg_size_t *out_buf_size)
{
    struct hg_handle *hg_handle = (struct hg_handle *) handle;
    hg_return_t ret = HG_SUCCESS;

    if (!hg_handle) {
        HG_LOG_ERROR("NULL handle");
        ret = HG_INVALID_PARAM;
        goto done;
    }

    if (!out_buf || !out_buf_size) {
        HG_LOG_ERROR("NULL pointer");
        ret = HG_INVALID_PARAM;
        goto done;
    }

    hg_core_get_output(hg_handle, out_buf, out_buf_size);

done:
    return ret;
}

/*---------------------------------------------------------------------------*/
hg_return_t
HG_Core_forward(hg_handle_t handle, hg_cb_t callback, void *arg,
    hg_bulk_t extra_in_handle, hg_size_t size_to_send)
{
    struct hg_handle *hg_handle = (struct hg_handle *) handle;
    struct hg_header_request request_header;
    hg_return_t (*hg_forward)(struct hg_handle *hg_handle);
    hg_return_t ret = HG_SUCCESS;
    hg_size_t extra_header_size = 0;

    if (!hg_handle) {
        HG_LOG_ERROR("NULL handle");
        ret = HG_INVALID_PARAM;
        goto done;
    }

    /* Set callback */
    hg_handle->callback = callback;
    hg_handle->arg = arg;

    /* Increase ref count here so that a call to HG_Destroy does not free the
     * handle but only schedules its completion
     */
    hg_atomic_incr32(&hg_handle->ref_count);

    /* Set header */
    hg_proc_header_request_init(hg_handle->hg_info.id, extra_in_handle,
            &request_header);

    /* Encode request header */
    ret = hg_proc_header_request(hg_handle->in_buf, hg_handle->in_buf_size,
<<<<<<< HEAD
            &request_header, HG_ENCODE, hg_handle->hg_info.hg_bulk_class,
=======
            &request_header, HG_ENCODE, hg_handle->hg_info.hg_class,
>>>>>>> 753ff163
            &extra_header_size);
    if (ret != HG_SUCCESS) {
        HG_LOG_ERROR("Could not encode header");
        goto done;
    }

    /* set the actual size of the msg that needs to be transmitted */
    hg_handle->in_buf_used = size_to_send + extra_header_size;

    /* If addr is self, forward locally, otherwise send the encoded buffer
     * through NA and pre-post response */
    hg_forward = NA_Addr_is_self(hg_handle->hg_info.hg_class->na_class,
            hg_handle->hg_info.addr) ? hg_core_forward_self : hg_core_forward_na;
    ret = hg_forward(hg_handle);
    if (ret != HG_SUCCESS) {
        HG_LOG_ERROR("Could not forward buffer");
        goto done;
    }

done:
     return ret;
}

/*---------------------------------------------------------------------------*/
hg_return_t
HG_Core_respond(hg_handle_t handle, hg_cb_t callback, void *arg,
    hg_return_t ret_code, hg_size_t size_to_send)
{
    struct hg_handle *hg_handle = (struct hg_handle *) handle;
    hg_return_t (*hg_respond)(struct hg_handle *hg_handle, hg_cb_t callback,
            void *arg);
    struct hg_header_response response_header;
    hg_return_t ret = HG_SUCCESS;

    if (!hg_handle) {
        HG_LOG_ERROR("NULL handle");
        ret = HG_INVALID_PARAM;
        goto done;
    }

    /* Fill the header */
    hg_proc_header_response_init(&response_header);
    response_header.cookie = hg_handle->cookie;
    response_header.ret_code = ret_code;

    /* Encode response header */
    ret = hg_proc_header_response(hg_handle->out_buf, hg_handle->out_buf_size,
            &response_header, HG_ENCODE);
    if (ret != HG_SUCCESS) {
        HG_LOG_ERROR("Could not encode header");
        goto done;
    }
    
    /* set the actual size of the msg that needs to be transmitted */
    hg_handle->out_buf_used = size_to_send;

    /* If addr is self, forward locally, otherwise send the encoded buffer
     * through NA and pre-post response */
    hg_respond = NA_Addr_is_self(hg_handle->hg_info.hg_class->na_class,
            hg_handle->hg_info.addr) ? hg_core_respond_self : hg_core_respond_na;
    ret = hg_respond(hg_handle, callback, arg);
    if (ret != HG_SUCCESS) {
        HG_LOG_ERROR("Could not respond");
        goto done;
    }

done:
    return ret;
}

/*---------------------------------------------------------------------------*/
hg_return_t
HG_Core_progress(hg_context_t *context, unsigned int timeout)
{
    hg_return_t ret = HG_SUCCESS;

    if (!context) {
        HG_LOG_ERROR("NULL HG context");
        ret = HG_INVALID_PARAM;
        goto done;
    }

    /* If we are listening, try to post unexpected receives and treat incoming
     * RPCs */
    if (NA_Is_listening(context->hg_class->na_class)) {
        ret = hg_core_listen(context);
    }

    /* Make progress on the HG layer */
    ret = hg_core_progress(context, timeout);
    if (ret != HG_SUCCESS && ret != HG_TIMEOUT) {
        HG_LOG_ERROR("Could not make progress");
        goto done;
    }

done:
    return ret;
}

/*---------------------------------------------------------------------------*/
hg_return_t
HG_Core_trigger(hg_context_t *context, unsigned int timeout,
    unsigned int max_count, unsigned int *actual_count)
{
    hg_return_t ret = HG_SUCCESS;

    if (!context) {
        HG_LOG_ERROR("NULL HG context");
        ret = HG_INVALID_PARAM;
        goto done;
    }

    ret = hg_core_trigger(context, timeout, max_count, actual_count);
    if (ret != HG_SUCCESS && ret != HG_TIMEOUT) {
        HG_LOG_ERROR("Could not trigger callbacks");
        goto done;
    }

done:
    return ret;
}

/*---------------------------------------------------------------------------*/
hg_return_t
HG_Core_cancel(hg_handle_t handle)
{
    struct hg_handle *hg_handle = (struct hg_handle *) handle;
    hg_return_t ret = HG_SUCCESS;

    if (!hg_handle) {
        HG_LOG_ERROR("NULL handle");
        ret = HG_INVALID_PARAM;
        goto done;
    }

    ret = hg_core_cancel(hg_handle);
    if (ret != HG_SUCCESS) {
        HG_LOG_ERROR("Could not cancel handle");
        goto done;
    }

done:
    return ret;
}<|MERGE_RESOLUTION|>--- conflicted
+++ resolved
@@ -597,11 +597,7 @@
 
     /* Decode request header */
     ret = hg_proc_header_request(hg_handle->in_buf, hg_handle->in_buf_size,
-<<<<<<< HEAD
-            request_header, HG_DECODE, hg_handle->hg_info.hg_bulk_class, &extra_header_size);
-=======
             request_header, HG_DECODE, hg_handle->hg_info.hg_class, &extra_header_size);
->>>>>>> 753ff163
     if (ret != HG_SUCCESS) {
         HG_LOG_ERROR("Could not decode header");
         goto done;
@@ -1680,16 +1676,11 @@
             }
         }
         /* Completion queue should not be empty now */
-<<<<<<< HEAD
-        hg_handle = (struct hg_handle *) hg_queue_pop_tail(context->completion_queue);
-        if (!hg_handle) {
-            HG_LOG_ERROR("NULL operation ID");
-=======
+
         hg_completion_entry = (struct hg_completion_entry *) hg_queue_pop_tail(
                 context->completion_queue);
         if (!hg_completion_entry) {
             HG_LOG_ERROR("NULL completion entry");
->>>>>>> 753ff163
             ret = HG_INVALID_PARAM;
             hg_thread_mutex_unlock(&context->completion_queue_mutex);
             goto done;
@@ -2287,11 +2278,7 @@
 
     /* Encode request header */
     ret = hg_proc_header_request(hg_handle->in_buf, hg_handle->in_buf_size,
-<<<<<<< HEAD
-            &request_header, HG_ENCODE, hg_handle->hg_info.hg_bulk_class,
-=======
             &request_header, HG_ENCODE, hg_handle->hg_info.hg_class,
->>>>>>> 753ff163
             &extra_header_size);
     if (ret != HG_SUCCESS) {
         HG_LOG_ERROR("Could not encode header");
