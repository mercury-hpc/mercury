/*
 * Copyright (C) 2013-2016 Argonne National Laboratory, Department of Energy,
 *                         UChicago Argonne, LLC and The HDF Group.
 * All rights reserved.
 *
 * The full copyright notice, including terms governing use, modification,
 * and redistribution, is contained in the COPYING file that can be
 * found at the root of the source code distribution tree.
 */

#include "mercury_core.h"

#include "mercury_proc_header.h"
#include "mercury_proc.h"
#include "mercury_bulk.h"
#include "mercury_error.h"
#include "mercury_private.h"

#include "mercury_queue.h"
#include "mercury_list.h"
#include "mercury_thread_mutex.h"
#include "mercury_thread_condition.h"
#include "mercury_thread_pool.h"
#include "mercury_time.h"

#include <stdlib.h>

/****************/
/* Local Macros */
/****************/

#define HG_MAX_UNEXPECTED_RECV 256 /* TODO Variable */
#define HG_MAX_SELF_THREADS 4
#define HG_NA_MIN_TIMEOUT 0

/* Remove warnings when routine does not use arguments */
#if defined(__cplusplus)
    #define HG_UNUSED
#elif defined(__GNUC__) && (__GNUC__ >= 4)
    #define HG_UNUSED __attribute__((unused))
#else
    #define HG_UNUSED
#endif

/************************************/
/* Local Type and Struct Definition */
/************************************/

/* HG context */
struct hg_context {
    struct hg_class *hg_class;                    /* HG class */
    hg_queue_t *completion_queue;                 /* Completion queue */
    hg_thread_mutex_t completion_queue_mutex;     /* Completion queue mutex */
    hg_thread_cond_t completion_queue_cond;       /* Completion queue cond */
    hg_list_t *pending_list;                      /* List of pending handles */
    hg_thread_mutex_t pending_list_mutex;         /* Pending list mutex */
    hg_list_t *processing_list;                   /* List of handles being processed */
    hg_thread_mutex_t processing_list_mutex;      /* Processing list mutex */
    hg_list_t *self_processing_list;              /* List of handles being processed */
    hg_thread_mutex_t self_processing_list_mutex; /* Processing list mutex */
    hg_thread_cond_t self_processing_list_cond;   /* Processing list cond */
    hg_thread_pool_t *self_processing_pool;       /* Thread pool for self processing */
};


/* Info for function map */
struct hg_rpc_info {
    hg_rpc_cb_t rpc_cb;             /* RPC callback */
    void *data;                     /* User data */
    void (*free_callback)(void *);  /* User data free callback */
};

/* Info for wrapping callbacks if self addr */
struct hg_self_cb_info {
    hg_cb_t forward_cb;
    void *forward_arg;
    hg_cb_t respond_cb;
    void *respond_arg;
};

/* HG handle */
struct hg_handle {
    struct hg_info hg_info;             /* HG info */
    hg_cb_t callback;                   /* Callback */
    void *arg;                          /* Callback arguments */
    hg_cb_type_t cb_type;               /* Callback type */
    na_tag_t tag;                       /* Tag used for request and response */
    hg_uint32_t cookie;                 /* Cookie unique to every RPC call */
    hg_return_t ret;                    /* Return code associated to handle */
    hg_bool_t addr_mine;                /* NA Addr created by HG */
    hg_list_entry_t *entry;             /* Entry in pending / processing lists */
    hg_bool_t process_rpc_cb;           /* RPC callback must be processed */

    void *in_buf;                       /* Input buffer */
    na_size_t in_buf_size;              /* Input buffer size */
    na_size_t in_buf_used;              /* Amount of input buffer used */
    void *out_buf;                      /* Output buffer */
    na_size_t out_buf_size;             /* Output buffer size */
    na_size_t out_buf_used;             /* Amount of output buffer used */

    na_op_id_t na_send_op_id;           /* Operation ID for send */
    na_op_id_t na_recv_op_id;           /* Operation ID for recv */
    hg_atomic_int32_t na_completed_count; /* Number of NA operations completed */

    hg_atomic_int32_t ref_count;        /* Reference count */

    void *extra_in_buf;
    hg_size_t extra_in_buf_size;
    hg_op_id_t extra_in_op_id;
};

/* HG op id */
struct hg_op_info_lookup {
    hg_addr_t addr;                     /* Address */
    na_op_id_t na_lookup_op_id;         /* Operation ID for lookup */
};

struct hg_op_id {
    struct hg_context *context;         /* Context */
    hg_cb_type_t type;                  /* Callback type */
    hg_cb_t callback;                   /* Callback */
    void *arg;                          /* Callback arguments */
    hg_atomic_int32_t completed;        /* Operation completed TODO needed ? */
    union {
        struct hg_op_info_lookup lookup;
    } info;
};

/********************/
/* Local Prototypes */
/********************/

/**
 * Get extra user payload using bulk transfer.
 * TODO this may be moved to the upper mercury layer.
 */
static hg_return_t
hg_core_get_extra_input(
        struct hg_handle *hg_handle,
        hg_bulk_t extra_in_handle
        );

/**
 * Bulk transfer callback.
 */
static hg_return_t
hg_core_get_extra_input_cb(
        const struct hg_cb_info *callback_info
        );

/**
 * Get request header and verify it.
 */
static hg_return_t
hg_core_get_header_request(
        struct hg_handle *hg_handle,
        struct hg_header_request *request_header
        );

/**
 * Remove handle from pending list.
 */
static hg_return_t
hg_core_pending_list_remove(
        struct hg_handle *hg_handle
        );

/**
 * Check pending list.
 */
static hg_bool_t
hg_core_pending_list_check(
        struct hg_context *context
        );

/**
 * Cancel entries from pending list.
 */
static hg_return_t
hg_core_pending_list_cancel(
        struct hg_context *context
        );

/**
 * Add handle to processing list.
 */
static hg_return_t
hg_core_processing_list_add(
        struct hg_handle *hg_handle
        );

/**
 * Remove handle from processing list.
 */
static hg_return_t
hg_core_processing_list_remove(
        struct hg_handle *hg_handle
        );

/**
 * Wail until processing list is empty.
 */
static hg_return_t
hg_core_processing_list_wait(
        struct hg_context *context
        );

/**
 * Add handle to self processing list.
 */
static hg_return_t
hg_core_self_processing_list_add(
        struct hg_handle *hg_handle
        );

/**
 * Remove handle from self processing list.
 */
static hg_return_t
hg_core_self_processing_list_remove(
        struct hg_handle *hg_handle
        );

/**
 * Check self processing list.
 */
static hg_bool_t
hg_core_self_processing_list_check(
        struct hg_context *context
        );

/**
 * Initialize class.
 */
static struct hg_class *
hg_core_init(
        const char *na_info_string,
        hg_bool_t na_listen,
        na_class_t *na_init_class,
        na_context_t *na_init_context
        );

/**
 * Finalize class.
 */
static hg_return_t
hg_core_finalize(
        struct hg_class *hg_class
        );

/**
 * Lookup addr.
 */
static hg_return_t
hg_core_addr_lookup(
        struct hg_context *context,
        hg_cb_t callback,
        void *arg,
        const char *name,
        hg_op_id_t *op_id
        );

/**
 * Lookup callback.
 */
static na_return_t
hg_core_addr_lookup_cb(
        const struct na_cb_info *callback_info
        );

/**
 * Complete addr lookup.
 */
static hg_return_t
hg_core_addr_lookup_complete(
        struct hg_op_id *hg_op_id
        );

/**
 * Free addr.
 */
static hg_return_t
hg_core_addr_free(
        struct hg_class *hg_class,
        hg_addr_t addr
        );


/**
 * Self addr.
 */
static hg_return_t
hg_core_addr_self(
        struct hg_class *hg_class,
        hg_addr_t *addr
        );

/**
 * Dup addr.
 */
static hg_return_t
hg_core_addr_dup(
        struct hg_class *hg_class,
        hg_addr_t addr,
        hg_addr_t *new_addr
        );

/**
 * Convert addr to string.
 */
static hg_return_t
hg_core_addr_to_string(
        struct hg_class *hg_class,
        char *buf,
        hg_size_t *buf_size,
        hg_addr_t addr
        );

/**
 * Create handle.
 */
static struct hg_handle *
hg_core_create(
        struct hg_context *context
        );

/**
 * Free handle.
 */
static void
hg_core_destroy(
        struct hg_handle *hg_handle
        );

/**
 * Forward handle locally.
 */
static hg_return_t
hg_core_forward_self(
        struct hg_handle *hg_handle
        );

/**
 * Forward handle through NA.
 */
static hg_return_t
hg_core_forward_na(
        struct hg_handle *hg_handle
        );

/**
 * Send response locally.
 */
static hg_return_t
hg_core_respond_self(
        struct hg_handle *hg_handle,
        hg_cb_t callback,
        void *arg
        );

/**
 * Send response through NA.
 */
static hg_return_t
hg_core_respond_na(
        struct hg_handle *hg_handle,
        hg_cb_t callback,
        void *arg
        );

/**
 * Send input callback.
 */
static na_return_t
hg_core_send_input_cb(
        const struct na_cb_info *callback_info
        );

/**
 * Recv input callback.
 */
static na_return_t
hg_core_recv_input_cb(
        const struct na_cb_info *callback_info
        );

/**
 * Send output callback.
 */
static na_return_t
hg_core_send_output_cb(
        const struct na_cb_info *callback_info
        );

/**
 * Recv output callback.
 */
static na_return_t
hg_core_recv_output_cb(
        const struct na_cb_info *callback_info
        );

/**
 * Wrapper for local callback execution.
 */
static hg_return_t
hg_core_self_cb(
        const struct hg_cb_info *callback_info
        );

/**
 * Process handle thread (used for self execution).
 */
static HG_THREAD_RETURN_TYPE
hg_core_process_thread(
        void *arg
        );

/**
 * Process handle.
 */
static hg_return_t
hg_core_process(
        struct hg_handle *hg_handle
        );

/**
 * Complete handle and add to completion queue.
 */
static hg_return_t
hg_core_complete(
        struct hg_handle *hg_handle
        );

/**
 * Add entry to completion queue.
 */
hg_return_t
hg_core_completion_add(
        struct hg_context *context,
        struct hg_completion_entry *hg_completion_entry
        );

/**
 * Start listening for incoming RPC requests.
 */
static hg_return_t
hg_core_listen(
        struct hg_context *context
        );

/**
 * Make progress on local requests.
 */
static hg_return_t
hg_core_progress_self(
        struct hg_context *context,
        unsigned int timeout
        );

/**
 * Make progress on NA layer.
 */
static hg_return_t
hg_core_progress_na(
        struct hg_context *context,
        unsigned int timeout
        );

/**
 * Make progress.
 */
static hg_return_t
hg_core_progress(
        struct hg_context *context,
        unsigned int timeout
        );

/**
 * Trigger callbacks.
 */
static hg_return_t
hg_core_trigger(
        struct hg_context *context,
        unsigned int timeout,
        unsigned int max_count,
        unsigned int *actual_count
        );

/**
 * Trigger callback from HG lookup op ID.
 */
static hg_return_t
hg_core_trigger_lookup_entry(
        struct hg_op_id *hg_op_id
        );

/**
 * Trigger callback from HG handle.
 */
static hg_return_t
hg_core_trigger_entry(
        struct hg_handle *hg_handle
        );

/**
 * Trigger callback from HG bulk op ID.
 */
extern hg_return_t
hg_bulk_trigger_entry(
        struct hg_bulk_op_id *hg_bulk_op_id
        );

/**
 * Cancel handle.
 */
static hg_return_t
hg_core_cancel(
        struct hg_handle *hg_handle
        );

/*******************/
/* Local Variables */
/*******************/

/*---------------------------------------------------------------------------*/
/**
 * Equal function for function map.
 */
static HG_INLINE int
hg_core_int_equal(void *vlocation1, void *vlocation2)
{
    return *((int *) vlocation1) == *((int *) vlocation2);
}

/*---------------------------------------------------------------------------*/
/**
 * Hash function for function map.
 */
static HG_INLINE unsigned int
hg_core_int_hash(void *vlocation)
{
    return *((unsigned int *) vlocation);
}

/*---------------------------------------------------------------------------*/
/**
 * Free function for value in function map.
 */
static HG_INLINE void
hg_core_func_map_value_free(hg_hash_table_value_t value)
{
    struct hg_rpc_info *hg_rpc_info = (struct hg_rpc_info *) value;

    if (hg_rpc_info->free_callback)
        hg_rpc_info->free_callback(hg_rpc_info->data);
    free(hg_rpc_info);
}

/*---------------------------------------------------------------------------*/
/**
 * Generate a new tag.
 */
static HG_INLINE na_tag_t
hg_core_gen_request_tag(struct hg_class *hg_class)
{
    na_tag_t tag = 0;

    /* Compare and swap tag if reached max tag */
    if (!hg_atomic_cas32(&hg_class->request_tag, hg_class->request_max_tag, 0)) {
        /* Increment tag */
        tag = hg_atomic_incr32(&hg_class->request_tag);
    }

    return tag;
}

/*---------------------------------------------------------------------------*/
static HG_INLINE void
hg_core_get_input(struct hg_handle *hg_handle, void **in_buf,
    hg_size_t *in_buf_size)
{
    /* No offset if extra buffer since only the user payload is copied */
    hg_size_t header_offset = (hg_handle->extra_in_buf) ? 0 :
            hg_proc_header_request_get_size();

    /* Space must be left for request header */
    *in_buf = (char *) ((hg_handle->extra_in_buf) ?
            hg_handle->extra_in_buf : hg_handle->in_buf) + header_offset;
    *in_buf_size = (hg_handle->extra_in_buf_size) ?
            hg_handle->extra_in_buf_size :
            hg_handle->in_buf_size - header_offset;
}

/*---------------------------------------------------------------------------*/
static HG_INLINE void
hg_core_get_output(struct hg_handle *hg_handle, void **out_buf,
    hg_size_t *out_buf_size)
{
    hg_size_t header_offset = hg_proc_header_response_get_size();

    /* Space must be left for response header */
    *out_buf = (char *) hg_handle->out_buf + header_offset;
    *out_buf_size = hg_handle->out_buf_size - header_offset;
}

/*---------------------------------------------------------------------------*/
static hg_return_t
hg_core_get_extra_input(struct hg_handle *hg_handle, hg_bulk_t extra_in_handle)
{
    hg_class_t *hg_class = hg_handle->hg_info.hg_class;
    hg_context_t *hg_context = hg_handle->hg_info.context;
    hg_bulk_t local_in_handle = HG_BULK_NULL;
    hg_return_t ret = HG_SUCCESS;

    /* Create a new local handle to read the data */
    hg_handle->extra_in_buf_size = HG_Bulk_get_size(extra_in_handle);
    hg_handle->extra_in_buf = calloc(hg_handle->extra_in_buf_size, sizeof(char));
    if (!hg_handle->extra_in_buf) {
        HG_LOG_ERROR("Could not allocate extra input buffer");
        ret = HG_NOMEM_ERROR;
        goto done;
    }

    ret = HG_Bulk_create(hg_class, 1, &hg_handle->extra_in_buf,
            &hg_handle->extra_in_buf_size, HG_BULK_READWRITE, &local_in_handle);
    if (ret != HG_SUCCESS) {
        HG_LOG_ERROR("Could not create HG bulk handle");
        goto done;
    }

    /* Read bulk data here and wait for the data to be here  */
    ret = HG_Bulk_transfer(hg_context, hg_core_get_extra_input_cb,
            hg_handle, HG_BULK_PULL, hg_handle->hg_info.addr, extra_in_handle,
            0, local_in_handle, 0, hg_handle->extra_in_buf_size,
            &hg_handle->extra_in_op_id);
    if (ret != HG_SUCCESS) {
        HG_LOG_ERROR("Could not transfer bulk data");
        goto done;
    }

done:
    if (ret != HG_SUCCESS) {
        HG_Bulk_free(local_in_handle);
    }
    return ret;
}

/*---------------------------------------------------------------------------*/
static hg_return_t
hg_core_get_extra_input_cb(const struct hg_cb_info *callback_info)
{
    struct hg_handle *hg_handle = (struct hg_handle *) callback_info->arg;
    hg_return_t ret = HG_SUCCESS;

    /* Free bulk handle */
    ret = HG_Bulk_free(callback_info->info.bulk.local_handle);
    if (ret != HG_SUCCESS) {
        HG_LOG_ERROR("Could not free bulk handle");
        goto done;
    }

    /* TODO should be freed with header request proc but clean that up when
     * extra handle is clean
     */
    ret = HG_Bulk_free(callback_info->info.bulk.origin_handle);
    if (ret != HG_SUCCESS) {
        HG_LOG_ERROR("Could not free bulk handle");
        goto done;
    }

    /* Now can process the handle */
    hg_handle->process_rpc_cb = HG_TRUE;
    ret = hg_core_complete(hg_handle);
    if (ret != HG_SUCCESS) {
        HG_LOG_ERROR("Could not complete rpc handle");
        goto done;
    }

done:
    return ret;
}

/*---------------------------------------------------------------------------*/
static hg_return_t
hg_core_get_header_request(struct hg_handle *hg_handle,
    struct hg_header_request *request_header)
{
    hg_return_t ret = HG_SUCCESS;
    hg_size_t extra_header_size;

    /* Initialize header with default values */
    hg_proc_header_request_init(0, HG_BULK_NULL, request_header);

    /* Decode request header */
    ret = hg_proc_header_request(hg_handle->in_buf, hg_handle->in_buf_size,
            request_header, HG_DECODE, hg_handle->hg_info.hg_class, &extra_header_size);
    if (ret != HG_SUCCESS) {
        HG_LOG_ERROR("Could not decode header");
        goto done;
    }

    ret = hg_proc_header_request_verify(request_header);
    if (ret != HG_SUCCESS) {
        HG_LOG_ERROR("Could not verify header");
        goto done;
    }

done:
    return ret;
}

/*---------------------------------------------------------------------------*/
static hg_return_t
hg_core_pending_list_remove(struct hg_handle *hg_handle)
{
    hg_return_t ret = HG_SUCCESS;

    hg_thread_mutex_lock(&hg_handle->hg_info.context->pending_list_mutex);

    if (hg_list_remove_entry(hg_handle->entry) != HG_UTIL_SUCCESS) {
        HG_LOG_ERROR("Could not remove entry");
        ret = HG_INVALID_PARAM;
    }
    hg_handle->entry = NULL;

    hg_thread_mutex_unlock(&hg_handle->hg_info.context->pending_list_mutex);

    return ret;
}

/*---------------------------------------------------------------------------*/
static hg_bool_t
hg_core_pending_list_check(struct hg_context *context)
{
    hg_bool_t ret = HG_FALSE;

    hg_thread_mutex_lock(&context->pending_list_mutex);

    ret = (hg_list_is_empty(context->pending_list) == HG_UTIL_TRUE) ? HG_FALSE : HG_TRUE;

    hg_thread_mutex_unlock(&context->pending_list_mutex);

    return ret;
}

/*---------------------------------------------------------------------------*/
static hg_return_t
hg_core_pending_list_cancel(struct hg_context *context)
{
    hg_return_t ret = HG_SUCCESS;

    hg_thread_mutex_lock(&context->pending_list_mutex);

    while (!hg_list_is_empty(context->pending_list)) {
        hg_list_entry_t *entry = hg_list_first(context->pending_list);
        struct hg_handle *hg_handle = (struct hg_handle *) hg_list_data(entry);

        ret = hg_core_cancel(hg_handle);
        if (ret != HG_SUCCESS) {
            HG_LOG_ERROR("Could not cancel handle");
            break;
        }

        if (hg_list_remove_entry(entry) != HG_UTIL_SUCCESS) {
            HG_LOG_ERROR("Could not remove entry");
            ret = HG_INVALID_PARAM;
            break;
        }
    }

    hg_thread_mutex_unlock(&context->pending_list_mutex);
    return ret;
}

/*---------------------------------------------------------------------------*/
static hg_return_t
hg_core_processing_list_add(struct hg_handle *hg_handle)
{
    hg_list_entry_t *new_entry = NULL;
    hg_return_t ret = HG_SUCCESS;

    hg_thread_mutex_lock(&hg_handle->hg_info.context->processing_list_mutex);

    new_entry = hg_list_insert_head(hg_handle->hg_info.context->processing_list,
            (hg_list_value_t) hg_handle);
    if (!new_entry) {
        HG_LOG_ERROR("Could not append entry");
        ret = HG_NOMEM_ERROR;
    } else {
        hg_handle->entry = new_entry;
    }

    hg_thread_mutex_unlock(&hg_handle->hg_info.context->processing_list_mutex);

    return ret;
}

/*---------------------------------------------------------------------------*/
static hg_return_t
hg_core_processing_list_remove(struct hg_handle *hg_handle)
{
    hg_return_t ret = HG_SUCCESS;

    hg_thread_mutex_lock(&hg_handle->hg_info.context->processing_list_mutex);

    if (hg_list_remove_entry(hg_handle->entry) != HG_UTIL_SUCCESS) {
        HG_LOG_ERROR("Could not remove entry");
        ret = HG_INVALID_PARAM;
    }
    hg_handle->entry = NULL;

    hg_thread_mutex_unlock(&hg_handle->hg_info.context->processing_list_mutex);

    return ret;
}

/*---------------------------------------------------------------------------*/
static hg_return_t
hg_core_processing_list_wait(struct hg_context *context)
{
    hg_return_t ret = HG_SUCCESS;

    while (1) {
        hg_util_bool_t processing_list_empty = HG_UTIL_FALSE;
        unsigned int actual_count = 0;
        hg_return_t trigger_ret;

        /* Trigger everything we can from HG */
        do {
            trigger_ret = hg_core_trigger(context, 0, 1, &actual_count);
        } while ((trigger_ret == HG_SUCCESS) && actual_count);

        hg_thread_mutex_lock(&context->processing_list_mutex);

        processing_list_empty = hg_list_is_empty(context->processing_list);

        hg_thread_mutex_unlock(&context->processing_list_mutex);

        if (processing_list_empty) break;

        ret = hg_core_progress(context, HG_MAX_IDLE_TIME);
        if (ret != HG_SUCCESS) {
            HG_LOG_ERROR("Could not make progress");
            goto done;
        }
    }

done:
    return ret;
}

/*---------------------------------------------------------------------------*/
static hg_return_t
hg_core_self_processing_list_add(struct hg_handle *hg_handle)
{
    hg_list_entry_t *new_entry = NULL;
    hg_return_t ret = HG_SUCCESS;

    hg_thread_mutex_lock(&hg_handle->hg_info.context->self_processing_list_mutex);

    new_entry = hg_list_insert_head(hg_handle->hg_info.context->self_processing_list,
            (hg_list_value_t) hg_handle);
    if (!new_entry) {
        HG_LOG_ERROR("Could not append entry");
        ret = HG_NOMEM_ERROR;
    } else {
        hg_handle->entry = new_entry;
    }

    hg_thread_mutex_unlock(&hg_handle->hg_info.context->self_processing_list_mutex);

    return ret;
}

/*---------------------------------------------------------------------------*/
static hg_return_t
hg_core_self_processing_list_remove(struct hg_handle *hg_handle)
{
    hg_return_t ret = HG_SUCCESS;

    hg_thread_mutex_lock(&hg_handle->hg_info.context->self_processing_list_mutex);

    /* Remove handle from self processing list at this point */
    if (hg_list_remove_entry(hg_handle->entry) != HG_UTIL_SUCCESS) {
        HG_LOG_ERROR("Could not remove entry");
        ret = HG_INVALID_PARAM;
    }
    hg_handle->entry = NULL;

    hg_thread_cond_signal(&hg_handle->hg_info.context->self_processing_list_cond);

    hg_thread_mutex_unlock(&hg_handle->hg_info.context->self_processing_list_mutex);

    return ret;
}

/*---------------------------------------------------------------------------*/
static hg_bool_t
hg_core_self_processing_list_check(struct hg_context *context)
{
    hg_bool_t ret = HG_FALSE;

    hg_thread_mutex_lock(&context->self_processing_list_mutex);

    ret = (hg_list_is_empty(context->self_processing_list) == HG_UTIL_TRUE) ? HG_FALSE : HG_TRUE;

    hg_thread_mutex_unlock(&context->self_processing_list_mutex);

    return ret;
}

/*---------------------------------------------------------------------------*/
static struct hg_class *
hg_core_init(const char *na_info_string, hg_bool_t na_listen,
    na_class_t *na_init_class, na_context_t *na_init_context)
{
    struct hg_class *hg_class = NULL;
    hg_return_t ret = HG_SUCCESS;

    /* Create new HG class */
    hg_class = (struct hg_class *) malloc(sizeof(struct hg_class));
    if (!hg_class) {
        HG_LOG_ERROR("Could not allocate HG class");
        ret = HG_NOMEM_ERROR;
        goto done;
    }
    hg_class->na_class = na_init_class;
    hg_class->na_context = na_init_context;
    hg_class->func_map = NULL;
    hg_class->na_ext_init = (na_init_class && na_init_context) ? HG_TRUE : HG_FALSE;

    /* Initialize NA */
    if (!hg_class->na_ext_init) {
        hg_class->na_class = NA_Initialize(na_info_string, na_listen);
        if (!hg_class->na_class) {
            HG_LOG_ERROR("Could not initialize NA class");
            ret = HG_NA_ERROR;
            goto done;
        }

        hg_class->na_context = NA_Context_create(hg_class->na_class);
        if (!hg_class->na_context) {
            HG_LOG_ERROR("Could not create NA context");
            ret = HG_NA_ERROR;
            goto done;
        }
    }

    /* Initialize atomic for tags */
    hg_class->request_max_tag = NA_Msg_get_max_tag(hg_class->na_class);
    hg_atomic_set32(&hg_class->request_tag, 0);

    /* Create new function map */
    hg_class->func_map = hg_hash_table_new(hg_core_int_hash, hg_core_int_equal);
    if (!hg_class->func_map) {
        HG_LOG_ERROR("Could not create function map");
        ret = HG_NOMEM_ERROR;
        goto done;
    }
    /* Automatically free all the values with the hash map */
    hg_hash_table_register_free_functions(hg_class->func_map, free,
            hg_core_func_map_value_free);

done:
    if (ret != HG_SUCCESS) {
        hg_core_finalize(hg_class);
    }
    return hg_class;
}

/*---------------------------------------------------------------------------*/
static hg_return_t
hg_core_finalize(struct hg_class *hg_class)
{
    hg_return_t ret = HG_SUCCESS;

    if (!hg_class) goto done;

    /* Delete function map */
    hg_hash_table_free(hg_class->func_map);
    hg_class->func_map = NULL;

    /* Destroy context */
    if (!hg_class->na_ext_init) {
        if (hg_class->na_context && NA_Context_destroy(hg_class->na_class,
                hg_class->na_context) != NA_SUCCESS) {
            HG_LOG_ERROR("Could not destroy NA context");
            ret = HG_NA_ERROR;
            goto done;
        }
        hg_class->na_context = NULL;

        /* Finalize interface */
        if (NA_Finalize(hg_class->na_class) != NA_SUCCESS) {
            HG_LOG_ERROR("Could not finalize NA interface");
            ret = HG_NA_ERROR;
            goto done;
        }
        hg_class->na_class = NULL;
    }

    /* Free HG class */
    free(hg_class);

done:
    return ret;
}

/*---------------------------------------------------------------------------*/
static hg_return_t
hg_core_addr_lookup(struct hg_context *context, hg_cb_t callback, void *arg,
    const char *name, hg_op_id_t *op_id)
{
    na_class_t *na_class = context->hg_class->na_class;
    na_context_t *na_context = context->hg_class->na_context;
    struct hg_op_id *hg_op_id = NULL;
    na_return_t na_ret;
    hg_return_t ret = HG_SUCCESS;

    /* Allocate op_id */
    hg_op_id = (struct hg_op_id *) malloc(sizeof(struct hg_op_id));
    if (!hg_op_id) {
        HG_LOG_ERROR("Could not allocate HG operation ID");
        ret = HG_NOMEM_ERROR;
        goto done;
    }
    hg_op_id->context = context;
    hg_op_id->type = HG_CB_LOOKUP;
    hg_op_id->callback = callback;
    hg_op_id->arg = arg;
    hg_atomic_set32(&hg_op_id->completed, 0);
    hg_op_id->info.lookup.addr = HG_ADDR_NULL;

    na_ret = NA_Addr_lookup(na_class, na_context, hg_core_addr_lookup_cb,
            hg_op_id, name, &hg_op_id->info.lookup.na_lookup_op_id);
    if (na_ret != NA_SUCCESS) {
        HG_LOG_ERROR("Could not start lookup for address %s", name);
        ret = HG_NA_ERROR;
        goto done;
    }

    /* Assign op_id */
    *op_id = (hg_op_id_t) hg_op_id;

done:
    if (ret != HG_SUCCESS) {
        free(hg_op_id);
    }

    return ret;
}

/*---------------------------------------------------------------------------*/
static na_return_t
hg_core_addr_lookup_cb(const struct na_cb_info *callback_info)
{
    struct hg_op_id *hg_op_id = (struct hg_op_id *) callback_info->arg;
    na_return_t ret = NA_SUCCESS;

    if (callback_info->ret != NA_SUCCESS) {
        return ret;
    }

    /* Assign addr */
    hg_op_id->info.lookup.addr = (hg_addr_t) callback_info->info.lookup.addr;

    /* Mark as completed */
    if (hg_core_addr_lookup_complete(hg_op_id) != HG_SUCCESS) {
        HG_LOG_ERROR("Could not complete operation");
        goto done;
    }

done:
    return ret;
}

/*---------------------------------------------------------------------------*/
static hg_return_t
hg_core_addr_lookup_complete(struct hg_op_id *hg_op_id)
{
    hg_context_t *context = hg_op_id->context;
    struct hg_completion_entry *hg_completion_entry = NULL;
    hg_return_t ret = HG_SUCCESS;

    /* Mark operation as completed */
    hg_atomic_incr32(&hg_op_id->completed);

    hg_completion_entry = (struct hg_completion_entry *) malloc(sizeof(struct hg_completion_entry));
    if (!hg_completion_entry) {
        HG_LOG_ERROR("Could not allocate HG completion entry");
        ret = HG_NOMEM_ERROR;
        goto done;
    }
    hg_completion_entry->op_type = HG_ADDR;
    hg_completion_entry->op_id.hg_op_id = hg_op_id;

    ret = hg_core_completion_add(context, hg_completion_entry);
    if (ret != HG_SUCCESS) {
        HG_LOG_ERROR("Could not add HG completion entry to completion queue");
        goto done;
    }

done:
    if (ret != HG_SUCCESS)
        free(hg_completion_entry);
    return ret;
}

/*---------------------------------------------------------------------------*/
static hg_return_t
hg_core_addr_free(struct hg_class *hg_class, hg_addr_t addr)
{
    hg_return_t ret = HG_SUCCESS;
    na_return_t na_ret;

    na_ret = NA_Addr_free(hg_class->na_class, (na_addr_t)addr);
    if (na_ret != NA_SUCCESS) {
        HG_LOG_ERROR("Could not free address");
        ret = HG_NA_ERROR;
        goto done;
    }

done:
    return ret;
}

/*---------------------------------------------------------------------------*/
static hg_return_t
hg_core_addr_self(struct hg_class *hg_class, hg_addr_t *addr)
{
    hg_return_t ret = HG_SUCCESS;
    na_return_t na_ret;

    na_ret = NA_Addr_self(hg_class->na_class, (na_addr_t *) addr);
    if (na_ret != NA_SUCCESS) {
        HG_LOG_ERROR("Could not get self address");
        ret = HG_NA_ERROR;
        goto done;
    }

done:
    return ret;
}

/*---------------------------------------------------------------------------*/
static hg_return_t
hg_core_addr_dup(struct hg_class *hg_class, hg_addr_t addr, hg_addr_t *new_addr)
{
    hg_return_t ret = HG_SUCCESS;
    na_return_t na_ret;

    na_ret = NA_Addr_dup(hg_class->na_class, (na_addr_t) addr, (na_addr_t *) new_addr);
    if (na_ret != NA_SUCCESS) {
        HG_LOG_ERROR("Could not duplicate address");
        ret = HG_NA_ERROR;
        goto done;
    }

done:
    return ret;
}

/*---------------------------------------------------------------------------*/
static hg_return_t
hg_core_addr_to_string(struct hg_class *hg_class, char *buf, hg_size_t *buf_size,
    hg_addr_t addr)
{
    hg_return_t ret = HG_SUCCESS;
    na_return_t na_ret;

    na_ret = NA_Addr_to_string(hg_class->na_class, buf, buf_size, (na_addr_t) addr);
    if (na_ret != NA_SUCCESS) {
        HG_LOG_ERROR("Could not convert address to string");
        ret = HG_NA_ERROR;
        goto done;
    }

done:
    return ret;
}

/*---------------------------------------------------------------------------*/
static struct hg_handle *
hg_core_create(struct hg_context *context)
{
    na_class_t *na_class = context->hg_class->na_class;
    struct hg_handle *hg_handle = NULL;
    hg_return_t ret = HG_SUCCESS;

    hg_handle = (struct hg_handle *) malloc(sizeof(struct hg_handle));
    if (!hg_handle) {
        HG_LOG_ERROR("Could not allocate handle");
        goto done;
    }

    hg_handle->hg_info.hg_class = context->hg_class;
    hg_handle->hg_info.context = context;
    hg_handle->hg_info.addr = HG_ADDR_NULL;
    hg_handle->hg_info.id = 0;
    hg_handle->callback = NULL;
    hg_handle->arg = NULL;
    hg_handle->cb_type = 0;
    hg_handle->cookie = 0; /* TODO Generate cookie */
    hg_handle->tag = 0;
    hg_handle->ret = HG_SUCCESS;
    hg_handle->addr_mine = HG_FALSE;
    hg_handle->entry = NULL;
    hg_handle->process_rpc_cb = HG_FALSE;

    /* Initialize processing buffers and use unexpected message size */
    hg_handle->in_buf = NULL;
    hg_handle->out_buf = NULL;
    hg_handle->in_buf_size = NA_Msg_get_max_expected_size(na_class);
    hg_handle->out_buf_size = NA_Msg_get_max_expected_size(na_class);
    hg_handle->in_buf_used = 0;
    hg_handle->out_buf_used = 0;

    hg_handle->in_buf = hg_proc_buf_alloc(hg_handle->in_buf_size);
    if (!hg_handle->in_buf) {
        HG_LOG_ERROR("Could not allocate buffer for input");
        ret = HG_NOMEM_ERROR;
        goto done;
    }
    hg_handle->out_buf = hg_proc_buf_alloc(hg_handle->out_buf_size);
    if (!hg_handle->out_buf) {
        HG_LOG_ERROR("Could not allocate buffer for output");
        ret = HG_NOMEM_ERROR;
        goto done;
    }

    hg_handle->na_send_op_id = NA_OP_ID_NULL;
    hg_handle->na_recv_op_id = NA_OP_ID_NULL;
    hg_atomic_set32(&hg_handle->na_completed_count, 0);

    hg_atomic_set32(&hg_handle->ref_count, 1);

    hg_handle->extra_in_buf = NULL;
    hg_handle->extra_in_buf_size = 0;
    hg_handle->extra_in_op_id = HG_OP_ID_NULL;

done:
    if (ret != HG_SUCCESS) {
        hg_core_destroy(hg_handle);
        hg_handle = NULL;
    }
    return hg_handle;
}

/*---------------------------------------------------------------------------*/
static void
hg_core_destroy(struct hg_handle *hg_handle)
{
    if (!hg_handle) goto done;

    if (hg_atomic_decr32(&hg_handle->ref_count)) {
        /* Cannot free yet */
        goto done;
    }

    /* Free if mine */
    if (hg_handle->hg_info.addr != HG_ADDR_NULL && hg_handle->addr_mine)
        NA_Addr_free(hg_handle->hg_info.hg_class->na_class,
                hg_handle->hg_info.addr);

    hg_proc_buf_free(hg_handle->in_buf);
    hg_proc_buf_free(hg_handle->out_buf);

    free(hg_handle->extra_in_buf);

    free(hg_handle);
done:
    return;
}

/*---------------------------------------------------------------------------*/
static hg_return_t
hg_core_forward_self(struct hg_handle *hg_handle)
{
    hg_return_t ret = HG_SUCCESS;

    if (!hg_handle->hg_info.context->self_processing_pool)
        hg_thread_pool_init(HG_MAX_SELF_THREADS,
                &hg_handle->hg_info.context->self_processing_pool);

    /* Add handle to self processing list */
    ret = hg_core_self_processing_list_add(hg_handle);
    if (ret != HG_SUCCESS) {
        HG_LOG_ERROR("Could not add handle to self processing list");
        goto done;
    }

    /* Post operation to self processing pool */
    hg_thread_pool_post(hg_handle->hg_info.context->self_processing_pool,
            hg_core_process_thread, hg_handle);

done:
    return ret;
}

/*---------------------------------------------------------------------------*/
static hg_return_t
hg_core_forward_na(struct hg_handle *hg_handle)
{
    struct hg_class *hg_class = hg_handle->hg_info.hg_class;
    na_return_t na_ret;
    hg_return_t ret = HG_SUCCESS;

    /* Generate tag */
    hg_handle->tag = hg_core_gen_request_tag(hg_handle->hg_info.hg_class);

    /* Pre-post the recv message (output) */
    na_ret = NA_Msg_recv_expected(hg_class->na_class, hg_class->na_context,
            hg_core_recv_output_cb, hg_handle, hg_handle->out_buf,
            hg_handle->out_buf_size, hg_handle->hg_info.addr,
            hg_handle->tag, &hg_handle->na_recv_op_id);
    if (na_ret != NA_SUCCESS) {
        HG_LOG_ERROR("Could not post recv for output buffer");
        ret = HG_NA_ERROR;
        goto done;
    }

    /* And post the send message (input) */
    na_ret = NA_Msg_send_unexpected(hg_class->na_class,
            hg_class->na_context, hg_core_send_input_cb, hg_handle,
            hg_handle->in_buf, hg_handle->in_buf_used,
            hg_handle->hg_info.addr, hg_handle->tag,
            &hg_handle->na_send_op_id);
    if (na_ret != NA_SUCCESS) {
        HG_LOG_ERROR("Could not post send for input buffer");
        ret = HG_NA_ERROR;
        goto done;
    }

done:
    return ret;
}

/*---------------------------------------------------------------------------*/
static hg_return_t
hg_core_respond_self(struct hg_handle *hg_handle, hg_cb_t callback, void *arg)
{
    struct hg_self_cb_info *hg_self_cb_info = NULL;
    hg_return_t ret = HG_SUCCESS;

    hg_self_cb_info = (struct hg_self_cb_info *) malloc(
            sizeof(struct hg_self_cb_info));
    if (!hg_self_cb_info) {
        HG_LOG_ERROR("Could not allocate HG self cb info");
        ret = HG_NOMEM_ERROR;
        goto done;
    }

    /* Wrap callbacks */
    hg_self_cb_info->forward_cb = hg_handle->callback;
    hg_self_cb_info->forward_arg = hg_handle->arg;
    hg_self_cb_info->respond_cb = callback;
    hg_self_cb_info->respond_arg = arg;
    hg_handle->callback = hg_core_self_cb;
    hg_handle->arg = hg_self_cb_info;
    hg_handle->cb_type = HG_CB_RESPOND;

    /* Complete and add to completion queue */
    ret = hg_core_complete(hg_handle);
    if (ret != HG_SUCCESS) {
        HG_LOG_ERROR("Could not complete handle");
        goto done;
    }

    /* Callback was pushed to the completion queue so wake up anyone waiting
     * in the progress */
    ret = hg_core_self_processing_list_remove(hg_handle);
    if (ret != HG_SUCCESS) {
        HG_LOG_ERROR("Could not remove handle from self processing list");
        goto done;
    }

done:
    return ret;
}

/*---------------------------------------------------------------------------*/
static hg_return_t
hg_core_respond_na(struct hg_handle *hg_handle, hg_cb_t callback, void *arg)
{
    struct hg_class *hg_class = hg_handle->hg_info.hg_class;
    na_return_t na_ret;
    hg_return_t ret = HG_SUCCESS;

    /* Set callback */
    hg_handle->callback = callback;
    hg_handle->arg = arg;
    hg_handle->cb_type = HG_CB_RESPOND;

    /* Respond back */
    na_ret = NA_Msg_send_expected(hg_class->na_class, hg_class->na_context,
            hg_core_send_output_cb, hg_handle, hg_handle->out_buf,
            hg_handle->out_buf_used, hg_handle->hg_info.addr,
            hg_handle->tag, &hg_handle->na_send_op_id);
    if (na_ret != NA_SUCCESS) {
        HG_LOG_ERROR("Could not post send for output buffer");
        ret = HG_NA_ERROR;
        goto done;
    }

    /* TODO Handle extra buffer response */

done:
    return ret;
}

/*---------------------------------------------------------------------------*/
static na_return_t
hg_core_send_input_cb(const struct na_cb_info *callback_info)
{
    struct hg_handle *hg_handle = (struct hg_handle *) callback_info->arg;
    na_return_t ret = NA_SUCCESS;

    if (callback_info->ret != NA_SUCCESS) {
        return ret;
    }

    /* Add handle to completion queue only when send_input and recv_output have
     * completed */
    if (hg_atomic_incr32(&hg_handle->na_completed_count) == 2) {
        /* Reset completed count */
        hg_atomic_set32(&hg_handle->na_completed_count, 0);

        /* Mark as completed */
        if (hg_core_complete(hg_handle) != HG_SUCCESS) {
            HG_LOG_ERROR("Could not complete operation");
            goto done;
        }
    }

done:
    return ret;
}

/*---------------------------------------------------------------------------*/
static na_return_t
hg_core_recv_input_cb(const struct na_cb_info *callback_info)
{
    struct hg_handle *hg_handle = (struct hg_handle *) callback_info->arg;
    struct hg_header_request request_header;
    na_return_t ret = NA_SUCCESS;

    if (callback_info->ret != NA_SUCCESS) {
        goto done;
    }

    /* Increment NA completed count */
    hg_atomic_incr32(&hg_handle->na_completed_count);

    /* Fill unexpected info */
    hg_handle->hg_info.addr = callback_info->info.recv_unexpected.source;
    hg_handle->addr_mine = HG_TRUE; /* Address will be freed with handle */
    hg_handle->tag = callback_info->info.recv_unexpected.tag;
    if (callback_info->info.recv_unexpected.actual_buf_size
            > hg_handle->in_buf_size) {
        HG_LOG_ERROR("Actual transfer size is too large for unexpected recv");
        goto done;
    }
    hg_handle->in_buf_used = callback_info->info.recv_unexpected.actual_buf_size;

    /* Move handle from pending list to processing list */
    if (hg_core_pending_list_remove(hg_handle) != HG_SUCCESS) {
        HG_LOG_ERROR("Could not remove handle from pending list");
        goto done;
    }
    if (hg_core_processing_list_add(hg_handle) != HG_SUCCESS) {
        HG_LOG_ERROR("Could not add handle to processing list");
        goto done;
    }

    /* As we removed handle from pending list repost unexpected receives */
    if (NA_Is_listening(hg_handle->hg_info.hg_class->na_class)) {
        hg_core_listen(hg_handle->hg_info.context);
    }

    /* Get and verify header */
    if (hg_core_get_header_request(hg_handle, &request_header) != HG_SUCCESS) {
        HG_LOG_ERROR("Could not get request header");
        goto done;
    }

    /* Get operation ID from header */
    hg_handle->hg_info.id = request_header.id;
    hg_handle->cookie = request_header.cookie;

    if (request_header.flags
            && (request_header.extra_in_handle != HG_BULK_NULL)) {
        /* Get extra payload */
        if (hg_core_get_extra_input(hg_handle, request_header.extra_in_handle)
                != HG_SUCCESS) {
            HG_LOG_ERROR("Could not get extra input buffer");
            goto done;
        }
    } else {
        /* Process handle */
        hg_handle->process_rpc_cb = HG_TRUE;
        if(hg_core_complete(hg_handle) != HG_SUCCESS) {
            HG_LOG_ERROR("Could not complete rpc handle");
            goto done;
        }
    }

done:
    return ret;
}

/*---------------------------------------------------------------------------*/
static na_return_t
hg_core_send_output_cb(const struct na_cb_info *callback_info)
{
    struct hg_handle *hg_handle = (struct hg_handle *) callback_info->arg;
    na_return_t ret = NA_SUCCESS;

    if (callback_info->ret != NA_SUCCESS) {
        return ret;
    }

    /* Remove handle from processing list */
    if (hg_core_processing_list_remove(hg_handle) != HG_SUCCESS) {
        HG_LOG_ERROR("Could not remove handle from processing list");
        goto done;
    }

    /* Mark as completed (sanity check: NA completed count should be 2 here) */
    if (hg_atomic_incr32(&hg_handle->na_completed_count) == 2) {
        /* Reset completed count */
        hg_atomic_set32(&hg_handle->na_completed_count, 0);

        if (hg_core_complete(hg_handle) != HG_SUCCESS) {
            HG_LOG_ERROR("Could not complete operation");
            goto done;
        }
    }

done:
    return ret;
}

/*---------------------------------------------------------------------------*/
static na_return_t
hg_core_recv_output_cb(const struct na_cb_info *callback_info)
{
    struct hg_handle *hg_handle = (struct hg_handle *) callback_info->arg;
    struct hg_header_response response_header;
    na_return_t ret = NA_SUCCESS;

    if (callback_info->ret != NA_SUCCESS) {
        return ret;
    }

    /* Initialize header with default values */
    hg_proc_header_response_init(&response_header);

    /* Decode response header */
    if (hg_proc_header_response(hg_handle->out_buf, hg_handle->out_buf_size,
            &response_header, HG_DECODE) != HG_SUCCESS) {
        HG_LOG_ERROR("Could not decode header");
        goto done;
    }

    /* Verify header and set return code */
    if (hg_proc_header_response_verify(&response_header) != HG_SUCCESS) {
        HG_LOG_ERROR("Could not verify header");
        goto done;
    }
    hg_handle->ret = (hg_return_t) response_header.ret_code;

    /* Add handle to completion queue only when send_input and recv_output have
     * completed */
    if (hg_atomic_incr32(&hg_handle->na_completed_count) == 2) {
        /* Reset completed count */
        hg_atomic_set32(&hg_handle->na_completed_count, 0);

        /* Mark as completed */
        if (hg_core_complete(hg_handle) != HG_SUCCESS) {
            HG_LOG_ERROR("Could not complete operation");
            goto done;
        }
    }

done:
    return ret;
}

/*---------------------------------------------------------------------------*/
static hg_return_t
hg_core_self_cb(const struct hg_cb_info *callback_info)
{
    struct hg_handle *hg_handle = (struct hg_handle *) callback_info->info.respond.handle;
    struct hg_self_cb_info *hg_self_cb_info =
            (struct hg_self_cb_info *) callback_info->arg;
    hg_return_t ret;

    /* First execute response callback */
    if (hg_self_cb_info->respond_cb) {
        struct hg_cb_info hg_cb_info;

        hg_cb_info.arg = hg_self_cb_info->respond_arg;
        hg_cb_info.ret = HG_SUCCESS; /* TODO report failure */
        hg_cb_info.type = HG_CB_RESPOND;
        hg_cb_info.info.respond.handle = (hg_handle_t) hg_handle;

        hg_self_cb_info->respond_cb(&hg_cb_info);
    }

    /* TODO response check header */

    /* Assign forward callback back to handle */
    hg_handle->callback = hg_self_cb_info->forward_cb;
    hg_handle->arg = hg_self_cb_info->forward_arg;
    hg_handle->cb_type = HG_CB_FORWARD;

    /* Increment refcount and push handle back to completion queue */
    hg_atomic_incr32(&hg_handle->ref_count);

    ret = hg_core_complete(hg_handle);
    if (ret != HG_SUCCESS) {
        HG_LOG_ERROR("Could not complete handle");
        goto done;
    }

done:
    free(hg_self_cb_info);
    return ret;
}

/*---------------------------------------------------------------------------*/
static HG_THREAD_RETURN_TYPE
hg_core_process_thread(void *arg)
{
    hg_thread_ret_t thread_ret = (hg_thread_ret_t) 0;
    struct hg_handle *hg_handle = (struct hg_handle *) arg;
    struct hg_header_request request_header;

    /* Get and verify header */
    if (hg_core_get_header_request(hg_handle, &request_header) != HG_SUCCESS) {
        HG_LOG_ERROR("Could not get request header");
        goto done;
    }

    /* Check extra arguments */
    if (request_header.flags
            && (request_header.extra_in_handle != HG_BULK_NULL)) {
        /* Get extra payload */
        if (hg_core_get_extra_input(hg_handle, request_header.extra_in_handle)
                != HG_SUCCESS) {
            HG_LOG_ERROR("Could not get extra input buffer");
            goto done;
        }
    } else {
        /* Process handle */
        hg_handle->process_rpc_cb = HG_TRUE;
        if(hg_core_complete(hg_handle) != HG_SUCCESS) {
            HG_LOG_ERROR("Could not complete rpc handle");
            goto done;
        }
    }

done:
    return thread_ret;
}

/*---------------------------------------------------------------------------*/
static hg_return_t
hg_core_process(struct hg_handle *hg_handle)
{
    struct hg_class *hg_class = hg_handle->hg_info.hg_class;
    struct hg_rpc_info *hg_rpc_info;
    hg_return_t ret = HG_SUCCESS;

    /* Retrieve exe function from function map */
    hg_rpc_info = (struct hg_rpc_info *) hg_hash_table_lookup(
            hg_class->func_map, (hg_hash_table_key_t) &hg_handle->hg_info.id);
    if (!hg_rpc_info) {
        HG_LOG_ERROR("Could not find RPC ID in function map");
        ret = HG_NO_MATCH;
        goto done;
    }

    if (!hg_rpc_info->rpc_cb) {
        HG_LOG_ERROR("No RPC callback registered");
        ret = HG_INVALID_PARAM;
        goto done;
    }

    /* Increment ref count here so that a call to HG_Destroy in user's RPC
     * callback does not free the handle but only schedules its completion */
    hg_atomic_incr32(&hg_handle->ref_count);

    /* Execute RPC callback */
    ret = hg_rpc_info->rpc_cb((hg_handle_t) hg_handle);
    if (ret != HG_SUCCESS) {
        HG_LOG_ERROR("Error while executing RPC callback");
        goto done;
    }

done:
    return ret;
}

/*---------------------------------------------------------------------------*/
static hg_return_t
hg_core_complete(struct hg_handle *hg_handle)
{
    struct hg_context *context = hg_handle->hg_info.context;
    struct hg_completion_entry *hg_completion_entry = NULL;
    hg_return_t ret = HG_SUCCESS;

    hg_completion_entry = (struct hg_completion_entry *) malloc(sizeof(struct hg_completion_entry));
    if (!hg_completion_entry) {
        HG_LOG_ERROR("Could not allocate HG completion entry");
        ret = HG_NOMEM_ERROR;
        goto done;
    }
    hg_completion_entry->op_type = HG_RPC;
    hg_completion_entry->op_id.hg_handle = hg_handle;

    ret = hg_core_completion_add(context, hg_completion_entry);
    if (ret != HG_SUCCESS) {
        HG_LOG_ERROR("Could not add HG completion entry to completion queue");
        goto done;
    }

done:
    if (ret != HG_SUCCESS)
        free(hg_completion_entry);
    return ret;
}

/*---------------------------------------------------------------------------*/
hg_return_t
hg_core_completion_add(struct hg_context *context,
    struct hg_completion_entry *hg_completion_entry)
{
    hg_return_t ret = HG_SUCCESS;

    hg_thread_mutex_lock(&context->completion_queue_mutex);

    /* Add handle to completion queue */
    if (hg_queue_push_head(context->completion_queue,
            (hg_queue_value_t)hg_completion_entry) != HG_UTIL_SUCCESS) {
        HG_LOG_ERROR("Could not push completion data to completion queue");
        ret = HG_NOMEM_ERROR;
        goto done;
    }

    /* Callback is pushed to the completion queue when something completes
     * so wake up anyone waiting in the trigger */
    hg_thread_cond_signal(&context->completion_queue_cond);

done:
    hg_thread_mutex_unlock(&context->completion_queue_mutex);
    return ret;
}

/*---------------------------------------------------------------------------*/
static hg_return_t
hg_core_listen(struct hg_context *context)
{
    struct hg_class *hg_class = context->hg_class;
    struct hg_handle *hg_handle = NULL;
    unsigned int nentry = 0;
    hg_return_t ret = HG_SUCCESS;
    na_return_t na_ret;

    hg_thread_mutex_lock(&context->pending_list_mutex);

    if (!hg_list_is_empty(context->pending_list)) goto done;

    /* Create a bunch of handles and post unexpected receives */
    for (nentry = 0; nentry < HG_MAX_UNEXPECTED_RECV; nentry++) {
        hg_list_entry_t *new_entry = NULL;

        /* Create a new handle */
        hg_handle = hg_core_create(context);
        if (!hg_handle) {
            HG_LOG_ERROR("Could not create HG handle");
            ret = HG_NOMEM_ERROR;
            goto done;
        }

        new_entry = hg_list_insert_head(context->pending_list,
                (hg_list_value_t) hg_handle);
        if (!new_entry) {
            HG_LOG_ERROR("Could not append handle to pending list");
            ret = HG_NOMEM_ERROR;
            goto done;
        }
        hg_handle->entry = new_entry;

        /* Post a new unexpected receive */
        na_ret = NA_Msg_recv_unexpected(hg_class->na_class, hg_class->na_context,
                hg_core_recv_input_cb, hg_handle, hg_handle->in_buf,
                hg_handle->in_buf_size, &hg_handle->na_recv_op_id);
        if (na_ret != NA_SUCCESS) {
            HG_LOG_ERROR("Could not post unexpected recv for input buffer");
            ret = HG_NA_ERROR;
            goto done;
        }
    }

done:
    hg_thread_mutex_unlock(&context->pending_list_mutex);
    return ret;
}

/*---------------------------------------------------------------------------*/
static hg_return_t
hg_core_progress_self(struct hg_context *context, unsigned int timeout)
{
    hg_return_t ret = HG_TIMEOUT;

    hg_thread_mutex_lock(&context->self_processing_list_mutex);

    /* If something is in self processing list, wait timeout ms */
    while (!hg_list_is_empty(context->self_processing_list)) {
        hg_bool_t completion_queue_empty;

        /* Otherwise wait timeout ms */
        if (timeout && hg_thread_cond_timedwait(
                &context->self_processing_list_cond,
                &context->self_processing_list_mutex, timeout)
                != HG_UTIL_SUCCESS) {
            /* Timeout occurred so leave */
            break;
        }

        /* Is completion queue empty */
        hg_thread_mutex_lock(&context->completion_queue_mutex);

        completion_queue_empty = (hg_bool_t) hg_queue_is_empty(
                context->completion_queue);

        hg_thread_mutex_unlock(&context->completion_queue_mutex);

        /* If something is in context completion queue just return */
        if (!completion_queue_empty) {
            ret = HG_SUCCESS; /* Progressed */
            break;
        }
        if (!timeout) {
            /* Timeout is 0 so leave */
            break;
        }
    }

    hg_thread_mutex_unlock(&context->self_processing_list_mutex);
    return ret;
}

/*---------------------------------------------------------------------------*/
static hg_return_t
hg_core_progress_na(struct hg_context *context, unsigned int timeout)
{
    struct hg_class *hg_class = context->hg_class;
    hg_bool_t completion_queue_empty = HG_FALSE;
    unsigned int actual_count = 0;
    na_return_t na_ret;
    hg_return_t ret = HG_SUCCESS;

    /* Trigger everything we can from NA, if something completed it will
     * be moved to the HG context completion queue */
    do {
        na_ret = NA_Trigger(hg_class->na_context, 0, 1, &actual_count);
    } while ((na_ret == NA_SUCCESS) && actual_count);

    /* Is completion queue empty */
    hg_thread_mutex_lock(&context->completion_queue_mutex);

    completion_queue_empty = (hg_bool_t) hg_queue_is_empty(
            context->completion_queue);

    hg_thread_mutex_unlock(&context->completion_queue_mutex);

    /* If something is in context completion queue just return */
    if (!completion_queue_empty) goto done;

    /* Otherwise try to make progress on NA */
    na_ret = NA_Progress(hg_class->na_class, hg_class->na_context, timeout);
    switch (na_ret) {
        case NA_SUCCESS:
            /* Progressed */
            break;
        case NA_TIMEOUT:
            ret = HG_TIMEOUT;
            break;
        default:
            HG_LOG_ERROR("Could not make NA Progress");
            ret = HG_NA_ERROR;
            break;
    }

done:
    return ret;
}

/*---------------------------------------------------------------------------*/
static hg_return_t
hg_core_progress(struct hg_context *context, unsigned int timeout)
{
    double remaining = timeout / 1000.0; /* Convert timeout in ms into seconds */
    hg_return_t ret = HG_SUCCESS;

    do {
        hg_time_t t1, t2, t3;
        unsigned int progress_timeout;
        hg_bool_t do_self_progress = hg_core_self_processing_list_check(context);

        hg_time_get_current(&t1);

        /* Make progress on NA (do not block if something is already in
         * self processing list) */
        if (do_self_progress) {
            ret = hg_core_progress_self(context, HG_NA_MIN_TIMEOUT);
            if (ret == HG_SUCCESS)
                break; /* Progressed */
            else
                if (ret != HG_TIMEOUT) {
                    HG_LOG_ERROR("Could not make progress on local requests");
                    goto done;
                }
        }

        hg_time_get_current(&t2);
        remaining -= hg_time_to_double(hg_time_subtract(t2, t1));
        if (remaining < 0) {
            /* Give a chance to call progress with timeout of 0 if no progress yet */
            remaining = 0;
        }

        /* Make progress on NA (do not block if something is already in
         * self processing list) */
        progress_timeout = (do_self_progress) ?  HG_NA_MIN_TIMEOUT :
                (unsigned int) (remaining * 1000);
        ret = hg_core_progress_na(context, progress_timeout);
        if (ret == HG_SUCCESS)
            break; /* Progressed */
        else
            if (ret != HG_TIMEOUT) {
                HG_LOG_ERROR("Could not make progress on NA");
                goto done;
            }

        hg_time_get_current(&t3);
        remaining -= hg_time_to_double(hg_time_subtract(t3, t2));
    } while (remaining > 0);

done:
    return ret;
}

/*---------------------------------------------------------------------------*/
static hg_return_t
hg_core_trigger(struct hg_context *context, unsigned int timeout,
    unsigned int max_count, unsigned int *actual_count)
{
    unsigned int count = 0;
    hg_return_t ret = HG_SUCCESS;

    while (count < max_count) {
        struct hg_completion_entry *hg_completion_entry = NULL;

        hg_thread_mutex_lock(&context->completion_queue_mutex);

        /* Is completion queue empty */
        while (hg_queue_is_empty(context->completion_queue)) {
            if (!timeout) {
                /* Timeout is 0 so leave. */
                ret = HG_TIMEOUT;
                hg_thread_mutex_unlock(&context->completion_queue_mutex);
                goto done;
            }
            /* Otherwise wait timeout ms */
            if (hg_thread_cond_timedwait(&context->completion_queue_cond,
                    &context->completion_queue_mutex,
                    timeout) != HG_UTIL_SUCCESS) {
                /* Timeout occurred so leave */
                ret = HG_TIMEOUT;
                hg_thread_mutex_unlock(&context->completion_queue_mutex);
                goto done;
            }
        }
        /* Completion queue should not be empty now */

        hg_completion_entry = (struct hg_completion_entry *) hg_queue_pop_tail(
                context->completion_queue);
        if (!hg_completion_entry) {
            HG_LOG_ERROR("NULL completion entry");
            ret = HG_INVALID_PARAM;
            hg_thread_mutex_unlock(&context->completion_queue_mutex);
            goto done;
        }

        /* Unlock now so that other threads can eventually add callbacks
         * to the queue while callback gets executed */
        hg_thread_mutex_unlock(&context->completion_queue_mutex);

        switch(hg_completion_entry->op_type) {
            case HG_ADDR:
                ret = hg_core_trigger_lookup_entry(hg_completion_entry->op_id.hg_op_id);
                if (ret != HG_SUCCESS) {
                    HG_LOG_ERROR("Could not trigger completion entry");
                    goto done;
                }
                break;
            case HG_RPC:
                ret = hg_core_trigger_entry(hg_completion_entry->op_id.hg_handle);
                if (ret != HG_SUCCESS) {
                    HG_LOG_ERROR("Could not trigger completion entry");
                    goto done;
                }
                break;
            case HG_BULK:
                ret = hg_bulk_trigger_entry(hg_completion_entry->op_id.hg_bulk_op_id);
                if (ret != HG_SUCCESS) {
                    HG_LOG_ERROR("Could not trigger completion entry");
                    goto done;
                }
                break;
            default:
                HG_LOG_ERROR("Invalid type of completion entry");
                ret = HG_PROTOCOL_ERROR;
                goto done;

        }

        free(hg_completion_entry);
        count++;
    }

    if (actual_count) *actual_count = count;

done:
    return ret;
}

/*---------------------------------------------------------------------------*/
static hg_return_t
hg_core_trigger_lookup_entry(struct hg_op_id *hg_op_id)
{
    hg_return_t ret = HG_SUCCESS;

    /* Execute callback */
    if (hg_op_id->callback) {
        struct hg_cb_info hg_cb_info;

        hg_cb_info.arg = hg_op_id->arg;
        hg_cb_info.ret =  HG_SUCCESS; /* TODO report failure */
        hg_cb_info.type = HG_CB_BULK;
        hg_cb_info.info.lookup.addr = hg_op_id->info.lookup.addr;

        hg_op_id->callback(&hg_cb_info);
    }

    /* Free op */
    free(hg_op_id);
    return ret;
}

/*---------------------------------------------------------------------------*/
static hg_return_t
hg_core_trigger_entry(struct hg_handle *hg_handle)
{
    hg_return_t ret = HG_SUCCESS;

    if(hg_handle->process_rpc_cb) {
        /* Handle will now be processed */
        hg_handle->process_rpc_cb = HG_FALSE;

        /* Run RPC callback */
        ret = hg_core_process(hg_handle);
        if(ret != HG_SUCCESS) {
            HG_LOG_ERROR("Could not process handle");
            goto done;
        }
    } else {
        /* Execute user callback */
        if (hg_handle->callback) {
            struct hg_cb_info hg_cb_info;
            hg_cb_info.arg = hg_handle->arg;
<<<<<<< HEAD
=======
            hg_cb_info.ret = hg_handle->ret;
>>>>>>> ab800fb1
            hg_cb_info.type = hg_handle->cb_type;
            if (hg_handle->cb_type == HG_CB_FORWARD)
                hg_cb_info.info.forward.handle = (hg_handle_t) hg_handle;
            else if (hg_handle->cb_type == HG_CB_RESPOND)
                hg_cb_info.info.respond.handle = (hg_handle_t) hg_handle;
            hg_handle->callback(&hg_cb_info);
        }

        /* Free op */
        hg_core_destroy(hg_handle);
    }

done:
    return ret;
}

/*---------------------------------------------------------------------------*/
static hg_return_t
hg_core_cancel(struct hg_handle *hg_handle)
{
    struct hg_class *hg_class = hg_handle->hg_info.hg_class;
    hg_return_t ret = HG_SUCCESS;

    /* Cancel all NA operations issued */
    if (hg_handle->na_recv_op_id != NA_OP_ID_NULL) {
        na_return_t na_ret;

        na_ret = NA_Cancel(hg_class->na_class, hg_class->na_context,
                           hg_handle->na_recv_op_id);
        if (na_ret != NA_SUCCESS) {
            HG_LOG_ERROR("Could not cancel recv op id");
            ret = HG_NA_ERROR;
            goto done;
        }
    }
    if (hg_handle->na_send_op_id != NA_OP_ID_NULL) {
        na_return_t na_ret;

        na_ret = NA_Cancel(hg_class->na_class, hg_class->na_context,
                           hg_handle->na_send_op_id);
        if (na_ret != NA_SUCCESS) {
            /* If not cancelled, what should we do? */            
            HG_LOG_ERROR("Could not cancel send op id");
            ret = HG_NA_ERROR;
            goto done;
        }

        else {
            /* If cancel succeeds, put the handle into completion queue, 
               mark it as cancelled. */
            hg_handle->ret = HG_CANCELLED;            
            ret = hg_core_complete(hg_handle);
            if (ret != HG_SUCCESS) {
                HG_LOG_ERROR("Could not complete handle");
                goto done;
            }            
            /* call complete() */
        }


    }
done:
    return ret;
}

/*---------------------------------------------------------------------------*/
hg_class_t *
HG_Core_init(const char *na_info_string, hg_bool_t na_listen)
{
    struct hg_class *hg_class = NULL;
    hg_return_t ret = HG_SUCCESS;

    if (!na_info_string) {
        HG_LOG_ERROR("Invalid specified na_info_string");
        ret = HG_INVALID_PARAM;
        goto done;
    }

    hg_class = hg_core_init(na_info_string, na_listen, NULL, NULL);
    if (!hg_class) {
        HG_LOG_ERROR("Cannot initialize HG core layer");
        ret = HG_PROTOCOL_ERROR;
        goto done;
    }

done:
    if (ret != HG_SUCCESS) {
        /* Nothing */
    }
    return hg_class;
}

/*---------------------------------------------------------------------------*/
hg_class_t *
HG_Core_init_na(na_class_t *na_class, na_context_t *na_context)
{
    struct hg_class *hg_class = NULL;
    hg_return_t ret = HG_SUCCESS;

    hg_class = hg_core_init(NULL, HG_FALSE, na_class, na_context);
    if (!hg_class) {
        HG_LOG_ERROR("Cannot initialize HG core layer");
        ret = HG_PROTOCOL_ERROR;
        goto done;
    }

done:
    if (ret != HG_SUCCESS) {
        /* Nothing */
    }
    return hg_class;
}

/*---------------------------------------------------------------------------*/
hg_return_t
HG_Core_finalize(hg_class_t *hg_class)
{
    hg_return_t ret = HG_SUCCESS;

    ret = hg_core_finalize(hg_class);
    if (ret != HG_SUCCESS) {
        HG_LOG_ERROR("Cannot finalize HG core layer");
        goto done;
    }

done:
    return ret;
}

/*---------------------------------------------------------------------------*/
hg_context_t *
HG_Core_context_create(hg_class_t *hg_class)
{
    hg_return_t ret = HG_SUCCESS;
    struct hg_context *context = NULL;

    if (!hg_class) {
        HG_LOG_ERROR("NULL HG class");
        ret = HG_INVALID_PARAM;
        goto done;
    }

    context = (struct hg_context *) malloc(sizeof(struct hg_context));
    if (!context) {
        HG_LOG_ERROR("Could not allocate HG context");
        ret = HG_NOMEM_ERROR;
        goto done;
    }

    context->hg_class = hg_class;
    context->completion_queue = hg_queue_new();
    if (!context->completion_queue) {
        HG_LOG_ERROR("Could not create completion queue");
        ret = HG_NOMEM_ERROR;
        goto done;
    }

    context->pending_list = hg_list_new();
    if (!context->pending_list) {
        HG_LOG_ERROR("Could not create pending list");
        ret = HG_NOMEM_ERROR;
        goto done;
    }
    context->processing_list = hg_list_new();
    if (!context->processing_list) {
        HG_LOG_ERROR("Could not create processing list");
        ret = HG_NOMEM_ERROR;
        goto done;
    }
    context->self_processing_list = hg_list_new();
    if (!context->self_processing_list) {
        HG_LOG_ERROR("Could not create self processing list");
        ret = HG_NOMEM_ERROR;
        goto done;
    }
    context->self_processing_pool = NULL;

    /* Initialize completion queue mutex/cond */
    hg_thread_mutex_init(&context->completion_queue_mutex);
    hg_thread_cond_init(&context->completion_queue_cond);
    hg_thread_mutex_init(&context->pending_list_mutex);
    hg_thread_mutex_init(&context->processing_list_mutex);
    hg_thread_mutex_init(&context->self_processing_list_mutex);
    hg_thread_cond_init(&context->self_processing_list_cond);

done:
    if (ret != HG_SUCCESS && context) {
        hg_queue_free(context->completion_queue);
        free(context);
    }
    return context;
}

/*---------------------------------------------------------------------------*/
hg_return_t
HG_Core_context_destroy(hg_context_t *context)
{
    hg_return_t ret = HG_SUCCESS;

    if (!context) goto done;

    /* Check pending list */
    if (hg_core_pending_list_check(context) == HG_TRUE) {
        ret = hg_core_pending_list_cancel(context);
        if (ret != HG_SUCCESS) {
            HG_LOG_ERROR("Cannot cancel list of pending entries");
            goto done;
        }
    }
    hg_list_free(context->pending_list);
    context->pending_list = NULL;

    /* Check that operations have completed */
    ret = hg_core_processing_list_wait(context);
    if (ret != HG_SUCCESS) {
        HG_LOG_ERROR("Could not wait on processing list");
        goto done;
    }
    hg_list_free(context->processing_list);
    context->processing_list = NULL;

    /* Check that completion queue is empty now */
    hg_thread_mutex_lock(&context->completion_queue_mutex);

    if (!hg_queue_is_empty(context->completion_queue)) {
        HG_LOG_ERROR("Completion queue should be empty");
        ret = HG_PROTOCOL_ERROR;
        hg_thread_mutex_unlock(&context->completion_queue_mutex);
        goto done;
    }

    hg_thread_mutex_unlock(&context->completion_queue_mutex);

    /* Destroy completion queue */
    hg_queue_free(context->completion_queue);
    context->completion_queue = NULL;

    /* Destroy self processing pool if created */
    hg_thread_pool_destroy(context->self_processing_pool);
    hg_list_free(context->self_processing_list);
    context->self_processing_list = NULL;

    /* Destroy completion queue mutex/cond */
    hg_thread_mutex_destroy(&context->completion_queue_mutex);
    hg_thread_cond_destroy(&context->completion_queue_cond);
    hg_thread_mutex_destroy(&context->pending_list_mutex);
    hg_thread_mutex_destroy(&context->processing_list_mutex);
    hg_thread_mutex_destroy(&context->self_processing_list_mutex);
    hg_thread_cond_destroy(&context->self_processing_list_cond);

    free(context);

done:
    return ret;
}

/*---------------------------------------------------------------------------*/
hg_return_t
HG_Core_register(hg_class_t *hg_class, hg_id_t id, hg_rpc_cb_t rpc_cb)
{
    hg_id_t *func_key = NULL;
    struct hg_rpc_info *hg_rpc_info = NULL;
    hg_return_t ret = HG_SUCCESS;

    if (!hg_class) {
        HG_LOG_ERROR("NULL HG class");
        ret = HG_INVALID_PARAM;
        goto done;
    }

    /* Allocate the key */
    func_key = (hg_id_t *) malloc(sizeof(hg_id_t));
    if (!func_key) {
        HG_LOG_ERROR("Could not allocate ID");
        ret = HG_NOMEM_ERROR;
        goto done;
    }
    *func_key = id;

    /* Fill info and store it into the function map */
    hg_rpc_info = (struct hg_rpc_info *) malloc(sizeof(struct hg_rpc_info));
    if (!hg_rpc_info) {
        HG_LOG_ERROR("Could not allocate HG info");
        ret = HG_NOMEM_ERROR;
        goto done;
    }

    hg_rpc_info->rpc_cb = rpc_cb;
    hg_rpc_info->data = NULL;
    hg_rpc_info->free_callback = NULL;

    if (!hg_hash_table_insert(hg_class->func_map, (hg_hash_table_key_t) func_key,
            hg_rpc_info)) {
        HG_LOG_ERROR("Could not insert RPC ID into function map (already registered?)");
        ret = HG_INVALID_PARAM;
        goto done;
    }

done:
    if (ret != HG_SUCCESS) {
        free(func_key);
        free(hg_rpc_info);
    }
    return ret;
}

/*---------------------------------------------------------------------------*/
hg_return_t
HG_Core_registered(hg_class_t *hg_class, hg_id_t id, hg_bool_t *flag)
{
    hg_return_t ret = HG_SUCCESS;

    if (!hg_class) {
        HG_LOG_ERROR("NULL HG class");
        ret = HG_INVALID_PARAM;
        goto done;
    }

    if (!flag) {
        HG_LOG_ERROR("NULL flag");
        ret = HG_INVALID_PARAM;
        goto done;
    }

    *flag = (hg_bool_t) (hg_hash_table_lookup(hg_class->func_map,
            (hg_hash_table_key_t) &id) != HG_HASH_TABLE_NULL);

done:
    return ret;
}

/*---------------------------------------------------------------------------*/
hg_return_t
HG_Core_register_data(hg_class_t *hg_class, hg_id_t id, void *data,
    void (*free_callback)(void *))
{
    struct hg_rpc_info *hg_rpc_info = NULL;
    hg_return_t ret = HG_SUCCESS;

    if (!hg_class) {
        HG_LOG_ERROR("NULL HG class");
        ret = HG_INVALID_PARAM;
        goto done;
    }

    hg_rpc_info = (struct hg_rpc_info *) hg_hash_table_lookup(hg_class->func_map,
            (hg_hash_table_key_t) &id);
    if (!hg_rpc_info) {
        HG_LOG_ERROR("Could not find RPC ID in function map");
        ret = HG_NO_MATCH;
        goto done;
    }

    if (hg_rpc_info->data)
        HG_LOG_WARNING("Overriding data previously registered");
    hg_rpc_info->data = data;
    hg_rpc_info->free_callback = free_callback;

done:
    return ret;
}

/*---------------------------------------------------------------------------*/
void *
HG_Core_registered_data(hg_class_t *hg_class, hg_id_t id)
{
    struct hg_rpc_info *hg_rpc_info = NULL;
    void *data = NULL;

    if (!hg_class) {
        HG_LOG_ERROR("NULL HG class");
        goto done;
    }

    hg_rpc_info = (struct hg_rpc_info *) hg_hash_table_lookup(hg_class->func_map,
            (hg_hash_table_key_t) &id);
    if (!hg_rpc_info) {
        HG_LOG_ERROR("Could not find RPC ID in function map");
        goto done;
    }

    data = hg_rpc_info->data;

done:
   return data;
}

/*---------------------------------------------------------------------------*/
hg_return_t
HG_Core_addr_lookup(hg_context_t *context, hg_cb_t callback, void *arg,
    const char *name, hg_op_id_t *op_id)
{
    hg_op_id_t hg_op_id;
    hg_return_t ret = HG_SUCCESS;

    if (!context) {
        HG_LOG_ERROR("NULL HG context");
        ret = HG_INVALID_PARAM;
        goto done;
    }

    if (!name) {
        HG_LOG_ERROR("NULL lookup name");
        ret = HG_INVALID_PARAM;
        goto done;
    }

    ret = hg_core_addr_lookup(context, callback, arg, name, &hg_op_id);
    if (ret != HG_SUCCESS) {
        HG_LOG_ERROR("Could not lookup address");
        goto done;
    }

    if (op_id && op_id != HG_OP_ID_IGNORE) *op_id = hg_op_id;

done:
    return ret;
}

/*---------------------------------------------------------------------------*/
hg_return_t
HG_Core_addr_free(hg_class_t *hg_class, hg_addr_t addr)
{
    hg_return_t ret = HG_SUCCESS;

    if (!hg_class) {
        HG_LOG_ERROR("NULL HG class");
        ret = HG_INVALID_PARAM;
        goto done;
    }

    ret = hg_core_addr_free(hg_class, addr);
    if (ret != HG_SUCCESS) {
        HG_LOG_ERROR("Could not free address");
        goto done;
    }

done:
    return ret;
}

/*---------------------------------------------------------------------------*/
hg_return_t
HG_Core_addr_self(hg_class_t *hg_class, hg_addr_t *addr)
{
    hg_return_t ret = HG_SUCCESS;

    if (!hg_class) {
        HG_LOG_ERROR("NULL HG class");
        ret = HG_INVALID_PARAM;
        goto done;
    }

    ret = hg_core_addr_self(hg_class, addr);
    if (ret != HG_SUCCESS) {
        HG_LOG_ERROR("Could not get self address");
        goto done;
    }

done:
    return ret;
}

/*---------------------------------------------------------------------------*/
hg_return_t
HG_Core_addr_dup(hg_class_t *hg_class, hg_addr_t addr, hg_addr_t *new_addr)
{
    hg_return_t ret = HG_SUCCESS;

    if (!hg_class) {
        HG_LOG_ERROR("NULL HG class");
        ret = HG_INVALID_PARAM;
        goto done;
    }

    if (!new_addr) {
        HG_LOG_ERROR("NULL pointer to destination address");
        ret = HG_INVALID_PARAM;
        goto done;
    }

    ret = hg_core_addr_dup(hg_class, addr, new_addr);
    if (ret != HG_SUCCESS) {
        HG_LOG_ERROR("Could not duplicate address");
        goto done;
    }

done:
    return ret;
}

/*---------------------------------------------------------------------------*/
hg_return_t
HG_Core_addr_to_string(hg_class_t *hg_class, char *buf, hg_size_t *buf_size,
    hg_addr_t addr)
{
    hg_return_t ret = HG_SUCCESS;

    if (!hg_class) {
        HG_LOG_ERROR("NULL HG class");
        ret = HG_INVALID_PARAM;
        goto done;
    }

    ret = hg_core_addr_to_string(hg_class, buf, buf_size, addr);
    if (ret != HG_SUCCESS) {
        HG_LOG_ERROR("Could not convert address to string");
        goto done;
    }

done:
    return ret;
}

/*---------------------------------------------------------------------------*/
hg_return_t
HG_Core_create(hg_context_t *context, hg_addr_t addr, hg_id_t id,
    hg_handle_t *handle)
{
    struct hg_handle *hg_handle = NULL;
    hg_return_t ret = HG_SUCCESS;

    if (!context) {
        HG_LOG_ERROR("NULL HG context");
        ret = HG_INVALID_PARAM;
        goto done;
    }
    if (addr == HG_ADDR_NULL) {
        HG_LOG_ERROR("NULL addr");
        ret = HG_INVALID_PARAM;
        goto done;
    }
    if (!handle) {
        HG_LOG_ERROR("NULL pointer to HG handle");
        ret = HG_INVALID_PARAM;
        goto done;
    }

    /* Create new handle */
    hg_handle = hg_core_create(context);
    if (!hg_handle) {
        HG_LOG_ERROR("Could not create HG handle");
        ret = HG_NOMEM_ERROR;
        goto done;
    }
    hg_handle->hg_info.addr = addr;
    hg_handle->hg_info.id = id;

    *handle = (hg_handle_t) hg_handle;

done:
    if (ret != HG_SUCCESS) {
        hg_core_destroy(hg_handle);
    }
    return ret;
}

/*---------------------------------------------------------------------------*/
hg_return_t
HG_Core_destroy(hg_handle_t handle)
{
    struct hg_handle *hg_handle = (struct hg_handle *) handle;
    hg_return_t ret = HG_SUCCESS;

    if (!hg_handle) {
        HG_LOG_ERROR("NULL pointer to HG handle");
        ret = HG_INVALID_PARAM;
        goto done;
    }

    hg_core_destroy(hg_handle);

done:
    return ret;
}

/*---------------------------------------------------------------------------*/
struct hg_info *
HG_Core_get_info(hg_handle_t handle)
{
    struct hg_handle *hg_handle = (struct hg_handle *) handle;
    struct hg_info *ret = NULL;

    if (!hg_handle) {
        HG_LOG_ERROR("NULL handle");
        goto done;
    }

    ret = &hg_handle->hg_info;

done:
    return ret;
}

/*---------------------------------------------------------------------------*/
hg_return_t
HG_Core_get_input(hg_handle_t handle, void **in_buf, hg_size_t *in_buf_size)
{
    struct hg_handle *hg_handle = (struct hg_handle *) handle;
    hg_return_t ret = HG_SUCCESS;

    if (!hg_handle) {
        HG_LOG_ERROR("NULL handle");
        ret = HG_INVALID_PARAM;
        goto done;
    }

    if (!in_buf || !in_buf_size) {
        HG_LOG_ERROR("NULL pointer");
        ret = HG_INVALID_PARAM;
        goto done;
    }

    hg_core_get_input(hg_handle, in_buf, in_buf_size);

done:
    return ret;
}

/*---------------------------------------------------------------------------*/
hg_return_t
HG_Core_get_output(hg_handle_t handle, void **out_buf, hg_size_t *out_buf_size)
{
    struct hg_handle *hg_handle = (struct hg_handle *) handle;
    hg_return_t ret = HG_SUCCESS;

    if (!hg_handle) {
        HG_LOG_ERROR("NULL handle");
        ret = HG_INVALID_PARAM;
        goto done;
    }

    if (!out_buf || !out_buf_size) {
        HG_LOG_ERROR("NULL pointer");
        ret = HG_INVALID_PARAM;
        goto done;
    }

    hg_core_get_output(hg_handle, out_buf, out_buf_size);

done:
    return ret;
}

/*---------------------------------------------------------------------------*/
hg_return_t
HG_Core_forward(hg_handle_t handle, hg_cb_t callback, void *arg,
    hg_bulk_t extra_in_handle, hg_size_t size_to_send)
{
    struct hg_handle *hg_handle = (struct hg_handle *) handle;
    struct hg_header_request request_header;
    hg_return_t (*hg_forward)(struct hg_handle *hg_handle);
    hg_return_t ret = HG_SUCCESS;
    hg_size_t extra_header_size = 0;

    if (!hg_handle) {
        HG_LOG_ERROR("NULL handle");
        ret = HG_INVALID_PARAM;
        goto done;
    }

    /* Set callback */
    hg_handle->callback = callback;
    hg_handle->arg = arg;
    hg_handle->cb_type = HG_CB_FORWARD;

    /* Increase ref count here so that a call to HG_Destroy does not free the
     * handle but only schedules its completion
     */
    hg_atomic_incr32(&hg_handle->ref_count);

    /* Set header */
    hg_proc_header_request_init(hg_handle->hg_info.id, extra_in_handle,
            &request_header);

    /* Encode request header */
    ret = hg_proc_header_request(hg_handle->in_buf, hg_handle->in_buf_size,
            &request_header, HG_ENCODE, hg_handle->hg_info.hg_class,
            &extra_header_size);
    if (ret != HG_SUCCESS) {
        HG_LOG_ERROR("Could not encode header");
        goto done;
    }

    /* set the actual size of the msg that needs to be transmitted */
    hg_handle->in_buf_used = size_to_send + extra_header_size;

    /* If addr is self, forward locally, otherwise send the encoded buffer
     * through NA and pre-post response */
    hg_forward = NA_Addr_is_self(hg_handle->hg_info.hg_class->na_class,
            hg_handle->hg_info.addr) ? hg_core_forward_self : hg_core_forward_na;
    ret = hg_forward(hg_handle);
    if (ret != HG_SUCCESS) {
        HG_LOG_ERROR("Could not forward buffer");
        goto done;
    }

done:
     return ret;
}

/*---------------------------------------------------------------------------*/
hg_return_t
HG_Core_respond(hg_handle_t handle, hg_cb_t callback, void *arg,
    hg_return_t ret_code, hg_size_t size_to_send)
{
    struct hg_handle *hg_handle = (struct hg_handle *) handle;
    hg_return_t (*hg_respond)(struct hg_handle *hg_handle, hg_cb_t callback,
            void *arg);
    struct hg_header_response response_header;
    hg_return_t ret = HG_SUCCESS;

    if (!hg_handle) {
        HG_LOG_ERROR("NULL handle");
        ret = HG_INVALID_PARAM;
        goto done;
    }

    /* Fill the header */
    hg_proc_header_response_init(&response_header);
    response_header.cookie = hg_handle->cookie;
    response_header.ret_code = ret_code;

    /* Encode response header */
    ret = hg_proc_header_response(hg_handle->out_buf, hg_handle->out_buf_size,
            &response_header, HG_ENCODE);
    if (ret != HG_SUCCESS) {
        HG_LOG_ERROR("Could not encode header");
        goto done;
    }

    /* set the actual size of the msg that needs to be transmitted */
    hg_handle->out_buf_used = size_to_send;

    /* If addr is self, forward locally, otherwise send the encoded buffer
     * through NA and pre-post response */
    hg_respond = NA_Addr_is_self(hg_handle->hg_info.hg_class->na_class,
            hg_handle->hg_info.addr) ? hg_core_respond_self : hg_core_respond_na;
    ret = hg_respond(hg_handle, callback, arg);
    if (ret != HG_SUCCESS) {
        HG_LOG_ERROR("Could not respond");
        goto done;
    }

done:
    return ret;
}

/*---------------------------------------------------------------------------*/
hg_return_t
HG_Core_progress(hg_context_t *context, unsigned int timeout)
{
    hg_return_t ret = HG_SUCCESS;

    if (!context) {
        HG_LOG_ERROR("NULL HG context");
        ret = HG_INVALID_PARAM;
        goto done;
    }

    /* If we are listening, try to post unexpected receives and treat incoming
     * RPCs */
    if (NA_Is_listening(context->hg_class->na_class)) {
        ret = hg_core_listen(context);
    }

    /* Make progress on the HG layer */
    ret = hg_core_progress(context, timeout);
    if (ret != HG_SUCCESS && ret != HG_TIMEOUT) {
        HG_LOG_ERROR("Could not make progress");
        goto done;
    }

done:
    return ret;
}

/*---------------------------------------------------------------------------*/
hg_return_t
HG_Core_trigger(hg_context_t *context, unsigned int timeout,
    unsigned int max_count, unsigned int *actual_count)
{
    hg_return_t ret = HG_SUCCESS;

    if (!context) {
        HG_LOG_ERROR("NULL HG context");
        ret = HG_INVALID_PARAM;
        goto done;
    }

    ret = hg_core_trigger(context, timeout, max_count, actual_count);
    if (ret != HG_SUCCESS && ret != HG_TIMEOUT) {
        HG_LOG_ERROR("Could not trigger callbacks");
        goto done;
    }

done:
    return ret;
}

/*---------------------------------------------------------------------------*/
hg_return_t
HG_Core_cancel(hg_handle_t handle)
{
    struct hg_handle *hg_handle = (struct hg_handle *) handle;
    hg_return_t ret = HG_SUCCESS;

    if (!hg_handle) {
        HG_LOG_ERROR("NULL handle");
        ret = HG_INVALID_PARAM;
        goto done;
    }

    ret = hg_core_cancel(hg_handle);
    if (ret != HG_SUCCESS) {
        HG_LOG_ERROR("Could not cancel handle");
        goto done;
    }

done:
    return ret;
}<|MERGE_RESOLUTION|>--- conflicted
+++ resolved
@@ -2083,10 +2083,7 @@
         if (hg_handle->callback) {
             struct hg_cb_info hg_cb_info;
             hg_cb_info.arg = hg_handle->arg;
-<<<<<<< HEAD
-=======
             hg_cb_info.ret = hg_handle->ret;
->>>>>>> ab800fb1
             hg_cb_info.type = hg_handle->cb_type;
             if (hg_handle->cb_type == HG_CB_FORWARD)
                 hg_cb_info.info.forward.handle = (hg_handle_t) hg_handle;
