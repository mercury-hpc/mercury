/*
 * Copyright (C) 2013-2019 Argonne National Laboratory, Department of Energy,
 *                    UChicago Argonne, LLC and The HDF Group.
 * All rights reserved.
 *
 * The full copyright notice, including terms governing use, modification,
 * and redistribution, is contained in the COPYING file that can be
 * found at the root of the source code distribution tree.
 */

#include "mercury_core.h"
#include "mercury_private.h"

#include "mercury_atomic_queue.h"
#ifdef HG_HAS_SELF_FORWARD
#    include "mercury_event.h"
#endif
#include "mercury_error.h"
#include "mercury_hash_table.h"
#include "mercury_list.h"
#include "mercury_mem.h"
#include "mercury_poll.h"
#include "mercury_queue.h"
#include "mercury_thread_condition.h"
#include "mercury_thread_mutex.h"
#include "mercury_thread_pool.h"
#include "mercury_thread_spin.h"
#include "mercury_time.h"

/* PVAR profiling support */
#include "mercury_prof_pvar_impl.h"

#ifdef HG_HAS_SM_ROUTING
#    include <na_sm.h>
#endif

#include <stdlib.h>
#include <string.h>

/****************/
/* Local Macros */
/****************/

#define HG_CORE_ATOMIC_QUEUE_SIZE 1024
#define HG_CORE_PENDING_INCR      256
#define HG_CORE_CLEANUP_TIMEOUT   1000
#define HG_CORE_MAX_EVENTS        1
#define HG_CORE_MAX_TRIGGER_COUNT 1
#ifdef HG_HAS_SM_ROUTING
#    define HG_CORE_ADDR_MAX_SIZE   256
#    define HG_CORE_PROTO_DELIMITER ":"
#    define HG_CORE_ADDR_DELIMITER  "#"
#    define HG_CORE_MIN(a, b)       (a < b) ? a : b /* Min macro */
#endif

/* Remove warnings when routine does not use arguments */
#if defined(__cplusplus)
#    define HG_UNUSED
#elif defined(__GNUC__) && (__GNUC__ >= 4)
#    define HG_UNUSED __attribute__((unused))
#else
#    define HG_UNUSED
#endif

/* Map stat type to either 32-bit atomic or 64-bit */
#ifdef HG_HAS_COLLECT_STATS
#    ifndef HG_UTIL_HAS_OPA_PRIMITIVES_H
typedef hg_atomic_int64_t hg_core_stat_t;
#        define hg_core_stat_incr hg_atomic_incr64
#        define hg_core_stat_get  hg_atomic_get64
#    else
typedef hg_atomic_int32_t hg_core_stat_t;
#        define hg_core_stat_incr hg_atomic_incr32
#        define hg_core_stat_get  hg_atomic_get32
#    endif
#    define HG_CORE_STAT_INIT HG_ATOMIC_VAR_INIT
#endif

#define HG_CORE_CONTEXT_CLASS(context)                                         \
    ((struct hg_core_private_class *) (context->core_context.core_class))

#define HG_CORE_HANDLE_CLASS(handle)                                           \
    ((struct hg_core_private_class *) (handle->core_handle.info.core_class))
#define HG_CORE_HANDLE_CONTEXT(handle)                                         \
    ((struct hg_core_private_context *) (handle->core_handle.info.context))

/************************************/
/* Local Type and Struct Definition */
/************************************/

/* HG class */
struct hg_core_private_class {
    struct hg_core_class core_class; /* Must remain as first field */
#ifdef HG_HAS_SM_ROUTING
    na_sm_id_t host_id; /* Host ID for local identification */
#endif
    hg_hash_table_t *func_map; /* Function map */
    hg_return_t (*more_data_acquire)(hg_core_handle_t, hg_op_t,
        hg_return_t (*done_callback)(hg_core_handle_t)); /* more_data_acquire */
    void (*more_data_release)(hg_core_handle_t);         /* more_data_release */
    na_tag_t request_max_tag;                            /* Max value for tag */
    hg_atomic_int32_t n_contexts;   /* Atomic used for number of contexts */
    hg_atomic_int32_t n_addrs;      /* Atomic used for number of addrs */
    hg_atomic_int32_t request_tag;  /* Atomic used for tag generation */
    hg_thread_spin_t func_map_lock; /* Function map lock */
    na_uint32_t progress_mode;      /* NA progress mode */
    hg_bool_t na_ext_init;          /* NA externally initialized */
#ifdef HG_HAS_COLLECT_STATS
    hg_bool_t stats; /* (Debug) Print stats at exit */
#endif
};

/* Poll type */
typedef enum hg_core_poll_type {
    HG_CORE_POLL_LOOPBACK = 1,
#ifdef HG_HAS_SM_ROUTING
    HG_CORE_POLL_SM,
#endif
    HG_CORE_POLL_NA
} hg_core_poll_type_t;

/* HG context */
struct hg_core_private_context {
    struct hg_core_context core_context;      /* Must remain as first field */
    hg_thread_cond_t completion_queue_cond;   /* Completion queue cond */
    hg_thread_mutex_t completion_queue_mutex; /* Completion queue mutex */
    hg_thread_mutex_t completion_queue_notify_mutex; /* Notify mutex */
    HG_QUEUE_HEAD(hg_completion_entry)
    backfill_queue;                           /* Backfill completion queue */
    struct hg_atomic_queue *completion_queue; /* Default completion queue */
    HG_LIST_HEAD(hg_core_private_handle)
    created_list; /* List of handles for that context */
    HG_LIST_HEAD(hg_core_private_handle)
    pending_list; /* List of pending handles */
#ifdef HG_HAS_SM_ROUTING
    HG_LIST_HEAD(hg_core_private_handle)
    sm_pending_list; /* List of SM pending handles */
#endif
    hg_return_t (*handle_create)(hg_core_handle_t, void *); /* handle_create */
    void *handle_create_arg;      /* handle_create arg */
    struct hg_poll_set *poll_set; /* Context poll set */
    struct hg_poll_event
        poll_events[HG_CORE_MAX_EVENTS]; /* Context poll events */
    hg_atomic_int32_t
        completion_queue_must_notify; /* Notify of completion queue events */
    hg_atomic_int32_t backfill_queue_count; /* Backfill queue count */
    hg_atomic_int32_t trigger_waiting;      /* Waiting in trigger */
    hg_atomic_int32_t n_handles;        /* Atomic used for number of handles */
    hg_thread_spin_t created_list_lock; /* Handle list lock */
    hg_thread_spin_t pending_list_lock; /* Pending list lock */
#ifdef HG_HAS_SELF_FORWARD
    int completion_queue_notify; /* Self notification */
#endif
    hg_bool_t finalizing; /* Prevent reposts */
};

#ifdef HG_HAS_SELF_FORWARD
/* Info for wrapping callbacks if self addr */
struct hg_core_self_cb_info {
    hg_core_cb_t forward_cb;
    void *forward_arg;
    hg_core_cb_t respond_cb;
    void *respond_arg;
};
#endif

/* HG addr */
struct hg_core_private_addr {
    struct hg_core_addr core_addr; /* Must remain as first field */
#ifdef HG_HAS_SM_ROUTING
    na_sm_id_t host_id; /* NA SM Host ID */
#endif
    hg_atomic_int32_t ref_count; /* Reference count */
    hg_bool_t is_mine;           /* Created internally or not */
};

/* HG core op type */
typedef enum {
    HG_CORE_FORWARD,    /*!< Forward completion */
    HG_CORE_RESPOND,    /*!< Respond completion */
    HG_CORE_NO_RESPOND, /*!< No response completion */
#ifdef HG_HAS_SELF_FORWARD
    HG_CORE_FORWARD_SELF, /*!< Self forward completion */
    HG_CORE_RESPOND_SELF, /*!< Self respond completion */
#endif
    HG_CORE_PROCESS /*!< Process completion */
} hg_core_op_type_t;

/* HG core handle */
struct hg_core_private_handle {
<<<<<<< HEAD
    struct hg_core_handle core_handle;  /* Must remain as first field */
    struct hg_completion_entry hg_completion_entry; /* Entry in completion queue */
    HG_LIST_ENTRY(hg_core_private_handle) created;  /* Created list entry */
    HG_LIST_ENTRY(hg_core_private_handle) pending;  /* Pending list entry */
    struct hg_core_header in_header;    /* Input header */
    struct hg_core_header out_header;   /* Output header */
    na_class_t *na_class;               /* NA class */
    na_context_t *na_context;           /* NA context */
    hg_core_cb_t request_callback;      /* Request callback */
    void *request_arg;                  /* Request callback arguments */
    hg_core_cb_t response_callback;     /* Response callback */
    void *response_arg;                 /* Response callback arguments */
    hg_return_t (*forward)(struct hg_core_private_handle *hg_core_handle);    /* forward */
    hg_return_t (*respond)(struct hg_core_private_handle *hg_core_handle);    /* respond */
    hg_return_t (*no_respond)(struct hg_core_private_handle *hg_core_handle); /* no_respond */
    void *ack_buf;                      /* Ack buf for more data */
    void *in_buf_plugin_data;           /* Input buffer NA plugin data */
    void *out_buf_plugin_data;          /* Output buffer NA plugin data */
    void *ack_buf_plugin_data;          /* Ack plugin data */
    na_op_id_t na_send_op_id;           /* Operation ID for send */
    na_op_id_t na_recv_op_id;           /* Operation ID for recv */
    na_op_id_t na_ack_op_id;            /* Operation ID for ack */
    na_size_t in_buf_used;              /* Amount of input buffer used */
    na_size_t out_buf_used;             /* Amount of output buffer used */
    na_tag_t tag;                       /* Tag used for request and response */
    hg_atomic_int32_t na_op_completed_count; /* Number of NA operations completed */
    hg_atomic_int32_t in_use;           /* Is in use */
    hg_atomic_int32_t ref_count;        /* Reference count */
    hg_atomic_int32_t posted;           /* Handle has been posted */
    hg_atomic_int32_t canceling;        /* Handle is being canceled */
    unsigned int na_op_count;           /* Number of ongoing operations */
    hg_core_op_type_t op_type;          /* Core operation type */
    hg_return_t ret;                    /* Return code associated to handle */
    hg_uint8_t cookie;                  /* Cookie */
    hg_bool_t repost;                   /* Repost handle on completion (listen) */
    hg_bool_t is_self;                  /* Self processed */
    hg_bool_t no_response;              /* Require response or not */

    /* PVAR */
    hg_time_t completion_add_time;
    double hg_pvar_hg_origin_callback_completion_time;
=======
    struct hg_core_handle core_handle; /* Must remain as first field */
    struct hg_completion_entry
        hg_completion_entry; /* Entry in completion queue */
    HG_LIST_ENTRY(hg_core_private_handle) created; /* Created list entry */
    HG_LIST_ENTRY(hg_core_private_handle) pending; /* Pending list entry */
    struct hg_core_header in_header;               /* Input header */
    struct hg_core_header out_header;              /* Output header */
    na_class_t *na_class;                          /* NA class */
    na_context_t *na_context;                      /* NA context */
    hg_core_cb_t request_callback;                 /* Request callback */
    void *request_arg;              /* Request callback arguments */
    hg_core_cb_t response_callback; /* Response callback */
    void *response_arg;             /* Response callback arguments */
    hg_return_t (*forward)(
        struct hg_core_private_handle *hg_core_handle); /* forward */
    hg_return_t (*respond)(
        struct hg_core_private_handle *hg_core_handle); /* respond */
    hg_return_t (*no_respond)(
        struct hg_core_private_handle *hg_core_handle); /* no_respond */
    void *ack_buf;             /* Ack buf for more data */
    void *in_buf_plugin_data;  /* Input buffer NA plugin data */
    void *out_buf_plugin_data; /* Output buffer NA plugin data */
    void *ack_buf_plugin_data; /* Ack plugin data */
    na_op_id_t na_send_op_id;  /* Operation ID for send */
    na_op_id_t na_recv_op_id;  /* Operation ID for recv */
    na_op_id_t na_ack_op_id;   /* Operation ID for ack */
    na_size_t in_buf_used;     /* Amount of input buffer used */
    na_size_t out_buf_used;    /* Amount of output buffer used */
    na_tag_t tag;              /* Tag used for request and response */
    hg_atomic_int32_t
        na_op_completed_count;   /* Number of NA operations completed */
    hg_atomic_int32_t in_use;    /* Is in use */
    hg_atomic_int32_t ref_count; /* Reference count */
    hg_atomic_int32_t posted;    /* Handle has been posted */
    hg_atomic_int32_t canceling; /* Handle is being canceled */
    unsigned int na_op_count;    /* Number of ongoing operations */
    hg_core_op_type_t op_type;   /* Core operation type */
    hg_return_t ret;             /* Return code associated to handle */
    hg_uint8_t cookie;           /* Cookie */
    hg_bool_t repost;            /* Repost handle on completion (listen) */
    hg_bool_t is_self;           /* Self processed */
    hg_bool_t no_response;       /* Require response or not */
>>>>>>> ec16386b
};

/* HG op id */
struct hg_core_op_info_lookup {
    struct hg_core_private_addr *hg_core_addr; /* Address */
};

struct hg_core_op_id {
    struct hg_completion_entry
        hg_completion_entry; /* Entry in completion queue */
    union {
        struct hg_core_op_info_lookup lookup;
    } info;
    struct hg_core_private_context *context; /* Context */
    hg_core_cb_t callback;                   /* Callback */
    void *arg;                               /* Callback arguments */
    hg_cb_type_t type;                       /* Callback type */
};

/********************/
/* Local Prototypes */
/********************/

/**
 * Equal function for function map.
 */
static HG_INLINE int
hg_core_int_equal(void *vlocation1, void *vlocation2);

/**
 * Hash function for function map.
 */
static HG_INLINE unsigned int
hg_core_int_hash(void *vlocation);

/**
 * Free function for value in function map.
 */
static void
hg_core_func_map_value_free(hg_hash_table_value_t value);

/**
 * Generate a new tag.
 */
static HG_INLINE na_tag_t
hg_core_gen_request_tag(struct hg_core_private_class *hg_core_class);

/**
 * Proc request header and verify it if decoded.
 */
static HG_INLINE hg_return_t
hg_core_proc_header_request(struct hg_core_handle *hg_core_handle,
    struct hg_core_header *hg_core_header, hg_proc_op_t op);

/**
 * Proc response header and verify it if decoded.
 */
static HG_INLINE hg_return_t
hg_core_proc_header_response(struct hg_core_handle *hg_core_handle,
    struct hg_core_header *hg_core_header, hg_proc_op_t op);

/**
 * Cancel entries from pending list.
 */
static hg_return_t
hg_core_pending_list_cancel(struct hg_core_private_context *context);

/**
 * Wail until handle lists are empty.
 */
static hg_return_t
hg_core_context_lists_wait(struct hg_core_private_context *context);

/**
 * Initialize class.
 */
static struct hg_core_private_class *
hg_core_init(const char *na_info_string, hg_bool_t na_listen,
    const struct hg_init_info *hg_init_info);

/**
 * Finalize class.
 */
static hg_return_t
hg_core_finalize(struct hg_core_private_class *hg_core_class);

/**
 * Create addr.
 */
static struct hg_core_private_addr *
hg_core_addr_create(
    struct hg_core_private_class *hg_core_class, na_class_t *na_class);

/**
 * Lookup addr.
 */
static hg_return_t
hg_core_addr_lookup(struct hg_core_private_class *hg_core_class,
    const char *name, struct hg_core_private_addr **addr);

/**
 * Free addr.
 */
static hg_return_t
hg_core_addr_free(struct hg_core_private_class *hg_core_class,
    struct hg_core_private_addr *hg_core_addr);

/**
 * Self addr.
 */
static hg_return_t
hg_core_addr_self(struct hg_core_private_class *hg_core_class,
    struct hg_core_private_addr **self_addr);

/**
 * Dup addr.
 */
static hg_return_t
hg_core_addr_dup(struct hg_core_private_class *hg_core_class,
    struct hg_core_private_addr *hg_core_addr,
    struct hg_core_private_addr **hg_new_addr);

/**
 * Convert addr to string.
 */
static hg_return_t
hg_core_addr_to_string(struct hg_core_private_class *hg_core_class, char *buf,
    hg_size_t *buf_size, struct hg_core_private_addr *hg_core_addr);

/**
 * Create handle.
 */
static struct hg_core_private_handle *
hg_core_create(struct hg_core_private_context *context, hg_bool_t use_sm);

/**
 * Free handle.
 */
static void
hg_core_destroy(struct hg_core_private_handle *hg_core_handle);

/**
 * Allocate NA resources.
 */
static hg_return_t
hg_core_alloc_na(
    struct hg_core_private_handle *hg_core_handle, hg_bool_t use_sm);

/**
 * Freee NA resources.
 */
static void
hg_core_free_na(struct hg_core_private_handle *hg_core_handle);

/**
 * Reset handle.
 */
static void
hg_core_reset(
    struct hg_core_private_handle *hg_core_handle, hg_bool_t reset_info);

/**
 * Set target addr / RPC ID
 */
static hg_return_t
hg_core_set_rpc(struct hg_core_private_handle *hg_core_handle,
    struct hg_core_private_addr *addr, hg_id_t id);

#ifdef HG_HAS_SELF_FORWARD
/**
 * Forward handle locally.
 */
static hg_return_t
hg_core_forward_self(struct hg_core_private_handle *hg_core_handle);
#endif

/**
 * Forward handle through NA.
 */
static hg_return_t
hg_core_forward_na(struct hg_core_private_handle *hg_core_handle);

#ifdef HG_HAS_SELF_FORWARD
/**
 * Send response locally.
 */
static HG_INLINE hg_return_t
hg_core_respond_self(struct hg_core_private_handle *hg_core_handle);

/**
 * Do not send response locally.
 */
static HG_INLINE hg_return_t
hg_core_no_respond_self(struct hg_core_private_handle *hg_core_handle);
#endif

/**
 * Send response through NA.
 */
static hg_return_t
hg_core_respond_na(struct hg_core_private_handle *hg_core_handle);

/**
 * Do not send response through NA.
 */
static HG_INLINE hg_return_t
hg_core_no_respond_na(struct hg_core_private_handle *hg_core_handle);

/**
 * Send input callback.
 */
static HG_INLINE int
hg_core_send_input_cb(const struct na_cb_info *callback_info);

/**
 * Recv input callback.
 */
static int
hg_core_recv_input_cb(const struct na_cb_info *callback_info);

/**
 * Process input.
 */
static hg_return_t
hg_core_process_input(
    struct hg_core_private_handle *hg_core_handle, hg_bool_t *completed);

/**
 * Send output callback.
 */
static HG_INLINE int
hg_core_send_output_cb(const struct na_cb_info *callback_info);

/**
 * Recv output callback.
 */
static HG_INLINE int
hg_core_recv_output_cb(const struct na_cb_info *callback_info);

/**
 * Process output.
 */
static hg_return_t
hg_core_process_output(struct hg_core_private_handle *hg_core_handle,
    hg_bool_t *completed, hg_return_t (*done_callback)(hg_core_handle_t));

/**
 * Send ack for HG_CORE_MORE_DATA flag on output.
 */
static hg_return_t
hg_core_send_ack(hg_core_handle_t handle);

/**
 * Send ack callback. (HG_CORE_MORE_DATA flag on output)
 */
static HG_INLINE int
hg_core_send_ack_cb(const struct na_cb_info *callback_info);

/**
 * Recv ack callback. (HG_CORE_MORE_DATA flag on output)
 */
static HG_INLINE int
hg_core_recv_ack_cb(const struct na_cb_info *callback_info);

#ifdef HG_HAS_SELF_FORWARD
/**
 * Wrapper for local callback execution.
 */
static hg_return_t
hg_core_self_cb(const struct hg_core_cb_info *callback_info);

/**
 * Process handle (used for self execution).
 */
static hg_return_t
hg_core_process_self(struct hg_core_private_handle *hg_core_handle);
#endif

/**
 * Process handle.
 */
static hg_return_t
hg_core_process(struct hg_core_private_handle *hg_core_handle);

/**
 * Complete handle and NA operation.
 */
static HG_INLINE hg_return_t
hg_core_complete_na(
    struct hg_core_private_handle *hg_core_handle, hg_bool_t *completed);

/**
 * Complete handle and add to completion queue.
 */
static HG_INLINE hg_return_t
hg_core_complete(hg_core_handle_t handle);

/**
 * Add entry to completion queue.
 */
hg_return_t
hg_core_completion_add(struct hg_core_context *context,
    struct hg_completion_entry *hg_completion_entry, hg_bool_t self_notify);

/**
 * Start listening for incoming RPC requests.
 */
static hg_return_t
hg_core_context_post(struct hg_core_private_context *context,
    unsigned int request_count, hg_bool_t repost, hg_bool_t use_sm);

/**
 * Post handle and add it to pending list.
 */
static hg_return_t
hg_core_post(struct hg_core_private_handle *hg_core_handle);

/**
 * Reset handle and re-post it.
 */
static hg_return_t
hg_core_reset_post(struct hg_core_private_handle *hg_core_handle);

/**
 * Make progress on NA layer.
 */
static hg_return_t
hg_core_progress_na(
    na_class_t *na_class, na_context_t *na_context, unsigned int timeout);

#ifdef HG_HAS_SELF_FORWARD
/**
 * Completion queue notification callback.
 */
static HG_INLINE hg_return_t
hg_core_progress_loopback_notify(struct hg_core_private_context *context);
#endif

/**
 * Determines when it is safe to block.
 */
static HG_INLINE hg_bool_t
hg_core_poll_try_wait(struct hg_core_private_context *context);

/**
 * Make progress.
 */
static hg_return_t
hg_core_progress(struct hg_core_private_context *context, unsigned int timeout);

/**
 * Trigger callbacks.
 */
static hg_return_t
hg_core_trigger(struct hg_core_private_context *context, unsigned int timeout,
    unsigned int max_count, unsigned int *actual_count);

/**
 * Trigger callback from HG lookup op ID.
 */
static hg_return_t
hg_core_trigger_lookup_entry(struct hg_core_op_id *hg_core_op_id);

/**
 * Trigger callback from HG core handle.
 */
static hg_return_t
hg_core_trigger_entry(struct hg_core_private_handle *hg_core_handle);

/**
 * Trigger callback from HG bulk op ID.
 */
extern hg_return_t
hg_bulk_trigger_entry(struct hg_bulk_op_id *hg_bulk_op_id);

/**
 * Cancel handle.
 */
static hg_return_t
hg_core_cancel(struct hg_core_private_handle *hg_core_handle);

#ifdef HG_HAS_COLLECT_STATS
/**
 * Print stats.
 */
static void
hg_core_print_stats(void);
#endif

/*******************/
/* Local Variables */
/*******************/

#ifdef HG_HAS_COLLECT_STATS
static hg_bool_t hg_core_print_stats_registered_g = HG_FALSE;
static hg_core_stat_t hg_core_rpc_count_g = HG_CORE_STAT_INIT(0);
static hg_core_stat_t hg_core_rpc_extra_count_g = HG_CORE_STAT_INIT(0);
static hg_core_stat_t hg_core_bulk_count_g = HG_CORE_STAT_INIT(0);
#endif

/*---------------------------------------------------------------------------*/
void HG_Core_get_handle_pvar_data(int index, hg_core_handle_t handle, void *buf)
{

    HG_PROF_PVAR_GET_INDEX_BY_NAME(hg_pvar_hg_origin_callback_completion_time, origin_callback_completion_time_pvar_index);

    struct hg_core_private_handle *private_handle = (struct hg_core_private_handle *)handle;

    if(index == origin_callback_completion_time_pvar_index) {
	  *(double *)buf = private_handle->hg_pvar_hg_origin_callback_completion_time;
    }
}

/*---------------------------------------------------------------------------*/
#ifdef HG_HAS_COLLECT_STATS
static void
hg_core_print_stats(void)
{
    printf("\n================================================================="
           "\n");
    printf("Mercury stat report\n");
    printf("-------------------\n");
    printf("RPC count:            %lu\n",
        (unsigned long) hg_core_stat_get(&hg_core_rpc_count_g));
    printf("RPC count (overflow): %lu\n",
        (unsigned long) hg_core_stat_get(&hg_core_rpc_extra_count_g));
    printf("Bulk transfer count:  %lu\n",
        (unsigned long) hg_core_stat_get(&hg_core_bulk_count_g));
}
#endif

/*---------------------------------------------------------------------------*/
static HG_INLINE int
hg_core_int_equal(void *vlocation1, void *vlocation2)
{
    return *((int *) vlocation1) == *((int *) vlocation2);
}

/*---------------------------------------------------------------------------*/
static HG_INLINE unsigned int
hg_core_int_hash(void *vlocation)
{
    return *((unsigned int *) vlocation);
}

/*---------------------------------------------------------------------------*/
static void
hg_core_func_map_value_free(hg_hash_table_value_t value)
{
    struct hg_core_rpc_info *hg_core_rpc_info =
        (struct hg_core_rpc_info *) value;

    if (hg_core_rpc_info->free_callback)
        hg_core_rpc_info->free_callback(hg_core_rpc_info->data);
    free(hg_core_rpc_info);
}

/*---------------------------------------------------------------------------*/
static HG_INLINE na_tag_t
hg_core_gen_request_tag(struct hg_core_private_class *hg_core_class)
{
    na_tag_t request_tag = 0;

    /* Compare and swap tag if reached max tag */
    if (!hg_atomic_cas32(&hg_core_class->request_tag,
            (hg_util_int32_t) hg_core_class->request_max_tag, 0)) {
        /* Increment tag */
        request_tag = (na_tag_t) hg_atomic_incr32(&hg_core_class->request_tag);
    }

    return request_tag;
}

/*---------------------------------------------------------------------------*/
static HG_INLINE hg_return_t
hg_core_proc_header_request(struct hg_core_handle *hg_core_handle,
    struct hg_core_header *hg_core_header, hg_proc_op_t op)
{
    char *header_buf =
        (char *) hg_core_handle->in_buf + hg_core_handle->na_in_header_offset;
    size_t header_buf_size =
        hg_core_handle->in_buf_size - hg_core_handle->na_in_header_offset;
    hg_return_t ret = HG_SUCCESS;

    /* Proc request header */
    ret = hg_core_header_request_proc(
        op, header_buf, header_buf_size, hg_core_header);
    HG_CHECK_HG_ERROR(done, ret, "Could not process request header");

    if (op == HG_DECODE) {
        ret = hg_core_header_request_verify(hg_core_header);
        HG_CHECK_HG_ERROR(done, ret, "Could not verify request header");
    }

done:
    return ret;
}

/*---------------------------------------------------------------------------*/
static HG_INLINE hg_return_t
hg_core_proc_header_response(struct hg_core_handle *hg_core_handle,
    struct hg_core_header *hg_core_header, hg_proc_op_t op)
{
    char *header_buf =
        (char *) hg_core_handle->out_buf + hg_core_handle->na_out_header_offset;
    size_t header_buf_size =
        hg_core_handle->out_buf_size - hg_core_handle->na_out_header_offset;
    hg_return_t ret = HG_SUCCESS;

    /* Proc response header */
    ret = hg_core_header_response_proc(
        op, header_buf, header_buf_size, hg_core_header);
    HG_CHECK_HG_ERROR(done, ret, "Could not process response header");

    if (op == HG_DECODE) {
        ret = hg_core_header_response_verify(hg_core_header);
        HG_CHECK_HG_ERROR(done, ret, "Could not verify response header");
    }

done:
    return ret;
}

/*---------------------------------------------------------------------------*/
static hg_return_t
hg_core_pending_list_cancel(struct hg_core_private_context *context)
{
    struct hg_core_private_handle *hg_core_handle;
    hg_return_t ret = HG_SUCCESS;

    hg_thread_spin_lock(&context->pending_list_lock);

    HG_QUEUE_FOREACH (hg_core_handle, &context->pending_list, pending) {
        /* Prevent reposts */
        hg_core_handle->repost = HG_FALSE;

        /* Cancel handle */
        ret = hg_core_cancel(hg_core_handle);
        HG_CHECK_HG_ERROR(done, ret, "Could not cancel handle");
    }

#ifdef HG_HAS_SM_ROUTING
    HG_QUEUE_FOREACH (hg_core_handle, &context->sm_pending_list, pending) {
        /* Prevent reposts */
        hg_core_handle->repost = HG_FALSE;

        /* Cancel handle */
        ret = hg_core_cancel(hg_core_handle);
        HG_CHECK_HG_ERROR(done, ret, "Could not cancel handle");
    }
#endif

done:
    hg_thread_spin_unlock(&context->pending_list_lock);
    return ret;
}

/*---------------------------------------------------------------------------*/
static hg_return_t
hg_core_context_lists_wait(struct hg_core_private_context *context)
{
    hg_util_bool_t created_list_empty = HG_UTIL_FALSE;
    hg_util_bool_t pending_list_empty = HG_UTIL_FALSE;
#ifdef HG_HAS_SM_ROUTING
    hg_util_bool_t sm_pending_list_empty = HG_UTIL_FALSE;
#else
    hg_util_bool_t sm_pending_list_empty = HG_UTIL_TRUE;
#endif
    /* Convert timeout in ms into seconds */
    double remaining = HG_CORE_CLEANUP_TIMEOUT / 1000.0;
    hg_return_t ret = HG_SUCCESS;

    do {
        unsigned int actual_count = 0;
        hg_time_t t1, t2;
        hg_return_t trigger_ret, progress_ret;

        hg_time_get_current_ms(&t1);

        /* Trigger everything we can from HG */
        do {
            trigger_ret = hg_core_trigger(context, 0, 1, &actual_count);
        } while ((trigger_ret == HG_SUCCESS) && actual_count);
        HG_CHECK_ERROR(trigger_ret != HG_SUCCESS && trigger_ret != HG_TIMEOUT,
            done, ret, trigger_ret, "Could not trigger entry");

        hg_thread_spin_lock(&context->created_list_lock);
        created_list_empty = HG_LIST_IS_EMPTY(&context->created_list);
        hg_thread_spin_unlock(&context->created_list_lock);

        hg_thread_spin_lock(&context->pending_list_lock);
        pending_list_empty = HG_LIST_IS_EMPTY(&context->pending_list);
#ifdef HG_HAS_SM_ROUTING
        sm_pending_list_empty = HG_LIST_IS_EMPTY(&context->sm_pending_list);
#endif
        hg_thread_spin_unlock(&context->pending_list_lock);

        if (created_list_empty && pending_list_empty && sm_pending_list_empty)
            break;

        progress_ret =
            hg_core_progress(context, (unsigned int) (remaining * 1000.0));
        HG_CHECK_ERROR(progress_ret != HG_SUCCESS && progress_ret != HG_TIMEOUT,
            done, ret, progress_ret, "Could not make progress");
        hg_time_get_current_ms(&t2);
        remaining -= hg_time_diff(t2, t1);
        if (remaining < 0)
            remaining = 0;
    } while (remaining > 0 || !pending_list_empty || !sm_pending_list_empty);

    HG_LOG_DEBUG("Remaining %lf, Context list status: %d, %d, %d", remaining,
        created_list_empty, pending_list_empty, sm_pending_list_empty);

done:
    return ret;
}

/*---------------------------------------------------------------------------*/
static struct hg_core_private_class *
hg_core_init(const char *na_info_string, hg_bool_t na_listen,
    const struct hg_init_info *hg_init_info)
{
    struct hg_core_private_class *hg_core_class = NULL;
    na_tag_t na_max_tag;
#ifdef HG_HAS_SM_ROUTING
    na_tag_t na_sm_max_tag;
    hg_bool_t auto_sm = HG_FALSE;
#endif
    hg_return_t ret = HG_SUCCESS;

    /* Create new HG class */
    hg_core_class = (struct hg_core_private_class *) malloc(
        sizeof(struct hg_core_private_class));
    HG_CHECK_ERROR(hg_core_class == NULL, error, ret, HG_NOMEM,
        "Could not allocate HG class");
    memset(hg_core_class, 0, sizeof(struct hg_core_private_class));

    /* Parse options */
    if (hg_init_info) {
        /* External NA class */
        if (hg_init_info->na_class) {
            hg_core_class->core_class.na_class = hg_init_info->na_class;
            hg_core_class->na_ext_init = HG_TRUE;
        }
        hg_core_class->progress_mode = hg_init_info->na_init_info.progress_mode;
#ifdef HG_HAS_SM_ROUTING
        auto_sm = hg_init_info->auto_sm;
#else
        HG_CHECK_WARNING(hg_init_info->auto_sm,
            "Auto SM requested but not enabled, "
            "please turn ON MERCURY_USE_SM_ROUTING in CMake options");
#endif
#ifdef HG_HAS_COLLECT_STATS
        hg_core_class->stats = hg_init_info->stats;
        if (hg_core_class->stats && !hg_core_print_stats_registered_g) {
            int rc = atexit(hg_core_print_stats);
            HG_CHECK_ERROR(rc != 0, error, ret, HG_PROTOCOL_ERROR,
                "Could not register hg_core_print_stats");
            hg_core_print_stats_registered_g = HG_TRUE;
        }
#endif
    }

    /* Initialize NA if not provided externally */
    if (!hg_core_class->na_ext_init) {
        hg_core_class->core_class.na_class = NA_Initialize_opt(
            na_info_string, na_listen, &hg_init_info->na_init_info);
        HG_CHECK_ERROR(hg_core_class->core_class.na_class == NULL, error, ret,
            HG_NA_ERROR, "Could not initialize NA class");
    }

#ifdef HG_HAS_SM_ROUTING
    /* Initialize SM plugin */
    if (auto_sm) {
        na_return_t na_ret;

        HG_CHECK_ERROR(
            strcmp(NA_Get_class_name(hg_core_class->core_class.na_class),
                "na") == 0,
            error, ret, HG_PROTONOSUPPORT,
            "Cannot use auto SM mode if initialized "
            "NA class is already using SM");

        /* Initialize NA SM first so that tmp directories are created */
        hg_core_class->core_class.na_sm_class =
            NA_Initialize_opt("na+sm", na_listen, &hg_init_info->na_init_info);
        HG_CHECK_ERROR(hg_core_class->core_class.na_sm_class == NULL, error,
            ret, HG_NA_ERROR, "Could not initialize NA SM class");

        /* Get SM host ID */
        na_ret = NA_SM_Host_id_get(&hg_core_class->host_id);
        HG_CHECK_ERROR(na_ret != NA_SUCCESS, error, ret, (hg_return_t) na_ret,
            "NA_SM_Host_id_get() failed (%s)", NA_Error_to_string(na_ret));
    }
#endif

    /* Compute max request tag */
    na_max_tag = NA_Msg_get_max_tag(hg_core_class->core_class.na_class);
    HG_CHECK_ERROR(
        na_max_tag == 0, error, ret, HG_NA_ERROR, "NA Max tag is not defined");
    hg_core_class->request_max_tag = na_max_tag;

#ifdef HG_HAS_SM_ROUTING
    if (auto_sm) {
        na_sm_max_tag =
            NA_Msg_get_max_tag(hg_core_class->core_class.na_sm_class);
        HG_CHECK_ERROR(na_sm_max_tag == 0, error, ret, HG_NA_ERROR,
            "NA Max tag is not defined");
        hg_core_class->request_max_tag =
            HG_CORE_MIN(hg_core_class->request_max_tag, na_sm_max_tag);
    }
#endif

    /* Initialize atomic for tags */
    hg_atomic_init32(&hg_core_class->request_tag, 0);

    /* No context created yet */
    hg_atomic_init32(&hg_core_class->n_contexts, 0);

    /* No addr created yet */
    hg_atomic_init32(&hg_core_class->n_addrs, 0);

    /* Create new function map */
    hg_core_class->func_map =
        hg_hash_table_new(hg_core_int_hash, hg_core_int_equal);
    HG_CHECK_ERROR(hg_core_class->func_map == NULL, error, ret, HG_NOMEM,
        "Could not create function map");

    /* Automatically free all the values with the hash map */
    hg_hash_table_register_free_functions(
        hg_core_class->func_map, free, hg_core_func_map_value_free);

    /* Initialize mutex */
    hg_thread_spin_init(&hg_core_class->func_map_lock);

    // TODO
    (void) ret;
    return hg_core_class;

error:
    hg_core_finalize(hg_core_class);
    return NULL;
}

/*---------------------------------------------------------------------------*/
static hg_return_t
hg_core_finalize(struct hg_core_private_class *hg_core_class)
{
    hg_util_int32_t n_addrs, n_contexts;
    hg_return_t ret = HG_SUCCESS;
    na_return_t na_ret;

    if (!hg_core_class)
        goto done;

    n_contexts = hg_atomic_get32(&hg_core_class->n_contexts);
    HG_CHECK_ERROR(n_contexts != 0, done, ret, HG_BUSY,
        "HG contexts must be destroyed before finalizing HG (%d remaining)",
        n_contexts);

    n_addrs = hg_atomic_get32(&hg_core_class->n_addrs);
    HG_CHECK_ERROR(n_addrs != 0, done, ret, HG_BUSY,
        "HG addrs must be freed before finalizing HG (%d remaining)", n_addrs);

    /* Delete function map */
    if (hg_core_class->func_map)
        hg_hash_table_free(hg_core_class->func_map);
    hg_core_class->func_map = NULL;

    /* Free user data */
    if (hg_core_class->core_class.data_free_callback)
        hg_core_class->core_class.data_free_callback(
            hg_core_class->core_class.data);

    /* Destroy mutex */
    hg_thread_spin_destroy(&hg_core_class->func_map_lock);

    if (!hg_core_class->na_ext_init) {
        /* Finalize interface */
        na_ret = NA_Finalize(hg_core_class->core_class.na_class);
        HG_CHECK_ERROR(na_ret != NA_SUCCESS, done, ret, (hg_return_t) na_ret,
            "Could not finalize NA interface (%s)", NA_Error_to_string(na_ret));
        hg_core_class->core_class.na_class = NULL;
    }

#ifdef HG_HAS_SM_ROUTING
    /* Finalize SM interface */
    na_ret = NA_Finalize(hg_core_class->core_class.na_sm_class);
    HG_CHECK_ERROR(na_ret != NA_SUCCESS, done, ret, (hg_return_t) na_ret,
        "Could not finalize NA SM interface (%s)", NA_Error_to_string(na_ret));
#endif

    /* Free HG class */
    free(hg_core_class);

done:
    return ret;
}

/*---------------------------------------------------------------------------*/
static struct hg_core_private_addr *
hg_core_addr_create(
    struct hg_core_private_class *hg_core_class, na_class_t *na_class)
{
    struct hg_core_private_addr *hg_core_addr = NULL;

    hg_core_addr = (struct hg_core_private_addr *) malloc(
        sizeof(struct hg_core_private_addr));
    HG_CHECK_ERROR_NORET(
        hg_core_addr == NULL, done, "Could not allocate HG addr");

    memset(hg_core_addr, 0, sizeof(struct hg_core_private_addr));
    hg_core_addr->core_addr.na_class = na_class;
    hg_core_addr->core_addr.na_addr = NA_ADDR_NULL;
#ifdef HG_HAS_SM_ROUTING
    hg_core_addr->core_addr.na_sm_addr = NA_ADDR_NULL;
#endif
    hg_atomic_init32(&hg_core_addr->ref_count, 1);

    /* Increment N addrs from HG class */
    hg_atomic_incr32(&hg_core_class->n_addrs);

done:
    return hg_core_addr;
}

/*---------------------------------------------------------------------------*/
static hg_return_t
hg_core_addr_lookup(struct hg_core_private_class *hg_core_class,
    const char *name, struct hg_core_private_addr **addr)
{
    na_class_t *na_class = hg_core_class->core_class.na_class;
    struct hg_core_private_addr *hg_core_addr = NULL;
    na_return_t na_ret;
#ifdef HG_HAS_SM_ROUTING
    char lookup_name[HG_CORE_ADDR_MAX_SIZE] = {'\0'};
#endif
    const char *name_str = name;
    hg_return_t ret = HG_SUCCESS;

    /* Allocate addr */
    hg_core_addr = hg_core_addr_create(hg_core_class, NULL);
    HG_CHECK_ERROR(
        hg_core_addr == NULL, error, ret, HG_NOMEM, "Could not create HG addr");

#ifdef HG_HAS_SM_ROUTING
    /* Parse name string */
    if (strstr(name, HG_CORE_ADDR_DELIMITER)) {
        char *lookup_names, *local_id_str;
        char *remote_name, *local_name;

        strcpy(lookup_name, name);

        /* Get first part of address string with host ID */
        strtok_r(lookup_name, HG_CORE_ADDR_DELIMITER, &lookup_names);

        HG_CHECK_ERROR(strstr(name, HG_CORE_PROTO_DELIMITER) == NULL, error,
            ret, HG_PROTOCOL_ERROR, "Malformed address format");

        /* Get address SM host ID */
        strtok_r(lookup_name, HG_CORE_PROTO_DELIMITER, &local_id_str);
        na_ret =
            NA_SM_String_to_host_id(local_id_str + 2, &hg_core_addr->host_id);
        HG_CHECK_ERROR(na_ret != NA_SUCCESS, error, ret, (hg_return_t) na_ret,
            "NA_SM_String_to_host_id() failed (%s)",
            NA_Error_to_string(na_ret));

        /* Separate remaining two parts */
        strtok_r(lookup_names, HG_CORE_ADDR_DELIMITER, &remote_name);
        local_name = lookup_names;

        /* Compare IDs, if they match it's local address */
        if (hg_core_class->core_class.na_sm_class &&
            NA_SM_Host_id_cmp(hg_core_addr->host_id, hg_core_class->host_id)) {
            HG_LOG_DEBUG("This is a local address");
            name_str = local_name;
            na_class = hg_core_class->core_class.na_sm_class;
        } else {
            /* Remote lookup */
            name_str = remote_name;
        }
    }
#endif
    /* Assign corresponding NA class */
    hg_core_addr->core_addr.na_class = na_class;

    /* Lookup adress */
    na_ret =
        NA_Addr_lookup(na_class, name_str, &hg_core_addr->core_addr.na_addr);
    HG_CHECK_ERROR(na_ret != NA_SUCCESS, error, ret, (hg_return_t) na_ret,
        "Could not lookup address %s (%s)", name_str,
        NA_Error_to_string(na_ret));

    *addr = hg_core_addr;

    return ret;

error:
    hg_core_addr_free(hg_core_class, hg_core_addr);

    return ret;
}

/*---------------------------------------------------------------------------*/
static hg_return_t
hg_core_addr_free(struct hg_core_private_class *hg_core_class,
    struct hg_core_private_addr *hg_core_addr)
{
    hg_return_t ret = HG_SUCCESS;
    na_return_t na_ret;

    if (!hg_core_addr)
        goto done;

    if (hg_atomic_decr32(&hg_core_addr->ref_count))
        /* Cannot free yet */
        goto done;

    /* Decrement N addrs from HG class */
    hg_atomic_decr32(&hg_core_class->n_addrs);

#ifdef HG_HAS_SM_ROUTING
    /* Self address case with SM */
    if (hg_core_addr->core_addr.na_sm_addr != NA_ADDR_NULL) {
        na_ret = NA_Addr_free(hg_core_class->core_class.na_sm_class,
            hg_core_addr->core_addr.na_sm_addr);
        HG_CHECK_ERROR(na_ret != NA_SUCCESS, done, ret, (hg_return_t) na_ret,
            "Could not free NA SM address (%s)", NA_Error_to_string(na_ret));
    }
#endif

    /* Free NA address */
    na_ret = NA_Addr_free(
        hg_core_addr->core_addr.na_class, hg_core_addr->core_addr.na_addr);
    HG_CHECK_ERROR(na_ret != NA_SUCCESS, done, ret, (hg_return_t) na_ret,
        "Could not free NA address (%s)", NA_Error_to_string(na_ret));

    free(hg_core_addr);

done:
    return ret;
}

/*---------------------------------------------------------------------------*/
static hg_return_t
hg_core_addr_self(struct hg_core_private_class *hg_core_class,
    struct hg_core_private_addr **self_addr)
{
    struct hg_core_private_addr *hg_core_addr = NULL;
    hg_return_t ret = HG_SUCCESS;
    na_return_t na_ret;

    hg_core_addr =
        hg_core_addr_create(hg_core_class, hg_core_class->core_class.na_class);
    HG_CHECK_ERROR(
        hg_core_addr == NULL, done, ret, HG_NOMEM, "Could not create HG addr");

    na_ret = NA_Addr_self(
        hg_core_class->core_class.na_class, &hg_core_addr->core_addr.na_addr);
    HG_CHECK_ERROR(na_ret != NA_SUCCESS, done, ret, (hg_return_t) na_ret,
        "Could not get self address (%s)", NA_Error_to_string(na_ret));

#ifdef HG_HAS_SM_ROUTING
    if (hg_core_class->core_class.na_sm_class) {
        /* Get SM address */
        na_ret = NA_Addr_self(hg_core_class->core_class.na_sm_class,
            &hg_core_addr->core_addr.na_sm_addr);
        HG_CHECK_ERROR(na_ret != NA_SUCCESS, done, ret, (hg_return_t) na_ret,
            "Could not get self SM address (%s)", NA_Error_to_string(na_ret));

        /* Copy local host ID */
        NA_SM_Host_id_copy(&hg_core_addr->host_id, hg_core_class->host_id);
    }
#endif

    *self_addr = hg_core_addr;

done:
    return ret;
}

/*---------------------------------------------------------------------------*/
static hg_return_t
hg_core_addr_dup(struct hg_core_private_class *hg_core_class,
    struct hg_core_private_addr *hg_core_addr,
    struct hg_core_private_addr **hg_new_addr)
{
    hg_return_t ret = HG_SUCCESS;
    na_return_t na_ret;

    /**
     * If address is internal, create a new copy to prevent repost
     * operations to modify underlying NA address, otherwise simply increment
     * refcount of original address.
     */
    if (hg_core_addr->is_mine) {
        struct hg_core_private_addr *dup = NULL;

        dup = hg_core_addr_create(
            hg_core_class, hg_core_addr->core_addr.na_class);
        HG_CHECK_ERROR(
            dup == NULL, done, ret, HG_NOMEM, "Could not create dup HG addr");

        na_ret = NA_Addr_dup(hg_core_addr->core_addr.na_class,
            hg_core_addr->core_addr.na_addr, &dup->core_addr.na_addr);
        HG_CHECK_ERROR(na_ret != NA_SUCCESS, done, ret, (hg_return_t) na_ret,
            "Could not duplicate address (%s)", NA_Error_to_string(na_ret));

        *hg_new_addr = dup;
    } else {
        hg_atomic_incr32(&hg_core_addr->ref_count);
        *hg_new_addr = hg_core_addr;
    }

done:
    return ret;
}

/*---------------------------------------------------------------------------*/
static hg_return_t
hg_core_addr_to_string(struct hg_core_private_class *hg_core_class, char *buf,
    hg_size_t *buf_size, struct hg_core_private_addr *hg_core_addr)
{
    char *buf_ptr = buf;
    hg_size_t new_buf_size = 0, buf_size_used = 0;
    hg_return_t ret = HG_SUCCESS;
    na_return_t na_ret;

    new_buf_size = *buf_size;

#ifdef HG_HAS_SM_ROUTING
    if (hg_core_addr->core_addr.na_sm_addr) {
        char addr_str[HG_CORE_ADDR_MAX_SIZE];
        char uuid_str[NA_SM_HOST_ID_LEN + 1];
        int desc_len;

        /* Convert host ID to string and generate addr string */
        na_ret = NA_SM_Host_id_to_string(hg_core_addr->host_id, uuid_str);
        HG_CHECK_ERROR(na_ret != NA_SUCCESS, done, ret, (hg_return_t) na_ret,
            "NA_SM_Host_id_to_string() failed (%s)",
            NA_Error_to_string(na_ret));

        desc_len = snprintf(addr_str, HG_CORE_ADDR_MAX_SIZE,
            "uid://%s" HG_CORE_ADDR_DELIMITER, uuid_str);
        HG_CHECK_ERROR(desc_len > HG_CORE_ADDR_MAX_SIZE, done, ret, HG_OVERFLOW,
            "Exceeding max addr name");

        if (buf_ptr) {
            strcpy(buf_ptr, addr_str);
            buf_ptr += desc_len;
        }
        buf_size_used += (hg_size_t) desc_len;
        if (*buf_size > (unsigned int) desc_len)
            new_buf_size = *buf_size - (hg_size_t) desc_len;

        /* Get NA SM address string */
        na_ret = NA_Addr_to_string(hg_core_class->core_class.na_sm_class,
            buf_ptr, &new_buf_size, hg_core_addr->core_addr.na_sm_addr);
        HG_CHECK_ERROR(na_ret != NA_SUCCESS, done, ret, (hg_return_t) na_ret,
            "Could not convert SM address to string (%s)",
            NA_Error_to_string(na_ret));

        if (buf_ptr) {
            buf_ptr[new_buf_size - 1] = *HG_CORE_ADDR_DELIMITER;
            buf_ptr += new_buf_size;
        }
        buf_size_used += new_buf_size;
        if (*buf_size > new_buf_size)
            new_buf_size = *buf_size - new_buf_size;
    }
#endif

    /* Get NA address string */
    na_ret = NA_Addr_to_string(hg_core_addr->core_addr.na_class, buf_ptr,
        &new_buf_size, hg_core_addr->core_addr.na_addr);
    HG_CHECK_ERROR(na_ret != NA_SUCCESS, done, ret, (hg_return_t) na_ret,
        "Could not convert address to string (%s)", NA_Error_to_string(na_ret));

    *buf_size = new_buf_size + buf_size_used;

done:
    return ret;
}

/*---------------------------------------------------------------------------*/
static struct hg_core_private_handle *
hg_core_create(struct hg_core_private_context *context, hg_bool_t use_sm)
{
    struct hg_core_private_handle *hg_core_handle = NULL;
    hg_return_t ret = HG_SUCCESS;

    hg_core_handle = (struct hg_core_private_handle *) malloc(
        sizeof(struct hg_core_private_handle));
    HG_CHECK_ERROR_NORET(
        hg_core_handle == NULL, error, "Could not allocate handle");

    memset(hg_core_handle, 0, sizeof(struct hg_core_private_handle));

    hg_core_handle->op_type = HG_CORE_PROCESS; /* Default */
    hg_core_handle->core_handle.info.core_class =
        context->core_context.core_class;
    hg_core_handle->core_handle.info.context = &context->core_context;
    hg_core_handle->core_handle.info.addr = HG_CORE_ADDR_NULL;
    hg_core_handle->core_handle.info.id = 0;
    hg_core_handle->core_handle.info.context_id = 0;

    /* Default return code */
    hg_core_handle->ret = HG_SUCCESS;

    /* Add handle to handle list so that we can track it */
    hg_thread_spin_lock(
        &HG_CORE_HANDLE_CONTEXT(hg_core_handle)->created_list_lock);
    HG_LIST_INSERT_HEAD(&HG_CORE_HANDLE_CONTEXT(hg_core_handle)->created_list,
        hg_core_handle, created);
    hg_thread_spin_unlock(
        &HG_CORE_HANDLE_CONTEXT(hg_core_handle)->created_list_lock);

    /* Handle is not in use */
    hg_atomic_init32(&hg_core_handle->in_use, HG_FALSE);

    /* Handle has not been posted */
    hg_atomic_init32(&hg_core_handle->posted, HG_FALSE);

    /* Handle is not being canceled */
    hg_atomic_init32(&hg_core_handle->canceling, HG_FALSE);

    /* Init in/out header */
    hg_core_header_request_init(&hg_core_handle->in_header);
    hg_core_header_response_init(&hg_core_handle->out_header);

    /* Set refcount to 1 */
    hg_atomic_init32(&hg_core_handle->ref_count, 1);

    /* Increment N handles from HG context */
    hg_atomic_incr32(&context->n_handles);

    /* Alloc/init NA resources */
    ret = hg_core_alloc_na(hg_core_handle, use_sm);
    HG_CHECK_HG_ERROR(error, ret, "Could not allocate NA handle ops");

    return hg_core_handle;

error:
    hg_core_destroy(hg_core_handle);
    return NULL;
}

/*---------------------------------------------------------------------------*/
static void
hg_core_destroy(struct hg_core_private_handle *hg_core_handle)
{
    if (!hg_core_handle)
        goto done;

    if (hg_atomic_decr32(&hg_core_handle->ref_count))
        goto done; /* Cannot free yet */

    /* Remove handle from list */
    hg_thread_spin_lock(
        &HG_CORE_HANDLE_CONTEXT(hg_core_handle)->created_list_lock);
    HG_LIST_REMOVE(hg_core_handle, created);
    hg_thread_spin_unlock(
        &HG_CORE_HANDLE_CONTEXT(hg_core_handle)->created_list_lock);

    /* Decrement N handles from HG context */
    hg_atomic_decr32(&HG_CORE_HANDLE_CONTEXT(hg_core_handle)->n_handles);

    /* Remove reference to HG addr */
    hg_core_addr_free(HG_CORE_HANDLE_CLASS(hg_core_handle),
        (struct hg_core_private_addr *) hg_core_handle->core_handle.info.addr);

    hg_core_header_request_finalize(&hg_core_handle->in_header);
    hg_core_header_response_finalize(&hg_core_handle->out_header);

    /* Free extra data here if needed */
    if (HG_CORE_HANDLE_CLASS(hg_core_handle)->more_data_release)
        HG_CORE_HANDLE_CLASS(hg_core_handle)
            ->more_data_release((hg_core_handle_t) hg_core_handle);

    /* Free user data */
    if (hg_core_handle->core_handle.data_free_callback)
        hg_core_handle->core_handle.data_free_callback(
            hg_core_handle->core_handle.data);

    /* Free NA resources */
    hg_core_free_na(hg_core_handle);

    free(hg_core_handle);

done:
    return;
}

/*---------------------------------------------------------------------------*/
static hg_return_t
hg_core_alloc_na(
    struct hg_core_private_handle *hg_core_handle, hg_bool_t HG_UNUSED use_sm)
{
    hg_return_t ret = HG_SUCCESS;
    na_return_t na_ret;

    /* Set handle NA class/context */
    hg_core_handle->na_class =
#ifdef HG_HAS_SM_ROUTING
        (use_sm) ? HG_CORE_HANDLE_CLASS(hg_core_handle)->core_class.na_sm_class
                 :
#endif
                 HG_CORE_HANDLE_CLASS(hg_core_handle)->core_class.na_class;
    hg_core_handle->na_context =
#ifdef HG_HAS_SM_ROUTING
        (use_sm)
            ? HG_CORE_HANDLE_CONTEXT(hg_core_handle)->core_context.na_sm_context
            :
#endif
            HG_CORE_HANDLE_CONTEXT(hg_core_handle)->core_context.na_context;

    /* Initialize in/out buffers and use unexpected message size */
    hg_core_handle->core_handle.in_buf_size =
        NA_Msg_get_max_unexpected_size(hg_core_handle->na_class);
    hg_core_handle->core_handle.out_buf_size =
        NA_Msg_get_max_expected_size(hg_core_handle->na_class);
    hg_core_handle->core_handle.na_in_header_offset =
        NA_Msg_get_unexpected_header_size(hg_core_handle->na_class);
    hg_core_handle->core_handle.na_out_header_offset =
        NA_Msg_get_expected_header_size(hg_core_handle->na_class);

    hg_core_handle->core_handle.in_buf = NA_Msg_buf_alloc(
        hg_core_handle->na_class, hg_core_handle->core_handle.in_buf_size,
        &hg_core_handle->in_buf_plugin_data);
    HG_CHECK_ERROR(hg_core_handle->core_handle.in_buf == NULL, error, ret,
        HG_NOMEM, "Could not allocate buffer for input");

    na_ret = NA_Msg_init_unexpected(hg_core_handle->na_class,
        hg_core_handle->core_handle.in_buf,
        hg_core_handle->core_handle.in_buf_size);
    HG_CHECK_ERROR(na_ret != NA_SUCCESS, error, ret, (hg_return_t) na_ret,
        "Could not initialize input buffer (%s)", NA_Error_to_string(na_ret));

    hg_core_handle->core_handle.out_buf = NA_Msg_buf_alloc(
        hg_core_handle->na_class, hg_core_handle->core_handle.out_buf_size,
        &hg_core_handle->out_buf_plugin_data);
    HG_CHECK_ERROR(hg_core_handle->core_handle.out_buf == NULL, error, ret,
        HG_NOMEM, "Could not allocate buffer for output");

    na_ret = NA_Msg_init_expected(hg_core_handle->na_class,
        hg_core_handle->core_handle.out_buf,
        hg_core_handle->core_handle.out_buf_size);
    HG_CHECK_ERROR(na_ret != NA_SUCCESS, error, ret, (hg_return_t) na_ret,
        "Could not initialize output buffer (%s)", NA_Error_to_string(na_ret));

    /* Create NA operation IDs */
    hg_core_handle->na_send_op_id = NA_Op_create(hg_core_handle->na_class);
    HG_CHECK_ERROR(hg_core_handle->na_send_op_id == NA_OP_ID_NULL, error, ret,
        HG_NA_ERROR, "Could not create NA op ID");
    hg_core_handle->na_recv_op_id = NA_Op_create(hg_core_handle->na_class);
    HG_CHECK_ERROR(hg_core_handle->na_recv_op_id == NA_OP_ID_NULL, error, ret,
        HG_NA_ERROR, "Could not create NA op ID");
    hg_core_handle->na_ack_op_id = NA_Op_create(hg_core_handle->na_class);
    HG_CHECK_ERROR(hg_core_handle->na_ack_op_id == NA_OP_ID_NULL, error, ret,
        HG_NA_ERROR, "Could not create NA op ID");

    hg_core_handle->na_op_count = 1; /* Default (no response) */
    hg_atomic_init32(&hg_core_handle->na_op_completed_count, 0);

    return ret;

error:
    hg_core_free_na(hg_core_handle);
    return ret;
}

/*---------------------------------------------------------------------------*/
static void
hg_core_free_na(struct hg_core_private_handle *hg_core_handle)
{
    na_return_t na_ret;

    /* Destroy NA op IDs */
    na_ret =
        NA_Op_destroy(hg_core_handle->na_class, hg_core_handle->na_send_op_id);
    HG_CHECK_ERROR_NORET(na_ret != NA_SUCCESS, done,
        "Could not destroy send op ID (%s)", NA_Error_to_string(na_ret));
    hg_core_handle->na_send_op_id = NA_OP_ID_NULL;

    na_ret =
        NA_Op_destroy(hg_core_handle->na_class, hg_core_handle->na_recv_op_id);
    HG_CHECK_ERROR_NORET(na_ret != NA_SUCCESS, done,
        "Could not destroy recv op ID (%s)", NA_Error_to_string(na_ret));
    hg_core_handle->na_recv_op_id = NA_OP_ID_NULL;

    na_ret =
        NA_Op_destroy(hg_core_handle->na_class, hg_core_handle->na_ack_op_id);
    HG_CHECK_ERROR_NORET(na_ret != NA_SUCCESS, done,
        "Could not destroy ack op ID (%s)", NA_Error_to_string(na_ret));
    hg_core_handle->na_ack_op_id = NA_OP_ID_NULL;

    /* Free buffers */
    na_ret = NA_Msg_buf_free(hg_core_handle->na_class,
        hg_core_handle->core_handle.in_buf, hg_core_handle->in_buf_plugin_data);
    HG_CHECK_ERROR_NORET(na_ret != NA_SUCCESS, done,
        "Could not free input buffer (%s)", NA_Error_to_string(na_ret));
    hg_core_handle->core_handle.in_buf = NULL;
    hg_core_handle->in_buf_plugin_data = NULL;

    na_ret = NA_Msg_buf_free(hg_core_handle->na_class,
        hg_core_handle->core_handle.out_buf,
        hg_core_handle->out_buf_plugin_data);
    HG_CHECK_ERROR_NORET(na_ret != NA_SUCCESS, done,
        "Could not free output buffer (%s)", NA_Error_to_string(na_ret));
    hg_core_handle->core_handle.out_buf = NULL;
    hg_core_handle->out_buf_plugin_data = NULL;

    if (hg_core_handle->ack_buf) {
        na_ret = NA_Msg_buf_free(hg_core_handle->na_class,
            hg_core_handle->ack_buf, hg_core_handle->ack_buf_plugin_data);
        HG_CHECK_ERROR_NORET(na_ret != NA_SUCCESS, done,
            "Could not free ack buffer (%s)", NA_Error_to_string(na_ret));
        hg_core_handle->ack_buf = NULL;
        hg_core_handle->ack_buf_plugin_data = NULL;
    }

done:
    return;
}

/*---------------------------------------------------------------------------*/
static void
hg_core_reset(
    struct hg_core_private_handle *hg_core_handle, hg_bool_t reset_info)
{
    /* Reset source address */
    if (reset_info) {
        if (hg_core_handle->core_handle.info.addr != HG_CORE_ADDR_NULL &&
            hg_core_handle->core_handle.info.addr->na_addr != NA_ADDR_NULL) {
            na_return_t na_ret =
                NA_Addr_free(hg_core_handle->core_handle.info.addr->na_class,
                    hg_core_handle->core_handle.info.addr->na_addr);
            HG_CHECK_ERROR_NORET(na_ret != NA_SUCCESS, done,
                "Could not free NA address (%s)", NA_Error_to_string(na_ret));
            hg_core_handle->core_handle.info.addr->na_addr = NA_ADDR_NULL;
        }
        hg_core_handle->core_handle.info.id = 0;
    }
    hg_core_handle->core_handle.info.context_id = 0;
    hg_core_handle->request_callback = NULL;
    hg_core_handle->request_arg = NULL;
    hg_core_handle->response_callback = NULL;
    hg_core_handle->response_arg = NULL;
    hg_core_handle->op_type = HG_CORE_PROCESS; /* Default */
    hg_core_handle->tag = 0;
    hg_core_handle->cookie = 0;
    hg_core_handle->ret = HG_SUCCESS;
    hg_core_handle->in_buf_used = 0;
    hg_core_handle->out_buf_used = 0;
    hg_core_handle->na_op_count = 1; /* Default (no response) */
    hg_atomic_set32(&hg_core_handle->na_op_completed_count, 0);
    hg_core_handle->no_response = HG_FALSE;

    /* Free extra data here if needed */
    if (HG_CORE_HANDLE_CLASS(hg_core_handle)->more_data_release)
        HG_CORE_HANDLE_CLASS(hg_core_handle)
            ->more_data_release((hg_core_handle_t) hg_core_handle);
    if (hg_core_handle->ack_buf) {
        na_return_t na_ret = NA_Msg_buf_free(hg_core_handle->na_class,
            hg_core_handle->ack_buf, hg_core_handle->ack_buf_plugin_data);
        HG_CHECK_ERROR_NORET(na_ret != NA_SUCCESS, done,
            "Could not free ack buffer (%s)", NA_Error_to_string(na_ret));
        hg_core_handle->ack_buf = NULL;
        hg_core_handle->ack_buf_plugin_data = NULL;
    }

    hg_core_header_request_reset(&hg_core_handle->in_header);
    hg_core_header_response_reset(&hg_core_handle->out_header);

done:
    return;
}

/*---------------------------------------------------------------------------*/
static hg_return_t
hg_core_set_rpc(struct hg_core_private_handle *hg_core_handle,
    struct hg_core_private_addr *addr, hg_id_t id)
{
    struct hg_core_private_addr **handle_addr =
        (struct hg_core_private_addr **) &hg_core_handle->core_handle.info.addr;
    hg_return_t ret = HG_SUCCESS;

    /* We allow for NULL addr to be passed at creation time, this allows
     * for pool of handles to be created and later re-used after a call to
     * HG_Core_reset() */
    if (addr && *handle_addr != addr) {
        if (*handle_addr)
            hg_core_addr_free(
                HG_CORE_HANDLE_CLASS(hg_core_handle), *handle_addr);
        *handle_addr = addr;
        hg_atomic_incr32(&(*addr).ref_count); /* Increase ref to addr */

        /* Set forward call depending on address self */
        hg_core_handle->is_self =
            NA_Addr_is_self((*handle_addr)->core_addr.na_class,
                (*handle_addr)->core_addr.na_addr);
#ifdef HG_HAS_SELF_FORWARD
        hg_core_handle->forward =
            hg_core_handle->is_self ? hg_core_forward_self : hg_core_forward_na;
#else
        hg_core_handle->forward = hg_core_forward_na;
#endif
    }

    /* We also allow for NULL RPC id to be passed (same reason as above) */
    if (id && hg_core_handle->core_handle.info.id != id) {
        struct hg_core_rpc_info *hg_core_rpc_info;

        /* Retrieve ID function from function map */
        hg_thread_spin_lock(
            &HG_CORE_HANDLE_CLASS(hg_core_handle)->func_map_lock);
        hg_core_rpc_info = (struct hg_core_rpc_info *) hg_hash_table_lookup(
            HG_CORE_HANDLE_CLASS(hg_core_handle)->func_map,
            (hg_hash_table_key_t) &id);
        hg_thread_spin_unlock(
            &HG_CORE_HANDLE_CLASS(hg_core_handle)->func_map_lock);
        if (!hg_core_rpc_info)
            HG_GOTO_DONE(done, ret, HG_NOENTRY);

        hg_core_handle->core_handle.info.id = id;

        /* Cache RPC info */
        hg_core_handle->core_handle.rpc_info = hg_core_rpc_info;
    }

done:
    return ret;
}

/*---------------------------------------------------------------------------*/
#ifdef HG_HAS_SELF_FORWARD
static hg_return_t
hg_core_forward_self(struct hg_core_private_handle *hg_core_handle)
{
    hg_return_t ret = HG_SUCCESS;

    /* Set operation type for trigger */
    hg_core_handle->op_type = HG_CORE_FORWARD_SELF;

    /* Post operation to self processing pool */
    ret = hg_core_process_self(hg_core_handle);
    HG_CHECK_HG_ERROR(done, ret, "Could not self process handle");

done:
    return ret;
}
#endif

/*---------------------------------------------------------------------------*/
static hg_return_t
hg_core_forward_na(struct hg_core_private_handle *hg_core_handle)
{
    na_return_t na_ret;
    hg_return_t ret = HG_SUCCESS;

    /* Set operation type for trigger */
    hg_core_handle->op_type = HG_CORE_FORWARD;

    /* Generate tag */
    hg_core_handle->tag =
        hg_core_gen_request_tag(HG_CORE_HANDLE_CLASS(hg_core_handle));

    /* Pre-post recv (output) if response is expected */
    if (!hg_core_handle->no_response) {
        na_ret = NA_Msg_recv_expected(hg_core_handle->na_class,
            hg_core_handle->na_context, hg_core_recv_output_cb, hg_core_handle,
            hg_core_handle->core_handle.out_buf,
            hg_core_handle->core_handle.out_buf_size,
            hg_core_handle->out_buf_plugin_data,
            hg_core_handle->core_handle.info.addr->na_addr,
            hg_core_handle->core_handle.info.context_id, hg_core_handle->tag,
            &hg_core_handle->na_recv_op_id);
        HG_CHECK_ERROR(na_ret != NA_SUCCESS, done, ret, (hg_return_t) na_ret,
            "Could not post recv for output buffer (%s)",
            NA_Error_to_string(na_ret));

        /* Increment number of expected NA operations */
        hg_core_handle->na_op_count++;

        /* Take reference to make sure the handle does not get freed */
        hg_atomic_incr32(&hg_core_handle->ref_count);
    }

    /* Mark handle as posted */
    hg_atomic_set32(&hg_core_handle->posted, HG_TRUE);

    /* Post send (input) */
    na_ret = NA_Msg_send_unexpected(hg_core_handle->na_class,
        hg_core_handle->na_context, hg_core_send_input_cb, hg_core_handle,
        hg_core_handle->core_handle.in_buf, hg_core_handle->in_buf_used,
        hg_core_handle->in_buf_plugin_data,
        hg_core_handle->core_handle.info.addr->na_addr,
        hg_core_handle->core_handle.info.context_id, hg_core_handle->tag,
        &hg_core_handle->na_send_op_id);
    if (na_ret == NA_AGAIN)
        /* Silently return on NA_AGAIN error so that users can manually retry */
        HG_GOTO_DONE(cancel, ret, HG_AGAIN);
    HG_CHECK_ERROR(na_ret != NA_SUCCESS, cancel, ret, (hg_return_t) na_ret,
        "Could not post send for input buffer (%s)",
        NA_Error_to_string(na_ret));

done:
    return ret;

cancel:
    if (!hg_core_handle->no_response)
        hg_core_handle->na_op_count--;

    /* Handle is no longer posted and being canceled*/
    hg_atomic_set32(&hg_core_handle->posted, HG_FALSE);
    hg_atomic_set32(&hg_core_handle->canceling, HG_TRUE);

    /* Cancel the above posted recv op */
    na_ret = NA_Cancel(hg_core_handle->na_class, hg_core_handle->na_context,
        hg_core_handle->na_recv_op_id);
    HG_CHECK_ERROR_DONE(na_ret != NA_SUCCESS,
        "Could not cancel recv op id (%s)", NA_Error_to_string(na_ret));

    return ret;
}

/*---------------------------------------------------------------------------*/
#ifdef HG_HAS_SELF_FORWARD
static HG_INLINE hg_return_t
hg_core_respond_self(struct hg_core_private_handle *hg_core_handle)
{
    hg_return_t ret = HG_SUCCESS;

    /* Set operation type for trigger */
    hg_core_handle->op_type = HG_CORE_RESPOND_SELF;

    /* Complete and add to completion queue */
    ret = hg_core_complete((hg_core_handle_t) hg_core_handle);
    HG_CHECK_HG_ERROR(done, ret, "Could not complete handle");

done:
    return ret;
}

/*---------------------------------------------------------------------------*/
static HG_INLINE hg_return_t
hg_core_no_respond_self(struct hg_core_private_handle *hg_core_handle)
{
    hg_return_t ret = HG_SUCCESS;

    /* Set operation type for trigger */
    hg_core_handle->op_type = HG_CORE_FORWARD_SELF;

    /* Complete and add to completion queue */
    ret = hg_core_complete((hg_core_handle_t) hg_core_handle);
    HG_CHECK_HG_ERROR(done, ret, "Could not complete handle");

done:
    return ret;
}
#endif

/*---------------------------------------------------------------------------*/
static hg_return_t
hg_core_respond_na(struct hg_core_private_handle *hg_core_handle)
{
    hg_return_t ret = HG_SUCCESS;
    na_return_t na_ret;
    hg_bool_t ack_recv_posted = HG_FALSE;

    /* Increment number of expected NA operations */
    hg_core_handle->na_op_count++;

    /* Set operation type for trigger */
    hg_core_handle->op_type = HG_CORE_RESPOND;

    /* More data on output requires an ack once it is processed */
    if (hg_core_handle->out_header.msg.response.flags & HG_CORE_MORE_DATA) {
        /* Increment number of expected NA operations */
        hg_core_handle->na_op_count++;

        hg_core_handle->ack_buf = NA_Msg_buf_alloc(hg_core_handle->na_class,
            sizeof(hg_uint8_t), &hg_core_handle->ack_buf_plugin_data);
        HG_CHECK_ERROR(hg_core_handle->ack_buf == NULL, error, ret, HG_NA_ERROR,
            "Could not allocate buffer for ack");

        na_ret = NA_Msg_init_expected(hg_core_handle->na_class,
            hg_core_handle->ack_buf, sizeof(hg_uint8_t));
        HG_CHECK_ERROR(na_ret != NA_SUCCESS, error, ret, (hg_return_t) na_ret,
            "Could not initialize ack buffer (%s)", NA_Error_to_string(na_ret));

        /* Pre-post recv (ack) if more data is expected */
        na_ret = NA_Msg_recv_expected(hg_core_handle->na_class,
            hg_core_handle->na_context, hg_core_recv_ack_cb, hg_core_handle,
            hg_core_handle->ack_buf, sizeof(hg_uint8_t),
            hg_core_handle->ack_buf_plugin_data,
            hg_core_handle->core_handle.info.addr->na_addr,
            hg_core_handle->core_handle.info.context_id, hg_core_handle->tag,
            &hg_core_handle->na_ack_op_id);
        HG_CHECK_ERROR(na_ret != NA_SUCCESS, error, ret, (hg_return_t) na_ret,
            "Could not post recv for ack buffer (%s)",
            NA_Error_to_string(na_ret));
        ack_recv_posted = HG_TRUE;
    }

    /* Post expected send (output) */
    na_ret = NA_Msg_send_expected(hg_core_handle->na_class,
        hg_core_handle->na_context, hg_core_send_output_cb, hg_core_handle,
        hg_core_handle->core_handle.out_buf, hg_core_handle->out_buf_used,
        hg_core_handle->out_buf_plugin_data,
        hg_core_handle->core_handle.info.addr->na_addr,
        hg_core_handle->core_handle.info.context_id, hg_core_handle->tag,
        &hg_core_handle->na_send_op_id);
    /* Expected sends should always succeed after retry */
    HG_CHECK_ERROR(na_ret != NA_SUCCESS, error, ret, (hg_return_t) na_ret,
        "Could not post send for output buffer (%s)",
        NA_Error_to_string(na_ret));

    return ret;

error:
    if (ack_recv_posted) {
        /* Cancel the above posted recv ack op */
        na_ret = NA_Cancel(hg_core_handle->na_class, hg_core_handle->na_context,
            hg_core_handle->na_ack_op_id);
        HG_CHECK_ERROR_DONE(na_ret != NA_SUCCESS,
            "Could not cancel ack op id (%s)", NA_Error_to_string(na_ret));
    }
    if (hg_core_handle->ack_buf) {
        na_ret = NA_Msg_buf_free(hg_core_handle->na_class,
            hg_core_handle->ack_buf, hg_core_handle->ack_buf_plugin_data);
        HG_CHECK_ERROR_DONE(na_ret != NA_SUCCESS,
            "Could not free ack buffer (%s)", NA_Error_to_string(na_ret));
        hg_core_handle->ack_buf = NULL;
        hg_core_handle->ack_buf_plugin_data = NULL;
    }

    return ret;
}

/*---------------------------------------------------------------------------*/
static HG_INLINE hg_return_t
hg_core_no_respond_na(struct hg_core_private_handle *hg_core_handle)
{
    hg_return_t ret = HG_SUCCESS;

    /* Set operation type for trigger */
    hg_core_handle->op_type = HG_CORE_NO_RESPOND;

    ret = hg_core_complete((hg_core_handle_t) hg_core_handle);
    HG_CHECK_HG_ERROR(done, ret, "Could not complete operation");

done:
    return ret;
}

/*---------------------------------------------------------------------------*/
static HG_INLINE int
hg_core_send_input_cb(const struct na_cb_info *callback_info)
{
    struct hg_core_private_handle *hg_core_handle =
        (struct hg_core_private_handle *) callback_info->arg;
    hg_bool_t completed = HG_TRUE;
    hg_return_t ret;

    /* If canceled, mark handle as canceled */
    if (callback_info->ret == NA_CANCELED)
        hg_core_handle->ret = HG_CANCELED;
    else if (callback_info->ret != NA_SUCCESS) {
        HG_LOG_WARNING("NA callback returned error (%s)",
            NA_Error_to_string(callback_info->ret));
        hg_core_handle->ret = HG_NA_ERROR;

        if (!hg_core_handle->no_response) {
            /* Cancel posted recv for response */
            na_return_t na_ret = NA_Cancel(hg_core_handle->na_class,
                hg_core_handle->na_context, hg_core_handle->na_recv_op_id);
            HG_CHECK_ERROR(na_ret != NA_SUCCESS, done, ret,
                (hg_return_t) na_ret, "Could not cancel recv op id (%s)",
                NA_Error_to_string(na_ret));
        }
    }

    ret = hg_core_complete_na(hg_core_handle, &completed);
    HG_CHECK_HG_ERROR(done, ret, "Could not complete operation");

done:
    return (int) completed;
}

/*---------------------------------------------------------------------------*/
static int
hg_core_recv_input_cb(const struct na_cb_info *callback_info)
{
    struct hg_core_private_handle *hg_core_handle =
        (struct hg_core_private_handle *) callback_info->arg;
    const struct na_cb_info_recv_unexpected *na_cb_info_recv_unexpected =
        &callback_info->info.recv_unexpected;
#ifndef HG_HAS_POST_LIMIT
    hg_bool_t pending_empty = HG_FALSE;
    hg_bool_t use_sm = HG_FALSE;
#endif
    hg_bool_t completed = HG_TRUE;
    hg_return_t ret;


    HG_PROF_PVAR_UINT_COUNTER(hg_pvar_num_posted_handles);
    HG_PROF_PVAR_UINT_COUNTER_INC(hg_pvar_num_posted_handles, 1);

    /* Remove handle from pending list */
    hg_thread_spin_lock(
        &HG_CORE_HANDLE_CONTEXT(hg_core_handle)->pending_list_lock);
    HG_LIST_REMOVE(hg_core_handle, pending);
    hg_thread_spin_unlock(
        &HG_CORE_HANDLE_CONTEXT(hg_core_handle)->pending_list_lock);

    /* If canceled, mark handle as canceled */
    if (callback_info->ret == NA_CANCELED) {
        hg_core_handle->ret = HG_CANCELED;
        /* Only decrement refcount and exit */
        hg_core_destroy(hg_core_handle);
        goto done;
    } else
        HG_CHECK_ERROR_NORET(callback_info->ret != NA_SUCCESS, done,
            "Error in NA callback (s)", NA_Error_to_string(callback_info->ret));

    /* Reset ret value */
    hg_core_handle->ret = HG_SUCCESS;

    /* Fill unexpected info */
    hg_core_handle->core_handle.info.addr->na_addr =
        na_cb_info_recv_unexpected->source;
    hg_core_handle->tag = na_cb_info_recv_unexpected->tag;
    HG_CHECK_ERROR_NORET(na_cb_info_recv_unexpected->actual_buf_size >
                             hg_core_handle->core_handle.in_buf_size,
        done, "Actual transfer size is too large for unexpected recv");
    hg_core_handle->in_buf_used = na_cb_info_recv_unexpected->actual_buf_size;

#ifndef HG_HAS_POST_LIMIT
    /* Check if we need more handles */
    hg_thread_spin_lock(
        &HG_CORE_HANDLE_CONTEXT(hg_core_handle)->pending_list_lock);

#    ifdef HG_HAS_SM_ROUTING
    if (hg_core_handle->na_class ==
        hg_core_handle->core_handle.info.core_class->na_sm_class) {
        pending_empty = HG_LIST_IS_EMPTY(
            &HG_CORE_HANDLE_CONTEXT(hg_core_handle)->sm_pending_list);
        use_sm = HG_TRUE;
    } else
#    endif
        pending_empty = HG_LIST_IS_EMPTY(
            &HG_CORE_HANDLE_CONTEXT(hg_core_handle)->pending_list);

    hg_thread_spin_unlock(
        &HG_CORE_HANDLE_CONTEXT(hg_core_handle)->pending_list_lock);

    /* If pending list is empty, post more handles */
    if (pending_empty) {
        ret = hg_core_context_post(HG_CORE_HANDLE_CONTEXT(hg_core_handle),
            HG_CORE_PENDING_INCR, hg_core_handle->repost, use_sm);
        HG_CHECK_HG_ERROR(done, ret, "Could not post additional handles");
    }
#endif

    /* Set operation type for trigger */
    hg_core_handle->op_type = HG_CORE_PROCESS;

    /* Process input information */
    ret = hg_core_process_input(hg_core_handle, &completed);
    HG_CHECK_HG_ERROR(done, ret, "Could not process input");

    /* Complete operation */
    ret = hg_core_complete_na(hg_core_handle, &completed);
    HG_CHECK_HG_ERROR(done, ret, "Could not complete operation");

done:
    return (int) completed;
}

/*---------------------------------------------------------------------------*/
static hg_return_t
hg_core_process_input(
    struct hg_core_private_handle *hg_core_handle, hg_bool_t *completed)
{
    hg_return_t ret = HG_SUCCESS;

#ifdef HG_HAS_COLLECT_STATS
    /* Increment counter */
    hg_core_stat_incr(&hg_core_rpc_count_g);
#endif

    /* Get and verify input header */
    ret = hg_core_proc_header_request(
        &hg_core_handle->core_handle, &hg_core_handle->in_header, HG_DECODE);
    HG_CHECK_HG_ERROR(done, ret, "Could not get request header");

    /* Get operation ID from header */
    hg_core_handle->core_handle.info.id =
        hg_core_handle->in_header.msg.request.id;
    hg_core_handle->cookie = hg_core_handle->in_header.msg.request.cookie;
    /* TODO assign target ID from cookie directly for now */
    hg_core_handle->core_handle.info.context_id = hg_core_handle->cookie;

    /* Parse flags */
    hg_core_handle->no_response =
        hg_core_handle->in_header.msg.request.flags & HG_CORE_NO_RESPONSE;
#ifdef HG_HAS_SELF_FORWARD
    hg_core_handle->respond =
        hg_core_handle->in_header.msg.request.flags & HG_CORE_SELF_FORWARD
            ? hg_core_respond_self
            : hg_core_respond_na;
    hg_core_handle->no_respond =
        hg_core_handle->in_header.msg.request.flags & HG_CORE_SELF_FORWARD
            ? hg_core_no_respond_self
            : hg_core_no_respond_na;
#else
    hg_core_handle->respond = hg_core_respond_na;
    hg_core_handle->no_respond = hg_core_no_respond_na;
#endif

    /* Must let upper layer get extra payload if HG_CORE_MORE_DATA is set */
    if (hg_core_handle->in_header.msg.request.flags & HG_CORE_MORE_DATA) {
        HG_CHECK_ERROR(!HG_CORE_HANDLE_CLASS(hg_core_handle)->more_data_acquire,
            done, ret, HG_OPNOTSUPPORTED,
            "No callback defined for acquiring more data");
#ifdef HG_HAS_COLLECT_STATS
        /* Increment counter */
        hg_core_stat_incr(&hg_core_rpc_extra_count_g);
#endif
        ret = HG_CORE_HANDLE_CLASS(hg_core_handle)
                  ->more_data_acquire((hg_core_handle_t) hg_core_handle,
                      HG_INPUT, hg_core_complete);
        HG_CHECK_HG_ERROR(
            done, ret, "Error in HG core handle more data acquire callback");
        *completed = HG_FALSE;
    } else
        *completed = HG_TRUE;

done:
    return ret;
}

/*---------------------------------------------------------------------------*/
static HG_INLINE int
hg_core_send_output_cb(const struct na_cb_info *callback_info)
{
    struct hg_core_private_handle *hg_core_handle =
        (struct hg_core_private_handle *) callback_info->arg;
    hg_bool_t completed = HG_TRUE;
    hg_return_t ret;

    /* If canceled, mark handle as canceled */
    if (callback_info->ret == NA_CANCELED)
        hg_core_handle->ret = HG_CANCELED;
    else if (callback_info->ret != NA_SUCCESS) {
        HG_LOG_WARNING("NA callback returned error (%s)",
            NA_Error_to_string(callback_info->ret));
        hg_core_handle->ret = HG_NA_ERROR;
    }

    /* Complete operation */
    ret = hg_core_complete_na(hg_core_handle, &completed);
    HG_CHECK_HG_ERROR(done, ret, "Could not complete operation");

done:
    return (int) completed;
}

/*---------------------------------------------------------------------------*/
static HG_INLINE int
hg_core_recv_output_cb(const struct na_cb_info *callback_info)
{
    struct hg_core_private_handle *hg_core_handle =
        (struct hg_core_private_handle *) callback_info->arg;
    hg_bool_t completed = HG_TRUE;
    hg_return_t ret;

    /* If canceled, mark handle as canceled */
    if (callback_info->ret == NA_CANCELED) {
        /* Do not overwrite ret value if other callback has set error */
        if (hg_core_handle->ret == HG_SUCCESS)
            hg_core_handle->ret = HG_CANCELED;

        /* Do not add handle to completion queue if it was not posted */
        if (hg_atomic_get32(&hg_core_handle->posted))
            goto complete;
        else {
            /* Cancelation has been processed */
            hg_atomic_set32(&hg_core_handle->canceling, HG_FALSE);
            goto done;
        }
    } else
        HG_CHECK_ERROR_NORET(callback_info->ret != NA_SUCCESS, done,
            "Error in NA callback (s)", NA_Error_to_string(callback_info->ret));

    /* Process output information */
    ret = hg_core_process_output(hg_core_handle, &completed, hg_core_send_ack);
    HG_CHECK_HG_ERROR(done, ret, "Could not process output");

complete:
    /* Complete operation */
    ret = hg_core_complete_na(hg_core_handle, &completed);
    HG_CHECK_HG_ERROR(done, ret, "Could not complete operation");

done:
    /* Only decrement refcount and exit */
    hg_core_destroy(hg_core_handle);
    return (int) completed;
}

/*---------------------------------------------------------------------------*/
static hg_return_t
hg_core_process_output(struct hg_core_private_handle *hg_core_handle,
    hg_bool_t *completed, hg_return_t (*done_callback)(hg_core_handle_t))
{
    hg_return_t ret = HG_SUCCESS;

    /* Get and verify output header */
    ret = hg_core_proc_header_response(
        &hg_core_handle->core_handle, &hg_core_handle->out_header, HG_DECODE);
    HG_CHECK_HG_ERROR(done, ret, "Could not decode header");

    /* Get return code from header */
    hg_core_handle->ret =
        (hg_return_t) hg_core_handle->out_header.msg.response.ret_code;

    /* Parse flags */

    /* Must let upper layer get extra payload if HG_CORE_MORE_DATA is set */
    if (hg_core_handle->out_header.msg.response.flags & HG_CORE_MORE_DATA) {
        HG_CHECK_ERROR(!HG_CORE_HANDLE_CLASS(hg_core_handle)->more_data_acquire,
            done, ret, HG_OPNOTSUPPORTED,
            "No callback defined for acquiring more data");

        ret = HG_CORE_HANDLE_CLASS(hg_core_handle)
                  ->more_data_acquire((hg_core_handle_t) hg_core_handle,
                      HG_OUTPUT, done_callback);
        HG_CHECK_HG_ERROR(
            done, ret, "Error in HG core handle more data acquire callback");
        *completed = HG_FALSE;
    } else
        *completed = HG_TRUE;

done:
    return ret;
}

/*---------------------------------------------------------------------------*/
static hg_return_t
hg_core_send_ack(hg_core_handle_t handle)
{
    struct hg_core_private_handle *hg_core_handle =
        (struct hg_core_private_handle *) handle;
    hg_return_t ret = HG_SUCCESS;
    na_return_t na_ret;

    /* Increment number of expected NA operations */
    hg_core_handle->na_op_count++;

    /* Allocate buffer for ack */
    hg_core_handle->ack_buf = NA_Msg_buf_alloc(hg_core_handle->na_class,
        sizeof(hg_uint8_t), &hg_core_handle->ack_buf_plugin_data);
    HG_CHECK_ERROR(hg_core_handle->ack_buf == NULL, error, ret, HG_NA_ERROR,
        "Could not allocate buffer for ack");

    na_ret = NA_Msg_init_expected(
        hg_core_handle->na_class, hg_core_handle->ack_buf, sizeof(hg_uint8_t));
    HG_CHECK_ERROR(na_ret != NA_SUCCESS, error, ret, (hg_return_t) na_ret,
        "Could not initialize ack buffer (%s)", NA_Error_to_string(na_ret));

    /* Post expected send (ack) */
    na_ret = NA_Msg_send_expected(hg_core_handle->na_class,
        hg_core_handle->na_context, hg_core_send_ack_cb, hg_core_handle,
        hg_core_handle->ack_buf, sizeof(hg_uint8_t),
        hg_core_handle->ack_buf_plugin_data,
        hg_core_handle->core_handle.info.addr->na_addr,
        hg_core_handle->core_handle.info.context_id, hg_core_handle->tag,
        &hg_core_handle->na_ack_op_id);
    /* Expected sends should always succeed after retry */
    HG_CHECK_ERROR(na_ret != NA_SUCCESS, error, ret, (hg_return_t) na_ret,
        "Could not post send for ack buffer (%s)", NA_Error_to_string(na_ret));

    return ret;

error:
    if (hg_core_handle->ack_buf) {
        na_ret = NA_Msg_buf_free(hg_core_handle->na_class,
            hg_core_handle->ack_buf, hg_core_handle->ack_buf_plugin_data);
        HG_CHECK_ERROR_DONE(na_ret != NA_SUCCESS,
            "Could not free ack buffer (%s)", NA_Error_to_string(na_ret));
        hg_core_handle->ack_buf = NULL;
        hg_core_handle->ack_buf_plugin_data = NULL;
    }
    return ret;
}

/*---------------------------------------------------------------------------*/
static HG_INLINE int
hg_core_send_ack_cb(const struct na_cb_info *callback_info)
{
    struct hg_core_private_handle *hg_core_handle =
        (struct hg_core_private_handle *) callback_info->arg;
    hg_bool_t completed = HG_TRUE;
    hg_return_t ret;

    /* If canceled, mark handle as canceled */
    if (callback_info->ret == NA_CANCELED)
        hg_core_handle->ret = HG_CANCELED;
    else
        HG_CHECK_ERROR_NORET(callback_info->ret != NA_SUCCESS, done,
            "Error in NA callback (s)", NA_Error_to_string(callback_info->ret));

    /* Complete operation */
    ret = hg_core_complete_na(hg_core_handle, &completed);
    HG_CHECK_HG_ERROR(done, ret, "Could not complete operation");

done:
    return (int) completed;
}

/*---------------------------------------------------------------------------*/
static HG_INLINE int
hg_core_recv_ack_cb(const struct na_cb_info *callback_info)
{
    struct hg_core_private_handle *hg_core_handle =
        (struct hg_core_private_handle *) callback_info->arg;
    hg_bool_t completed = HG_TRUE;
    hg_return_t ret;

    /* If canceled, mark handle as canceled */
    if (callback_info->ret == NA_CANCELED)
        hg_core_handle->ret = HG_CANCELED;
    else
        HG_CHECK_ERROR_NORET(callback_info->ret != NA_SUCCESS, done,
            "Error in NA callback (s)", NA_Error_to_string(callback_info->ret));

    /* Complete operation */
    ret = hg_core_complete_na(hg_core_handle, &completed);
    HG_CHECK_HG_ERROR(done, ret, "Could not complete operation");

done:
    return (int) completed;
}

/*---------------------------------------------------------------------------*/
#ifdef HG_HAS_SELF_FORWARD
static hg_return_t
hg_core_self_cb(const struct hg_core_cb_info *callback_info)
{
    struct hg_core_private_handle *hg_core_handle =
        (struct hg_core_private_handle *) callback_info->info.respond.handle;
    hg_return_t ret;
    hg_bool_t completed = HG_TRUE;

    /* First execute response callback */
    if (hg_core_handle->response_callback) {
        struct hg_core_cb_info hg_core_cb_info;

        hg_core_cb_info.arg = hg_core_handle->response_arg;
        hg_core_cb_info.ret = HG_SUCCESS; /* TODO report failure */
        hg_core_cb_info.type = HG_CB_RESPOND;
        hg_core_cb_info.info.respond.handle = (hg_core_handle_t) hg_core_handle;

        hg_core_handle->response_callback(&hg_core_cb_info);
    }

    /* Assign forward callback back to handle */
    hg_core_handle->op_type = HG_CORE_FORWARD_SELF;

    /* Increment refcount and push handle back to completion queue */
    hg_atomic_incr32(&hg_core_handle->ref_count);

    /* Process output */
    ret = hg_core_process_output(hg_core_handle, &completed, hg_core_complete);
    HG_CHECK_HG_ERROR(done, ret, "Could not process output");

    /* Mark as completed */
    if (completed) {
        ret = hg_core_complete((hg_core_handle_t) hg_core_handle);
        HG_CHECK_HG_ERROR(done, ret, "Could not complete operation");
    }

done:
    return ret;
}

/*---------------------------------------------------------------------------*/
static hg_return_t
hg_core_process_self(struct hg_core_private_handle *hg_core_handle)
{
    hg_bool_t completed = HG_FALSE;
    hg_return_t ret = HG_SUCCESS;

    /* Set operation type for trigger */
    hg_core_handle->op_type = HG_CORE_PROCESS;

    /* Process input */
    ret = hg_core_process_input(hg_core_handle, &completed);
    HG_CHECK_HG_ERROR(done, ret, "Could not process input");

    /* Mark as completed */
    if (completed) {
        ret = hg_core_complete((hg_core_handle_t) hg_core_handle);
        HG_CHECK_HG_ERROR(done, ret, "Could not complete operation");
    }

done:
    return ret;
}
#endif

/*---------------------------------------------------------------------------*/
static hg_return_t
hg_core_process(struct hg_core_private_handle *hg_core_handle)
{
    struct hg_core_rpc_info *hg_core_rpc_info;
    hg_return_t ret = HG_SUCCESS;

    /* Retrieve exe function from function map */
    hg_thread_spin_lock(&HG_CORE_HANDLE_CLASS(hg_core_handle)->func_map_lock);
    hg_core_rpc_info = (struct hg_core_rpc_info *) hg_hash_table_lookup(
        HG_CORE_HANDLE_CLASS(hg_core_handle)->func_map,
        (hg_hash_table_key_t) &hg_core_handle->core_handle.info.id);
    hg_thread_spin_unlock(&HG_CORE_HANDLE_CLASS(hg_core_handle)->func_map_lock);
    if (!hg_core_rpc_info) {
        HG_LOG_WARNING("Could not find RPC ID in function map");
        ret = HG_NOENTRY;
        goto done;
    }

    HG_CHECK_ERROR(hg_core_rpc_info->rpc_cb == NULL, done, ret, HG_INVALID_ARG,
        "No RPC callback registered");

    /* Cache RPC info */
    hg_core_handle->core_handle.rpc_info = hg_core_rpc_info;

    /* Increment ref count here so that a call to HG_Destroy in user's RPC
     * callback does not free the handle but only schedules its completion */
    hg_atomic_incr32(&hg_core_handle->ref_count);

    /* Execute RPC callback */
    ret = hg_core_rpc_info->rpc_cb((hg_core_handle_t) hg_core_handle);
    HG_CHECK_HG_ERROR(done, ret, "Error while executing RPC callback");

done:
    return ret;
}

/*---------------------------------------------------------------------------*/
static HG_INLINE hg_return_t
hg_core_complete_na(
    struct hg_core_private_handle *hg_core_handle, hg_bool_t *completed)
{
    hg_return_t ret = HG_SUCCESS;

    /* Add handle to completion queue when expected operations have completed */
    if (hg_atomic_incr32(&hg_core_handle->na_op_completed_count) ==
            (hg_util_int32_t) hg_core_handle->na_op_count &&
        *completed) {
        /* Handle is no longer posted */
        hg_atomic_set32(&hg_core_handle->posted, HG_FALSE);

        /* Mark as completed */
        ret = hg_core_complete((hg_core_handle_t) hg_core_handle);
        HG_CHECK_HG_ERROR(done, ret, "Could not complete operation");

        /* Increment number of entries added to completion queue */
        *completed = HG_TRUE;
    } else
        *completed = HG_FALSE;

done:
    return ret;
}

/*---------------------------------------------------------------------------*/
static HG_INLINE hg_return_t
hg_core_complete(hg_core_handle_t handle)
{
    struct hg_core_private_handle *hg_core_handle =
        (struct hg_core_private_handle *) handle;
    struct hg_core_context *context = hg_core_handle->core_handle.info.context;
    struct hg_completion_entry *hg_completion_entry =
        &hg_core_handle->hg_completion_entry;
    hg_return_t ret = HG_SUCCESS;

    hg_completion_entry->op_type = HG_RPC;
    hg_completion_entry->op_id.hg_core_handle = handle;

<<<<<<< HEAD
    /* PVAR */
    hg_time_get_current(&(hg_core_handle->completion_add_time)); 
    ret = hg_core_completion_add(context, hg_completion_entry,
        hg_core_handle->is_self);
    HG_CHECK_HG_ERROR(done, ret,
        "Could not add HG completion entry to completion queue");
=======
    ret = hg_core_completion_add(
        context, hg_completion_entry, hg_core_handle->is_self);
    HG_CHECK_HG_ERROR(
        done, ret, "Could not add HG completion entry to completion queue");
>>>>>>> ec16386b

done:
    return ret;
}

/*---------------------------------------------------------------------------*/
hg_return_t
hg_core_completion_add(struct hg_core_context *context,
    struct hg_completion_entry *hg_completion_entry, hg_bool_t self_notify)
{
    struct hg_core_private_context *private_context =
        (struct hg_core_private_context *) context;
    hg_return_t ret = HG_SUCCESS;

    HG_PROF_PVAR_UINT_COUNTER(hg_pvar_hg_backfill_queue_count);
    HG_PROF_PVAR_UINT_COUNTER(hg_pvar_hg_completion_queue_count);

#ifdef HG_HAS_COLLECT_STATS
    /* Increment counter */
    if (hg_completion_entry->op_type == HG_BULK)
        hg_core_stat_incr(&hg_core_bulk_count_g);
#endif

    if (hg_atomic_queue_push(private_context->completion_queue,
            hg_completion_entry) != HG_UTIL_SUCCESS) {
        /* Queue is full */
        hg_thread_mutex_lock(&private_context->completion_queue_mutex);
        HG_QUEUE_PUSH_TAIL(
            &private_context->backfill_queue, hg_completion_entry, entry);
        hg_atomic_incr32(&private_context->backfill_queue_count);
        hg_thread_mutex_unlock(&private_context->completion_queue_mutex);

        HG_PROF_PVAR_UINT_COUNTER_INC(hg_pvar_hg_backfill_queue_count, 1);
    }

    HG_PROF_PVAR_UINT_COUNTER_INC(hg_pvar_hg_completion_queue_count, 1);

    if (hg_atomic_get32(&private_context->trigger_waiting)) {
        hg_thread_mutex_lock(&private_context->completion_queue_mutex);
        /* Callback is pushed to the completion queue when something completes
         * so wake up anyone waiting in the trigger */
        hg_thread_cond_signal(&private_context->completion_queue_cond);
        hg_thread_mutex_unlock(&private_context->completion_queue_mutex);
    }

#ifdef HG_HAS_SELF_FORWARD
    if (!(HG_CORE_CONTEXT_CLASS(private_context)->progress_mode &
            NA_NO_BLOCK) &&
        self_notify && (private_context->completion_queue_notify > 0)) {
        hg_thread_mutex_lock(&private_context->completion_queue_notify_mutex);
        /* Do not bother notifying if it's not needed as any event call will
         * increase latency */
        if (hg_atomic_get32(&private_context->completion_queue_must_notify)) {
            int rc = hg_event_set(private_context->completion_queue_notify);
            HG_CHECK_ERROR(rc != HG_UTIL_SUCCESS, done, ret, HG_FAULT,
                "Could not signal completion queue");
        }
        hg_thread_mutex_unlock(&private_context->completion_queue_notify_mutex);
    }
#else
    (void) self_notify;
#endif

done:
    return ret;
}

/*---------------------------------------------------------------------------*/
static hg_return_t
hg_core_context_post(struct hg_core_private_context *context,
    unsigned int request_count, hg_bool_t repost, hg_bool_t use_sm)
{
    unsigned int nentry = 0;
    hg_return_t ret = HG_SUCCESS;

    /* Create a bunch of handles and post unexpected receives */
    for (nentry = 0; nentry < request_count; nentry++) {
        struct hg_core_private_handle *hg_core_handle = NULL;
        struct hg_core_private_addr *hg_core_addr = NULL;

        /* Create a new handle */
        // TODO
        hg_core_handle = hg_core_create(context, use_sm);
        HG_CHECK_ERROR(hg_core_handle == NULL, error, ret, HG_NOMEM,
            "Could not create HG core handle");

        /* Execute class callback on handle, this allows upper layers to
         * allocate private data on handle creation */
        if (context->handle_create) {
            ret = context->handle_create(
                (hg_core_handle_t) hg_core_handle, context->handle_create_arg);
            HG_CHECK_HG_ERROR(
                error, ret, "Error in HG core handle create callback");
        }

        /* Create internal addresses */
        // TODO
        hg_core_addr = hg_core_addr_create(
            HG_CORE_CONTEXT_CLASS(context), hg_core_handle->na_class);
        HG_CHECK_ERROR(hg_core_addr == NULL, error, ret, HG_NOMEM,
            "Could not create HG addr");

        /* To safely repost handle and prevent externally referenced address */
        hg_core_addr->is_mine = HG_TRUE;
        hg_core_handle->core_handle.info.addr = (hg_core_addr_t) hg_core_addr;

        /* Repost handle on completion if told so */
        hg_core_handle->repost = repost;

        ret = hg_core_post(hg_core_handle);
        HG_CHECK_HG_ERROR(error, ret, "Cannot post handle");
    }

    return ret;

error:
    /* TODO */
    return ret;
}

/*---------------------------------------------------------------------------*/
static hg_return_t
hg_core_post(struct hg_core_private_handle *hg_core_handle)
{
    na_return_t na_ret;
    hg_return_t ret = HG_SUCCESS;

    /* Handle is now in use */
    hg_atomic_set32(&hg_core_handle->in_use, HG_TRUE);
    HG_PROF_PVAR_UINT_COUNTER(hg_pvar_num_posted_handles);
    HG_PROF_PVAR_UINT_COUNTER_DECR(hg_pvar_num_posted_handles, 1);

#ifdef HG_HAS_SM_ROUTING
    if (hg_core_handle->na_class ==
        hg_core_handle->core_handle.info.core_class->na_sm_class) {
        hg_thread_spin_lock(
            &HG_CORE_HANDLE_CONTEXT(hg_core_handle)->pending_list_lock);
        HG_LIST_INSERT_HEAD(
            &HG_CORE_HANDLE_CONTEXT(hg_core_handle)->sm_pending_list,
            hg_core_handle, pending);
        hg_thread_spin_unlock(
            &HG_CORE_HANDLE_CONTEXT(hg_core_handle)->pending_list_lock);
    } else {
#endif
        hg_thread_spin_lock(
            &HG_CORE_HANDLE_CONTEXT(hg_core_handle)->pending_list_lock);
        HG_LIST_INSERT_HEAD(
            &HG_CORE_HANDLE_CONTEXT(hg_core_handle)->pending_list,
            hg_core_handle, pending);
        hg_thread_spin_unlock(
            &HG_CORE_HANDLE_CONTEXT(hg_core_handle)->pending_list_lock);
#ifdef HG_HAS_SM_ROUTING
    }
#endif

    /* Post a new unexpected receive */
    na_ret = NA_Msg_recv_unexpected(hg_core_handle->na_class,
        hg_core_handle->na_context, hg_core_recv_input_cb, hg_core_handle,
        hg_core_handle->core_handle.in_buf,
        hg_core_handle->core_handle.in_buf_size,
        hg_core_handle->in_buf_plugin_data, &hg_core_handle->na_recv_op_id);
    HG_CHECK_ERROR(na_ret != NA_SUCCESS, error, ret, (hg_return_t) na_ret,
        "Could not post unexpected recv for input buffer (%s)",
        NA_Error_to_string(na_ret));

    return ret;

error:
    hg_thread_spin_lock(
        &HG_CORE_HANDLE_CONTEXT(hg_core_handle)->pending_list_lock);
    HG_LIST_REMOVE(hg_core_handle, pending);
    hg_thread_spin_unlock(
        &HG_CORE_HANDLE_CONTEXT(hg_core_handle)->pending_list_lock);
    hg_atomic_set32(&hg_core_handle->in_use, HG_FALSE);
    return ret;
}

/*---------------------------------------------------------------------------*/
static hg_return_t
hg_core_reset_post(struct hg_core_private_handle *hg_core_handle)
{
    hg_return_t ret = HG_SUCCESS;

    if (hg_atomic_decr32(&hg_core_handle->ref_count))
        goto done;

    /* Reset the handle */
    hg_core_reset(hg_core_handle, HG_TRUE);

    /* Also reset additional handle parameters */
    hg_atomic_set32(&hg_core_handle->ref_count, 1);
    hg_core_handle->core_handle.rpc_info = NULL;

    /* Safe to repost */
    ret = hg_core_post(hg_core_handle);
    HG_CHECK_HG_ERROR(done, ret, "Cannot post handle");

done:
    return ret;
}

/*---------------------------------------------------------------------------*/
static hg_return_t
hg_core_progress_na(
    na_class_t *na_class, na_context_t *na_context, unsigned int timeout)
{
    double remaining =
        timeout / 1000.0; /* Convert timeout in ms into seconds */
    unsigned int completed_count = 0;
    hg_return_t ret = HG_TIMEOUT;

    for (;;) {
        unsigned int actual_count = 0;
        unsigned int progress_timeout;
        na_return_t na_ret;
        hg_time_t t1, t2;

        /* Trigger everything we can from NA, if something completed it will
         * be moved to the HG context completion queue */
        do {
            int cb_ret[HG_CORE_MAX_TRIGGER_COUNT] = {0};
            unsigned int i;

            na_ret = NA_Trigger(na_context, 0, HG_CORE_MAX_TRIGGER_COUNT,
                cb_ret, &actual_count);

            /* Return value of callback is completion count */
            for (i = 0; i < actual_count; i++)
                completed_count += (unsigned int) cb_ret[i];
        } while ((na_ret == NA_SUCCESS) && actual_count);
        HG_CHECK_ERROR(na_ret != NA_SUCCESS && na_ret != NA_TIMEOUT, done, ret,
            (hg_return_t) na_ret, "Could not trigger NA callback (%s)",
            NA_Error_to_string(na_ret));

        /* Progressed */
        if (completed_count) {
            ret = HG_SUCCESS;
            break;
        }

        if (remaining < 0)
            break;

        if (timeout)
            hg_time_get_current_ms(&t1);

        /* Make sure that it is safe to block */
        if (timeout && NA_Poll_try_wait(na_class, na_context))
            progress_timeout = (unsigned int) (remaining * 1000.0);
        else
            progress_timeout = 0;

        /* Otherwise try to make progress on NA */
        na_ret = NA_Progress(na_class, na_context, progress_timeout);
        if (na_ret == NA_TIMEOUT && (remaining <= 0))
            break;
        else
            HG_CHECK_ERROR(na_ret != NA_SUCCESS && na_ret != NA_TIMEOUT, done,
                ret, (hg_return_t) na_ret, "Could not make progress on NA (%s)",
                NA_Error_to_string(na_ret));

        if (timeout) {
            hg_time_get_current_ms(&t2);
            remaining -= hg_time_diff(t2, t1);
        }
    }

done:
    return ret;
}

/*---------------------------------------------------------------------------*/
#ifdef HG_HAS_SELF_FORWARD
static HG_INLINE hg_return_t
hg_core_progress_loopback_notify(struct hg_core_private_context *context)
{
    hg_util_bool_t progressed = HG_UTIL_FALSE;
    hg_return_t ret = HG_AGAIN;
    int rc;

    rc = hg_event_get(context->completion_queue_notify, &progressed);
    if (progressed)
        ret = HG_SUCCESS;
    else
        HG_CHECK_ERROR(rc != HG_UTIL_SUCCESS, done, ret, HG_PROTOCOL_ERROR,
            "Could not get completion notification");

done:
    return ret;
}
#endif

/*---------------------------------------------------------------------------*/
static HG_INLINE hg_bool_t
hg_core_poll_try_wait(struct hg_core_private_context *context)
{
    /* Something is in one of the completion queues */
    if (!hg_atomic_queue_is_empty(context->completion_queue) ||
        (hg_atomic_get32(&context->backfill_queue_count) > 0))
        return HG_FALSE;

#ifdef HG_HAS_SM_ROUTING
    if (context->core_context.core_class->na_sm_class &&
        !NA_Poll_try_wait(context->core_context.core_class->na_sm_class,
            context->core_context.na_sm_context))
        return HG_FALSE;
#endif

    if (!NA_Poll_try_wait(context->core_context.core_class->na_class,
            context->core_context.na_context))
        return HG_FALSE;

    return HG_TRUE;
}

/*---------------------------------------------------------------------------*/
static hg_return_t
hg_core_progress(struct hg_core_private_context *context, unsigned int timeout)
{
    double remaining =
        timeout / 1000.0; /* Convert timeout in ms into seconds */
    hg_return_t ret = HG_TIMEOUT;

    do {
        hg_time_t t1, t2;
        hg_bool_t safe_wait = HG_FALSE;

        if (timeout)
            hg_time_get_current_ms(&t1);

        if (!(HG_CORE_CONTEXT_CLASS(context)->progress_mode & NA_NO_BLOCK) &&
            timeout) {
            hg_thread_mutex_lock(&context->completion_queue_notify_mutex);

            if (hg_core_poll_try_wait(context)) {
                safe_wait = HG_TRUE;
                hg_atomic_set32(&context->completion_queue_must_notify, 1);
            }

            hg_thread_mutex_unlock(&context->completion_queue_notify_mutex);
        }

        /* Only enter blocking wait if it is safe to */
        if (context->poll_set && safe_wait) {
            unsigned int i, nevents;
            int rc;

            rc = hg_poll_wait(context->poll_set,
                (unsigned int) (remaining * 1000.0), HG_CORE_MAX_EVENTS,
                context->poll_events, &nevents);
            hg_atomic_set32(&context->completion_queue_must_notify, 0);
            HG_CHECK_ERROR(rc != HG_UTIL_SUCCESS, done, ret, HG_PROTOCOL_ERROR,
                "hg_poll_wait() failed");

            for (i = 0; i < nevents; i++) {
                switch (context->poll_events[i].data.u32) {
#ifdef HG_HAS_SELF_FORWARD
                    case HG_CORE_POLL_LOOPBACK:
                        HG_LOG_DEBUG("HG_CORE_POLL_LOOPBACK event");
                        ret = hg_core_progress_loopback_notify(context);
                        HG_CHECK_HG_ERROR(done, ret,
                            "hg_core_progress_loopback_notify() failed");
                        break;
#endif
#ifdef HG_HAS_SM_ROUTING
                    case HG_CORE_POLL_SM:
                        HG_LOG_DEBUG("HG_CORE_POLL_SM event");
                        ret = hg_core_progress_na(HG_CORE_CONTEXT_CLASS(context)
                                                      ->core_class.na_sm_class,
                            context->core_context.na_sm_context, 0);
                        if (ret != HG_TIMEOUT)
                            HG_CHECK_HG_ERROR(
                                done, ret, "hg_core_progress_na() failed");
                        break;
#endif
                    case HG_CORE_POLL_NA:
                        HG_LOG_DEBUG("HG_CORE_POLL_NA event");
                        ret = hg_core_progress_na(
                            HG_CORE_CONTEXT_CLASS(context)->core_class.na_class,
                            context->core_context.na_context, 0);
                        if (ret != HG_TIMEOUT)
                            HG_CHECK_HG_ERROR(
                                done, ret, "hg_core_progress_na() failed");
                        break;
                    default:
                        HG_GOTO_ERROR(done, ret, HG_INVALID_ARG,
                            "Invalid type of poll event (%d)",
                            (int) context->poll_events[i].data.u32);
                }
            }

            /* We progressed, will return success */
            if (nevents > 0) {
                ret = HG_SUCCESS;
                goto done;
            }
        } else {
            hg_bool_t progressed = HG_FALSE;
            unsigned int progress_timeout;
#ifdef HG_HAS_SM_ROUTING
            if (context->core_context.na_sm_context) {
                progress_timeout = 0;

                ret = hg_core_progress_na(
                    HG_CORE_CONTEXT_CLASS(context)->core_class.na_sm_class,
                    context->core_context.na_sm_context, progress_timeout);
                if (ret == HG_SUCCESS)
                    progressed |= HG_TRUE;
                else if (ret != HG_TIMEOUT)
                    HG_CHECK_HG_ERROR(
                        done, ret, "hg_core_progress_na() failed");
            } else {
#else
            progress_timeout =
                safe_wait ? (unsigned int) (remaining * 1000.0) : 0;
#endif
#ifdef HG_HAS_SM_ROUTING
            }
#endif

            ret = hg_core_progress_na(
                HG_CORE_CONTEXT_CLASS(context)->core_class.na_class,
                context->core_context.na_context, progress_timeout);
            if (ret == HG_SUCCESS)
                progressed |= HG_TRUE;
            else if (ret != HG_TIMEOUT)
                HG_CHECK_HG_ERROR(done, ret, "hg_core_progress_na() failed");

            /* We progressed, return success */
            if (progressed) {
                ret = HG_SUCCESS;
                break;
            }
        }

        /* There is stuff in the queues to process */
        if (!hg_atomic_queue_is_empty(context->completion_queue) ||
            (hg_atomic_get32(&context->backfill_queue_count) > 0)) {
            ret = HG_SUCCESS;
            break;
        }

        if (timeout) {
            hg_time_get_current_ms(&t2);
            remaining -= hg_time_diff(t2, t1);
        }
    } while ((int) (remaining * 1000.0) > 0);

done:
    return ret;
}

/*---------------------------------------------------------------------------*/
static hg_return_t
hg_core_trigger(struct hg_core_private_context *context, unsigned int timeout,
    unsigned int max_count, unsigned int *actual_count)
{
    double remaining =
        timeout / 1000.0; /* Convert timeout in ms into seconds */
    unsigned int count = 0;
    hg_return_t ret = HG_SUCCESS;

    HG_PROF_PVAR_UINT_COUNTER(hg_pvar_hg_backfill_queue_count);
    HG_PROF_PVAR_UINT_COUNTER(hg_pvar_hg_completion_queue_count);

    while (count < max_count) {
        struct hg_completion_entry *hg_completion_entry = NULL;

        hg_completion_entry = hg_atomic_queue_pop_mc(context->completion_queue);
        if (!hg_completion_entry) {
            /* Check backfill queue */
            if (hg_atomic_get32(&context->backfill_queue_count)) {
                hg_thread_mutex_lock(&context->completion_queue_mutex);
                hg_completion_entry = HG_QUEUE_FIRST(&context->backfill_queue);
                HG_QUEUE_POP_HEAD(&context->backfill_queue, entry);
                hg_atomic_decr32(&context->backfill_queue_count);
                hg_thread_mutex_unlock(&context->completion_queue_mutex);
    		HG_PROF_PVAR_UINT_COUNTER_DECR(hg_pvar_hg_backfill_queue_count, 1);
                if (!hg_completion_entry)
                    continue; /* Give another change to grab it */
            } else {
                hg_time_t t1, t2;

                /* If something was already processed leave */
                if (count)
                    break;

                /* Timeout is 0 so leave */
                if ((int) (remaining * 1000.0) <= 0) {
                    ret = HG_TIMEOUT;
                    break;
                }

                hg_time_get_current_ms(&t1);

                hg_atomic_incr32(&context->trigger_waiting);
                hg_thread_mutex_lock(&context->completion_queue_mutex);
                /* Otherwise wait timeout ms */
                while (hg_atomic_queue_is_empty(context->completion_queue) &&
                       !hg_atomic_get32(&context->backfill_queue_count)) {
                    if (hg_thread_cond_timedwait(
                            &context->completion_queue_cond,
                            &context->completion_queue_mutex,
                            timeout) != HG_UTIL_SUCCESS) {
                        /* Timeout occurred so leave */
                        ret = HG_TIMEOUT;
                        break;
                    }
                }
                hg_thread_mutex_unlock(&context->completion_queue_mutex);
                hg_atomic_decr32(&context->trigger_waiting);
                if (ret == HG_TIMEOUT)
                    break;

                hg_time_get_current_ms(&t2);
                remaining -= hg_time_diff(t2, t1);
                continue; /* Give another change to grab it */
            }
        }

    	HG_PROF_PVAR_UINT_COUNTER_DECR(hg_pvar_hg_completion_queue_count, 1);

        /* Completion queue should not be empty now */
        HG_CHECK_ERROR(hg_completion_entry == NULL, done, ret, HG_FAULT,
            "NULL completion entry");

        /* Trigger entry */
        switch (hg_completion_entry->op_type) {
            case HG_ADDR:
                ret = hg_core_trigger_lookup_entry(
                    hg_completion_entry->op_id.hg_core_op_id);
                HG_CHECK_HG_ERROR(
                    done, ret, "Could not trigger addr completion entry");
                break;
            case HG_RPC:
                ret = hg_core_trigger_entry(
                    (struct hg_core_private_handle *)
                        hg_completion_entry->op_id.hg_core_handle);
                HG_CHECK_HG_ERROR(
                    done, ret, "Could not trigger RPC completion entry");
                break;
            case HG_BULK:
                ret = hg_bulk_trigger_entry(
                    hg_completion_entry->op_id.hg_bulk_op_id);
                HG_CHECK_HG_ERROR(
                    done, ret, "Could not trigger bulk completion entry");
                break;
            default:
                HG_GOTO_ERROR(done, ret, HG_INVALID_ARG,
                    "Invalid type of completion entry (%d)",
                    (int) hg_completion_entry->op_type);
        }

        count++;
    }

    if (actual_count)
        *actual_count = count;

done:
    return ret;
}

/*---------------------------------------------------------------------------*/
static hg_return_t
hg_core_trigger_lookup_entry(struct hg_core_op_id *hg_core_op_id)
{
    hg_return_t ret = HG_SUCCESS;

    /* Execute callback */
    if (hg_core_op_id->callback) {
        struct hg_core_cb_info hg_core_cb_info;

        hg_core_cb_info.arg = hg_core_op_id->arg;
        hg_core_cb_info.ret = HG_SUCCESS;
        hg_core_cb_info.type = HG_CB_LOOKUP;
        hg_core_cb_info.info.lookup.addr =
            (hg_core_addr_t) hg_core_op_id->info.lookup.hg_core_addr;

        hg_core_op_id->callback(&hg_core_cb_info);
    }

    free(hg_core_op_id);

    return ret;
}

/*---------------------------------------------------------------------------*/
static hg_return_t
hg_core_trigger_entry(struct hg_core_private_handle *hg_core_handle)
{
    hg_return_t ret = HG_SUCCESS;

    if (hg_core_handle->op_type == HG_CORE_PROCESS) {
        /* Take another reference to make sure the handle does not get freed */
        hg_atomic_incr32(&hg_core_handle->ref_count);

        /* PVAR */
	hg_time_t t2;
	hg_time_get_current(&t2);
        hg_core_handle->hg_pvar_hg_origin_callback_completion_time = hg_time_to_double(hg_time_subtract(t2, hg_core_handle->completion_add_time));

        /* Run RPC callback */
        ret = hg_core_process(hg_core_handle);
        if (ret != HG_SUCCESS && !hg_core_handle->no_response) {
            hg_size_t header_size =
                hg_core_header_response_get_size() +
                hg_core_handle->core_handle.na_out_header_offset;

            /* Respond in case of error */
            hg_core_handle->ret = ret;
            ret = HG_Core_respond(
                (hg_core_handle_t) hg_core_handle, NULL, NULL, 0, header_size);
            HG_CHECK_HG_ERROR(done, ret, "Could not respond");
        }

        /* No response callback */
        if (hg_core_handle->no_response) {
            ret = hg_core_handle->no_respond(hg_core_handle);
            HG_CHECK_HG_ERROR(done, ret, "Could not complete handle");
        }
    } else {
        hg_core_cb_t hg_cb = NULL;
        struct hg_core_cb_info hg_core_cb_info;

        /* Handle is no longer in use (safe to reset) */
        hg_atomic_set32(&hg_core_handle->in_use, HG_FALSE);

        hg_core_cb_info.ret = hg_core_handle->ret;
        switch (hg_core_handle->op_type) {
#ifdef HG_HAS_SELF_FORWARD
            case HG_CORE_FORWARD_SELF:
                HG_FALLTHROUGH();
#endif
            case HG_CORE_FORWARD:
                hg_cb = hg_core_handle->request_callback;
                hg_core_cb_info.arg = hg_core_handle->request_arg;
                hg_core_cb_info.type = HG_CB_FORWARD;
                hg_core_cb_info.info.forward.handle =
                    (hg_core_handle_t) hg_core_handle;
                break;
            case HG_CORE_RESPOND:
                hg_cb = hg_core_handle->response_callback;
                hg_core_cb_info.arg = hg_core_handle->response_arg;
                hg_core_cb_info.type = HG_CB_RESPOND;
                hg_core_cb_info.info.respond.handle =
                    (hg_core_handle_t) hg_core_handle;
                break;
#ifdef HG_HAS_SELF_FORWARD
            case HG_CORE_RESPOND_SELF:
                hg_cb = hg_core_self_cb;
                hg_core_cb_info.arg = hg_core_handle->response_arg;
                hg_core_cb_info.type = HG_CB_RESPOND;
                hg_core_cb_info.info.respond.handle =
                    (hg_core_handle_t) hg_core_handle;
                break;
#endif
            case HG_CORE_NO_RESPOND:
                /* Nothing */
                break;
            case HG_CORE_PROCESS:
            default:
                HG_GOTO_ERROR(done, ret, HG_OPNOTSUPPORTED,
                    "Invalid core operation type");
        }

        /* Execute user callback */
        if (hg_cb)
            hg_cb(&hg_core_cb_info);
    }

    /* Repost handle if we were listening, otherwise destroy it */
    if (hg_core_handle->repost &&
        !HG_CORE_HANDLE_CONTEXT(hg_core_handle)->finalizing) {
        /* Repost handle */
        ret = hg_core_reset_post(hg_core_handle);
        HG_CHECK_HG_ERROR(done, ret, "Cannot repost handle");
    } else
        hg_core_destroy(hg_core_handle);

done:
    return ret;
}

/*---------------------------------------------------------------------------*/
static hg_return_t
hg_core_cancel(struct hg_core_private_handle *hg_core_handle)
{
    hg_return_t ret = HG_SUCCESS;

    HG_CHECK_ERROR(hg_core_handle->is_self, done, ret, HG_OPNOTSUPPORTED,
        "Local cancellation is not supported");

    /* Cancel all NA operations issued */
    if (hg_core_handle->na_recv_op_id != NA_OP_ID_NULL) {
        na_return_t na_ret = NA_Cancel(hg_core_handle->na_class,
            hg_core_handle->na_context, hg_core_handle->na_recv_op_id);
        HG_CHECK_ERROR(na_ret != NA_SUCCESS, done, ret, (hg_return_t) na_ret,
            "Could not cancel recv op id (%s)", NA_Error_to_string(na_ret));
    }

    if (hg_core_handle->na_send_op_id != NA_OP_ID_NULL) {
        na_return_t na_ret = NA_Cancel(hg_core_handle->na_class,
            hg_core_handle->na_context, hg_core_handle->na_send_op_id);
        HG_CHECK_ERROR(na_ret != NA_SUCCESS, done, ret, (hg_return_t) na_ret,
            "Could not cancel send op id (%s)", NA_Error_to_string(na_ret));
    }

    if (hg_core_handle->na_ack_op_id != NA_OP_ID_NULL) {
        na_return_t na_ret = NA_Cancel(hg_core_handle->na_class,
            hg_core_handle->na_context, hg_core_handle->na_ack_op_id);
        HG_CHECK_ERROR(na_ret != NA_SUCCESS, done, ret, (hg_return_t) na_ret,
            "Could not cancel ack op id (%s)", NA_Error_to_string(na_ret));
    }

done:
    return ret;
}

/*---------------------------------------------------------------------------*/
hg_core_class_t *
HG_Core_init(const char *na_info_string, hg_bool_t na_listen)
{
    return HG_Core_init_opt(na_info_string, na_listen, NULL);
}

/*---------------------------------------------------------------------------*/
hg_core_class_t *
HG_Core_init_opt(const char *na_info_string, hg_bool_t na_listen,
    const struct hg_init_info *hg_init_info)
{
    struct hg_core_private_class *hg_core_class = NULL;

    hg_core_class = hg_core_init(na_info_string, na_listen, hg_init_info);
    HG_CHECK_ERROR_NORET(
        hg_core_class == NULL, done, "Cannot initialize HG core layer");

done:
    return (hg_core_class_t *) hg_core_class;
}

/*---------------------------------------------------------------------------*/
hg_return_t
HG_Core_finalize(hg_core_class_t *hg_core_class)
{
    hg_return_t ret;

    ret = hg_core_finalize((struct hg_core_private_class *) hg_core_class);
    HG_CHECK_HG_ERROR(done, ret, "Cannot finalize HG core layer");

done:
    return ret;
}

/*---------------------------------------------------------------------------*/
void
HG_Core_cleanup(void)
{
    NA_Cleanup();
}

/*---------------------------------------------------------------------------*/
hg_return_t
HG_Core_set_more_data_callback(struct hg_core_class *hg_core_class,
    hg_return_t (*more_data_acquire_callback)(hg_core_handle_t, hg_op_t,
        hg_return_t (*done_callback)(hg_core_handle_t)),
    void (*more_data_release_callback)(hg_core_handle_t))
{
    struct hg_core_private_class *private_class =
        (struct hg_core_private_class *) hg_core_class;
    hg_return_t ret = HG_SUCCESS;

    HG_CHECK_ERROR(
        hg_core_class == NULL, done, ret, HG_INVALID_ARG, "NULL HG core class");

    private_class->more_data_acquire = more_data_acquire_callback;
    private_class->more_data_release = more_data_release_callback;

done:
    return ret;
}

/*---------------------------------------------------------------------------*/
hg_core_context_t *
HG_Core_context_create(hg_core_class_t *hg_core_class)
{
    return HG_Core_context_create_id(hg_core_class, 0);
}

/*---------------------------------------------------------------------------*/
hg_core_context_t *
HG_Core_context_create_id(hg_core_class_t *hg_core_class, hg_uint8_t id)
{
    struct hg_core_private_context *context = NULL;
    int na_poll_fd;

    HG_CHECK_ERROR_NORET(hg_core_class == NULL, error, "NULL HG core class");

    context = (struct hg_core_private_context *) malloc(
        sizeof(struct hg_core_private_context));
    HG_CHECK_ERROR_NORET(
        context == NULL, error, "Could not allocate HG context");

    memset(context, 0, sizeof(struct hg_core_private_context));
    context->core_context.core_class = hg_core_class;
    context->completion_queue =
        hg_atomic_queue_alloc(HG_CORE_ATOMIC_QUEUE_SIZE);
    HG_CHECK_ERROR_NORET(
        context->completion_queue == NULL, error, "Could not allocate queue");

    HG_QUEUE_INIT(&context->backfill_queue);
    hg_atomic_init32(&context->backfill_queue_count, 0);
    HG_LIST_INIT(&context->pending_list);
#ifdef HG_HAS_SM_ROUTING
    HG_LIST_INIT(&context->sm_pending_list);
#endif
    HG_LIST_INIT(&context->created_list);

    /* No handle created yet */
    hg_atomic_init32(&context->n_handles, 0);

    /* Notifications of completion queue events */
    hg_atomic_init32(&context->completion_queue_must_notify, 0);
    hg_thread_mutex_init(&context->completion_queue_notify_mutex);

    /* Initialize completion queue mutex/cond */
    hg_thread_mutex_init(&context->completion_queue_mutex);
    hg_thread_cond_init(&context->completion_queue_cond);
    hg_atomic_init32(&context->trigger_waiting, 0);

    hg_thread_spin_init(&context->pending_list_lock);
    hg_thread_spin_init(&context->created_list_lock);

    context->core_context.na_context =
        NA_Context_create_id(hg_core_class->na_class, id);
    HG_CHECK_ERROR_NORET(context->core_context.na_context == NULL, error,
        "Could not create NA context");

#ifdef HG_HAS_SM_ROUTING
    if (hg_core_class->na_sm_class) {
        context->core_context.na_sm_context =
            NA_Context_create(hg_core_class->na_sm_class);
        HG_CHECK_ERROR_NORET(context->core_context.na_sm_context == NULL, error,
            "Could not create NA SM context");
    }
#endif

    /* If NA plugin exposes fd, we will use poll set and use appropriate
     * progress function */
    na_poll_fd = NA_Poll_get_fd(
        hg_core_class->na_class, context->core_context.na_context);

    if (!(HG_CORE_CONTEXT_CLASS(context)->progress_mode & NA_NO_BLOCK) &&
        (na_poll_fd > 0)) {
        struct hg_poll_event event = {.events = HG_POLLIN, .data.u64 = 0};
        int rc;

        /* Create poll set */
        context->poll_set = hg_poll_create();
        HG_CHECK_ERROR_NORET(
            context->poll_set == NULL, error, "Could not create poll set");

        event.data.u32 = (hg_util_uint32_t) HG_CORE_POLL_NA;
        rc = hg_poll_add(context->poll_set, na_poll_fd, &event);
        HG_CHECK_ERROR_NORET(
            rc != HG_UTIL_SUCCESS, error, "hg_poll_add() failed");

#ifdef HG_HAS_SM_ROUTING
        if (context->core_context.na_sm_context) {
            na_poll_fd = NA_Poll_get_fd(hg_core_class->na_sm_class,
                context->core_context.na_sm_context);
            HG_CHECK_ERROR_NORET(
                na_poll_fd < 0, error, "Could not get NA SM poll fd");

            event.data.u32 = (hg_util_uint32_t) HG_CORE_POLL_SM;
            rc = hg_poll_add(context->poll_set, na_poll_fd, &event);
            HG_CHECK_ERROR_NORET(
                rc != HG_UTIL_SUCCESS, error, "hg_poll_add() failed");
        }
#endif

#ifdef HG_HAS_SELF_FORWARD
        /* Create event for completion queue notification */
        context->completion_queue_notify = hg_event_create();
        HG_CHECK_ERROR_NORET(context->completion_queue_notify < 0, error,
            "Could not create event");

        /* Add event to context poll set */
        event.data.u32 = (hg_util_uint32_t) HG_CORE_POLL_LOOPBACK;
        rc = hg_poll_add(
            context->poll_set, context->completion_queue_notify, &event);
        HG_CHECK_ERROR_NORET(
            rc != HG_UTIL_SUCCESS, error, "hg_poll_add() failed");
#endif
    }

    /* Assign context ID */
    context->core_context.id = id;

    /* Increment context count of parent class */
    hg_atomic_incr32(&HG_CORE_CONTEXT_CLASS(context)->n_contexts);

    return (hg_core_context_t *) context;

error:
    HG_Core_context_destroy((hg_core_context_t *) context);
    return NULL;
}

/*---------------------------------------------------------------------------*/
hg_return_t
HG_Core_context_destroy(hg_core_context_t *context)
{
    struct hg_core_private_context *private_context =
        (struct hg_core_private_context *) context;
    unsigned int actual_count;
    hg_util_int32_t n_handles;
    hg_bool_t empty;
    na_return_t na_ret;
    hg_return_t ret = HG_SUCCESS;
    int rc;

    if (!context)
        goto done;

    /* Prevent repost of handles */
    private_context->finalizing = HG_TRUE;

    /* Check pending list and cancel posted handles */
    ret = hg_core_pending_list_cancel(private_context);
    HG_CHECK_HG_ERROR(done, ret, "Cannot cancel list of pending entries");

    /* Trigger everything we can from NA, if something completed it will
     * be moved to the HG context completion queue */
    do {
        na_ret = NA_Trigger(context->na_context, 0, 1, NULL, &actual_count);
    } while ((na_ret == NA_SUCCESS) && actual_count);
    HG_CHECK_ERROR(na_ret != NA_SUCCESS && na_ret != NA_TIMEOUT, done, ret,
        (hg_return_t) na_ret, "Could not trigger NA callback (%s)",
        NA_Error_to_string(na_ret));

#ifdef HG_HAS_SM_ROUTING
    if (context->na_sm_context) {
        do {
            na_ret =
                NA_Trigger(context->na_sm_context, 0, 1, NULL, &actual_count);
        } while ((na_ret == NA_SUCCESS) && actual_count);
        HG_CHECK_ERROR(na_ret != NA_SUCCESS && na_ret != NA_TIMEOUT, done, ret,
            (hg_return_t) na_ret, "Could not trigger NA callback (%s)",
            NA_Error_to_string(na_ret));
    }
#endif

    /* Check that operations have completed */
    ret = hg_core_context_lists_wait(private_context);
    HG_CHECK_HG_ERROR(done, ret, "Could not wait on HG core handle list");

    /* Number of handles for that context should be 0 */
    n_handles = hg_atomic_get32(&private_context->n_handles);
    if (n_handles != 0) {
        struct hg_core_private_handle *hg_core_handle = NULL;
        HG_LOG_ERROR("HG core handles must be freed before destroying context "
                     "(%d remaining)",
            n_handles);
        hg_thread_spin_lock(&private_context->created_list_lock);
        HG_LIST_FOREACH (
            hg_core_handle, &private_context->created_list, created) {
            HG_LOG_ERROR("HG core handle at address %p was not destroyed",
                hg_core_handle);
        }
        hg_thread_spin_unlock(&private_context->created_list_lock);
        ret = HG_BUSY;
        goto done;
    }

    /* Check that completion queue is empty now */
    HG_CHECK_ERROR(!hg_atomic_queue_is_empty(private_context->completion_queue),
        done, ret, HG_BUSY, "Completion queue should be empty");
    hg_atomic_queue_free(private_context->completion_queue);

    /* Check that completion queue is empty now */
    hg_thread_mutex_lock(&private_context->completion_queue_mutex);
    empty = HG_QUEUE_IS_EMPTY(&private_context->backfill_queue);
    hg_thread_mutex_unlock(&private_context->completion_queue_mutex);
    HG_CHECK_ERROR(
        !empty, done, ret, HG_BUSY, "Completion queue should be empty");

#ifdef HG_HAS_SELF_FORWARD
    if (private_context->completion_queue_notify > 0) {
        rc = hg_poll_remove(private_context->poll_set,
            private_context->completion_queue_notify);
        HG_CHECK_ERROR(rc != HG_UTIL_SUCCESS, done, ret, HG_NOENTRY,
            "Could not remove self processing event from poll set");

        rc = hg_event_destroy(private_context->completion_queue_notify);
        HG_CHECK_ERROR(rc != HG_UTIL_SUCCESS, done, ret, HG_NOENTRY,
            "Could not destroy self processing event");
    }
#endif

    if (private_context->poll_set) {
        /* If NA plugin exposes fd, remove it from poll set */
        int na_poll_fd =
            NA_Poll_get_fd(context->core_class->na_class, context->na_context);
        if (na_poll_fd > 0) {
            rc = hg_poll_remove(private_context->poll_set, na_poll_fd);
            HG_CHECK_ERROR(rc != HG_UTIL_SUCCESS, done, ret, HG_NOENTRY,
                "Could not remove NA poll descriptor from poll set");
        }
    }

#ifdef HG_HAS_SM_ROUTING
    if (context->na_sm_context && private_context->poll_set) {
        /* If NA plugin exposes fd, remove it from poll set */
        int na_poll_fd = NA_Poll_get_fd(
            context->core_class->na_sm_class, context->na_sm_context);
        if (na_poll_fd > 0) {
            rc = hg_poll_remove(private_context->poll_set, na_poll_fd);
            HG_CHECK_ERROR(rc != HG_UTIL_SUCCESS, done, ret, HG_NOENTRY,
                "Could not remove NA poll descriptor from poll set");
        }
    }
#endif

    /* Destroy poll set */
    if (private_context->poll_set) {
        rc = hg_poll_destroy(private_context->poll_set);
        HG_CHECK_ERROR(rc != HG_UTIL_SUCCESS, done, ret, HG_FAULT,
            "Could not destroy poll set");
    }

    /* Destroy NA context */
    if (context->na_context) {
        na_ret = NA_Context_destroy(
            context->core_class->na_class, context->na_context);
        HG_CHECK_ERROR(na_ret != NA_SUCCESS, done, ret, (hg_return_t) na_ret,
            "Could not destroy NA context (%s)", NA_Error_to_string(na_ret));
    }

#ifdef HG_HAS_SM_ROUTING
    /* Destroy NA SM context */
    if (context->na_sm_context) {
        na_ret = NA_Context_destroy(
            context->core_class->na_sm_class, context->na_sm_context);
        HG_CHECK_ERROR(na_ret != NA_SUCCESS, done, ret, (hg_return_t) na_ret,
            "Could not destroy NA SM context");
    }
#endif

    /* Free user data */
    if (context->data_free_callback)
        context->data_free_callback(context->data);

    /* Destroy completion queue mutex/cond */
    hg_thread_mutex_destroy(&private_context->completion_queue_notify_mutex);
    hg_thread_mutex_destroy(&private_context->completion_queue_mutex);
    hg_thread_cond_destroy(&private_context->completion_queue_cond);
    hg_thread_spin_destroy(&private_context->pending_list_lock);
    hg_thread_spin_destroy(&private_context->created_list_lock);

    /* Decrement context count of parent class */
    hg_atomic_decr32(&HG_CORE_CONTEXT_CLASS(private_context)->n_contexts);

    free(private_context);

done:
    return ret;
}

/*---------------------------------------------------------------------------*/
hg_return_t
HG_Core_context_set_handle_create_callback(hg_core_context_t *context,
    hg_return_t (*callback)(hg_core_handle_t, void *), void *arg)
{
    struct hg_core_private_context *private_context =
        (struct hg_core_private_context *) context;
    hg_return_t ret = HG_SUCCESS;

    HG_CHECK_ERROR(
        context == NULL, done, ret, HG_INVALID_ARG, "NULL HG core context");

    private_context->handle_create = callback;
    private_context->handle_create_arg = arg;

done:
    return ret;
}

/*---------------------------------------------------------------------------*/
hg_return_t
HG_Core_context_post(
    hg_core_context_t *context, unsigned int request_count, hg_bool_t repost)
{
    hg_bool_t use_sm = HG_FALSE;
    hg_return_t ret = HG_SUCCESS;

    HG_CHECK_ERROR(
        context == NULL, done, ret, HG_INVALID_ARG, "NULL HG core context");
    HG_CHECK_ERROR(request_count == 0, done, ret, HG_INVALID_ARG,
        "Request count must be greater than 0");

#ifdef HG_HAS_SM_ROUTING
    do {
#endif
        ret = hg_core_context_post((struct hg_core_private_context *) context,
            request_count, repost, use_sm);
        HG_CHECK_HG_ERROR(done, ret, "Could not post requests on context");

#ifdef HG_HAS_SM_ROUTING
        if (context->na_sm_context)
            use_sm = !use_sm;
    } while (use_sm);
#endif

done:
    return ret;
}

/*---------------------------------------------------------------------------*/
hg_return_t
HG_Core_register(
    hg_core_class_t *hg_core_class, hg_id_t id, hg_core_rpc_cb_t rpc_cb)
{
    struct hg_core_private_class *private_class =
        (struct hg_core_private_class *) hg_core_class;
    hg_id_t *func_key = NULL;
    struct hg_core_rpc_info *hg_core_rpc_info = NULL;
    hg_return_t ret = HG_SUCCESS;
    int hash_ret;

    HG_CHECK_ERROR(hg_core_class == NULL, error, ret, HG_INVALID_ARG,
        "NULL HG core class");

    /* Check if registered and set RPC CB */
    hg_thread_spin_lock(&private_class->func_map_lock);
    hg_core_rpc_info = (struct hg_core_rpc_info *) hg_hash_table_lookup(
        private_class->func_map, (hg_hash_table_key_t) &id);
    if (hg_core_rpc_info && rpc_cb)
        hg_core_rpc_info->rpc_cb = rpc_cb;
    hg_thread_spin_unlock(&private_class->func_map_lock);

    if (!hg_core_rpc_info) {
        /* Allocate the key */
        func_key = (hg_id_t *) malloc(sizeof(hg_id_t));
        HG_CHECK_ERROR(func_key == NULL, error, ret, HG_NOMEM,
            "Could not allocate ID key");
        *func_key = id;

        /* Fill info and store it into the function map */
        hg_core_rpc_info =
            (struct hg_core_rpc_info *) malloc(sizeof(struct hg_core_rpc_info));
        HG_CHECK_ERROR(hg_core_rpc_info == NULL, error, ret, HG_NOMEM,
            "Could not allocate HG info");

        hg_core_rpc_info->rpc_cb = rpc_cb;
        hg_core_rpc_info->data = NULL;
        hg_core_rpc_info->free_callback = NULL;

        hg_thread_spin_lock(&private_class->func_map_lock);
        hash_ret = hg_hash_table_insert(private_class->func_map,
            (hg_hash_table_key_t) func_key, hg_core_rpc_info);
        hg_thread_spin_unlock(&private_class->func_map_lock);
        HG_CHECK_ERROR(hash_ret == 0, error, ret, HG_INVALID_ARG,
            "Could not insert RPC ID into function map (already registered?)");
    }

    return ret;

error:
    free(func_key);
    free(hg_core_rpc_info);

    return ret;
}

/*---------------------------------------------------------------------------*/
hg_return_t
HG_Core_deregister(hg_core_class_t *hg_core_class, hg_id_t id)
{
    struct hg_core_private_class *private_class =
        (struct hg_core_private_class *) hg_core_class;
    hg_return_t ret = HG_SUCCESS;
    int hash_ret;

    HG_CHECK_ERROR(
        hg_core_class == NULL, done, ret, HG_INVALID_ARG, "NULL HG core class");

    hg_thread_spin_lock(&private_class->func_map_lock);
    hash_ret = hg_hash_table_remove(
        private_class->func_map, (hg_hash_table_key_t) &id);
    hg_thread_spin_unlock(&private_class->func_map_lock);
    HG_CHECK_ERROR(hash_ret == 0, done, ret, HG_NOENTRY,
        "Could not deregister RPC ID from function map");

done:
    return ret;
}

/*---------------------------------------------------------------------------*/
hg_return_t
HG_Core_registered(hg_core_class_t *hg_core_class, hg_id_t id, hg_bool_t *flag)
{
    struct hg_core_private_class *private_class =
        (struct hg_core_private_class *) hg_core_class;
    hg_return_t ret = HG_SUCCESS;

    HG_CHECK_ERROR(
        hg_core_class == NULL, done, ret, HG_INVALID_ARG, "NULL HG core class");
    HG_CHECK_ERROR(flag == NULL, done, ret, HG_INVALID_ARG, "NULL flag");

    hg_thread_spin_lock(&private_class->func_map_lock);
    *flag = (hg_bool_t)(hg_hash_table_lookup(private_class->func_map,
                            (hg_hash_table_key_t) &id) != HG_HASH_TABLE_NULL);
    hg_thread_spin_unlock(&private_class->func_map_lock);

done:
    return ret;
}

/*---------------------------------------------------------------------------*/
hg_return_t
HG_Core_register_data(hg_core_class_t *hg_core_class, hg_id_t id, void *data,
    void (*free_callback)(void *))
{
    struct hg_core_private_class *private_class =
        (struct hg_core_private_class *) hg_core_class;
    struct hg_core_rpc_info *hg_core_rpc_info = NULL;
    hg_return_t ret = HG_SUCCESS;

    HG_CHECK_ERROR(
        hg_core_class == NULL, done, ret, HG_INVALID_ARG, "NULL HG core class");

    hg_thread_spin_lock(&private_class->func_map_lock);
    hg_core_rpc_info = (struct hg_core_rpc_info *) hg_hash_table_lookup(
        private_class->func_map, (hg_hash_table_key_t) &id);
    hg_thread_spin_unlock(&private_class->func_map_lock);
    HG_CHECK_ERROR(hg_core_rpc_info == NULL, done, ret, HG_NOENTRY,
        "Could not find RPC ID in function map");

    HG_CHECK_WARNING(
        hg_core_rpc_info->data, "Overriding data previously registered");
    hg_core_rpc_info->data = data;
    hg_core_rpc_info->free_callback = free_callback;

done:
    return ret;
}

/*---------------------------------------------------------------------------*/
void *
HG_Core_registered_data(hg_core_class_t *hg_core_class, hg_id_t id)
{
    struct hg_core_private_class *private_class =
        (struct hg_core_private_class *) hg_core_class;
    struct hg_core_rpc_info *hg_core_rpc_info = NULL;
    void *data = NULL;

    HG_CHECK_ERROR_NORET(hg_core_class == NULL, done, "NULL HG core class");

    hg_thread_spin_lock(&private_class->func_map_lock);
    hg_core_rpc_info = (struct hg_core_rpc_info *) hg_hash_table_lookup(
        private_class->func_map, (hg_hash_table_key_t) &id);
    hg_thread_spin_unlock(&private_class->func_map_lock);
    HG_CHECK_ERROR_NORET(hg_core_rpc_info == NULL, done,
        "Could not find RPC ID in function map");

    data = hg_core_rpc_info->data;

done:
    return data;
}

/*---------------------------------------------------------------------------*/
hg_return_t
HG_Core_addr_create(hg_core_class_t *hg_core_class, hg_core_addr_t *addr)
{
    hg_return_t ret = HG_SUCCESS;

    HG_CHECK_ERROR(
        hg_core_class == NULL, done, ret, HG_INVALID_ARG, "NULL HG core class");
    HG_CHECK_ERROR(
        addr == NULL, done, ret, HG_INVALID_ARG, "NULL pointer to address");

    *addr = (hg_core_addr_t) hg_core_addr_create(
        (struct hg_core_private_class *) hg_core_class,
        hg_core_class->na_class);
    HG_CHECK_ERROR(*addr == HG_CORE_ADDR_NULL, done, ret, HG_NOMEM,
        "Could not create address");

done:
    return ret;
}

/*---------------------------------------------------------------------------*/
hg_return_t
HG_Core_addr_lookup1(hg_core_context_t *context, hg_core_cb_t callback,
    void *arg, const char *name, hg_core_op_id_t *op_id)
{
    struct hg_core_op_id *hg_core_op_id = NULL;
    struct hg_completion_entry *hg_completion_entry = NULL;
    hg_return_t ret = HG_SUCCESS;

    HG_CHECK_ERROR(
        context == NULL, done, ret, HG_INVALID_ARG, "NULL HG core context");
    HG_CHECK_ERROR(
        callback == NULL, done, ret, HG_INVALID_ARG, "NULL callback");
    HG_CHECK_ERROR(name == NULL, done, ret, HG_INVALID_ARG, "NULL lookup");
    (void) op_id;

    /* Allocate op_id */
    hg_core_op_id =
        (struct hg_core_op_id *) malloc(sizeof(struct hg_core_op_id));
    HG_CHECK_ERROR(hg_core_op_id == NULL, error, ret, HG_NOMEM,
        "Could not allocate HG operation ID");

    hg_core_op_id->context = (struct hg_core_private_context *) context;
    hg_core_op_id->type = HG_CB_LOOKUP;
    hg_core_op_id->callback = callback;
    hg_core_op_id->arg = arg;
    hg_core_op_id->info.lookup.hg_core_addr = NULL;

    ret = hg_core_addr_lookup(
        (struct hg_core_private_class *) context->core_class, name,
        &hg_core_op_id->info.lookup.hg_core_addr);
    HG_CHECK_HG_ERROR(error, ret, "Could not lookup address");

    /* Add callback to completion queue */
    hg_completion_entry = &hg_core_op_id->hg_completion_entry;
    hg_completion_entry->op_type = HG_ADDR;
    hg_completion_entry->op_id.hg_core_op_id = hg_core_op_id;

    ret = hg_core_completion_add(context, hg_completion_entry, HG_TRUE);
    HG_CHECK_HG_ERROR(
        error, ret, "Could not add HG completion entry to completion queue");

done:
    return ret;

error:
    if (hg_core_op_id) {
        hg_core_addr_free((struct hg_core_private_class *) context->core_class,
            hg_core_op_id->info.lookup.hg_core_addr);
        free(hg_core_op_id);
    }

    return ret;
}

/*---------------------------------------------------------------------------*/
hg_return_t
HG_Core_addr_lookup2(
    hg_core_class_t *hg_core_class, const char *name, hg_core_addr_t *addr)
{
    hg_return_t ret = HG_SUCCESS;

    HG_CHECK_ERROR(
        hg_core_class == NULL, done, ret, HG_INVALID_ARG, "NULL HG core class");
    HG_CHECK_ERROR(name == NULL, done, ret, HG_INVALID_ARG, "NULL lookup");
    HG_CHECK_ERROR(
        addr == NULL, done, ret, HG_INVALID_ARG, "NULL pointer to address");

    ret = hg_core_addr_lookup((struct hg_core_private_class *) hg_core_class,
        name, (struct hg_core_private_addr **) addr);
    HG_CHECK_HG_ERROR(done, ret, "Could not lookup address");

done:
    return ret;
}

/*---------------------------------------------------------------------------*/
hg_return_t
HG_Core_addr_free(hg_core_class_t *hg_core_class, hg_core_addr_t addr)
{
    hg_return_t ret = HG_SUCCESS;

    HG_CHECK_ERROR(
        hg_core_class == NULL, done, ret, HG_INVALID_ARG, "NULL HG core class");

    ret = hg_core_addr_free((struct hg_core_private_class *) hg_core_class,
        (struct hg_core_private_addr *) addr);
    HG_CHECK_HG_ERROR(done, ret, "Could not free address");

done:
    return ret;
}

/*---------------------------------------------------------------------------*/
hg_return_t
HG_Core_addr_set_remove(hg_core_class_t *hg_core_class, hg_core_addr_t addr)
{
    struct hg_core_private_addr *hg_core_addr =
        (struct hg_core_private_addr *) addr;
    hg_return_t ret = HG_SUCCESS;
    na_return_t na_ret;

    HG_CHECK_ERROR(
        hg_core_class == NULL, done, ret, HG_INVALID_ARG, "NULL HG core class");

    na_ret = NA_Addr_set_remove(
        hg_core_addr->core_addr.na_class, hg_core_addr->core_addr.na_addr);
    HG_CHECK_ERROR(na_ret != NA_SUCCESS, done, ret, (hg_return_t) na_ret,
        "Could not set address to be removed (%s)", NA_Error_to_string(na_ret));

done:
    return ret;
}

/*---------------------------------------------------------------------------*/
hg_return_t
HG_Core_addr_self(hg_core_class_t *hg_core_class, hg_core_addr_t *addr)
{
    hg_return_t ret = HG_SUCCESS;

    HG_CHECK_ERROR(
        hg_core_class == NULL, done, ret, HG_INVALID_ARG, "NULL HG core class");
    HG_CHECK_ERROR(
        addr == NULL, done, ret, HG_INVALID_ARG, "NULL pointer to address");

    ret = hg_core_addr_self((struct hg_core_private_class *) hg_core_class,
        (struct hg_core_private_addr **) addr);
    HG_CHECK_HG_ERROR(done, ret, "Could not get self address");

done:
    return ret;
}

/*---------------------------------------------------------------------------*/
hg_return_t
HG_Core_addr_dup(hg_core_class_t *hg_core_class, hg_core_addr_t addr,
    hg_core_addr_t *new_addr)
{
    hg_return_t ret = HG_SUCCESS;

    HG_CHECK_ERROR(
        hg_core_class == NULL, done, ret, HG_INVALID_ARG, "NULL HG core class");
    HG_CHECK_ERROR(
        addr == HG_CORE_ADDR_NULL, done, ret, HG_INVALID_ARG, "NULL addr");
    HG_CHECK_ERROR(new_addr == NULL, done, ret, HG_INVALID_ARG,
        "NULL pointer to dup addr");

    ret = hg_core_addr_dup((struct hg_core_private_class *) hg_core_class,
        (struct hg_core_private_addr *) addr,
        (struct hg_core_private_addr **) new_addr);
    HG_CHECK_HG_ERROR(done, ret, "Could not duplicate address");

done:
    return ret;
}

/*---------------------------------------------------------------------------*/
hg_bool_t
HG_Core_addr_cmp(
    hg_core_class_t *hg_core_class, hg_core_addr_t addr1, hg_core_addr_t addr2)
{
    hg_bool_t ret = HG_FALSE;

    HG_CHECK_ERROR_NORET(hg_core_class == NULL, done, "NULL HG core class");

    if (addr1 == HG_CORE_ADDR_NULL && addr2 == HG_CORE_ADDR_NULL)
        HG_GOTO_DONE(done, ret, HG_TRUE);

    if (addr1 == HG_CORE_ADDR_NULL || addr2 == HG_CORE_ADDR_NULL)
        HG_GOTO_DONE(done, ret, HG_FALSE);

    ret =
        NA_Addr_cmp(((struct hg_core_private_addr *) addr1)->core_addr.na_class,
            ((struct hg_core_private_addr *) addr1)->core_addr.na_addr,
            ((struct hg_core_private_addr *) addr2)->core_addr.na_addr);

done:
    return ret;
}

/*---------------------------------------------------------------------------*/
hg_return_t
HG_Core_addr_to_string(hg_core_class_t *hg_core_class, char *buf,
    hg_size_t *buf_size, hg_core_addr_t addr)
{
    hg_return_t ret = HG_SUCCESS;

    HG_CHECK_ERROR(
        hg_core_class == NULL, done, ret, HG_INVALID_ARG, "NULL HG core class");
    HG_CHECK_ERROR(buf_size == NULL, done, ret, HG_INVALID_ARG,
        "NULL pointer to buffer size");

    ret = hg_core_addr_to_string((struct hg_core_private_class *) hg_core_class,
        buf, buf_size, (struct hg_core_private_addr *) addr);
    HG_CHECK_HG_ERROR(done, ret, "Could not convert address to string");

done:
    return ret;
}

/*---------------------------------------------------------------------------*/
hg_return_t
HG_Core_create(hg_core_context_t *context, hg_core_addr_t addr, hg_id_t id,
    hg_core_handle_t *handle)
{
    struct hg_core_private_context *private_context =
        (struct hg_core_private_context *) context;
    struct hg_core_private_handle *hg_core_handle = NULL;
    struct hg_core_private_addr *private_addr =
        (struct hg_core_private_addr *) addr;
    hg_bool_t use_sm = HG_FALSE;
    hg_return_t ret = HG_SUCCESS;

    HG_CHECK_ERROR(
        context == NULL, error, ret, HG_INVALID_ARG, "NULL HG core context");
    HG_CHECK_ERROR(handle == NULL, error, ret, HG_INVALID_ARG,
        "NULL pointer to HG core handle");

#ifdef HG_HAS_SM_ROUTING
    if (private_addr &&
        (private_addr->core_addr.na_class == context->core_class->na_sm_class))
        use_sm = HG_TRUE;
#endif

    /* Create new handle */
    hg_core_handle = hg_core_create(private_context, use_sm);
    HG_CHECK_ERROR(hg_core_handle == NULL, error, ret, HG_NOMEM,
        "Could not create HG core handle");

    /* Set addr / RPC ID */
    ret = hg_core_set_rpc(hg_core_handle, private_addr, id);
    if (ret == HG_NOENTRY)
        goto error;
    HG_CHECK_HG_ERROR(error, ret, "Could not set rpc to handle");

    /* Execute class callback on handle, this allows upper layers to
     * allocate private data on handle creation */
    if (private_context->handle_create) {
        ret = private_context->handle_create((hg_core_handle_t) hg_core_handle,
            private_context->handle_create_arg);
        HG_CHECK_HG_ERROR(error, ret, "Error in HG handle create callback");
    }

    *handle = (hg_core_handle_t) hg_core_handle;

    return ret;

error:
    hg_core_destroy(hg_core_handle);

    return ret;
}

/*---------------------------------------------------------------------------*/
hg_return_t
HG_Core_destroy(hg_core_handle_t handle)
{
    struct hg_core_private_handle *hg_core_handle =
        (struct hg_core_private_handle *) handle;
    hg_return_t ret = HG_SUCCESS;

    if (hg_core_handle == NULL)
        goto done;

    /* Repost handle if we were listening, otherwise destroy it */
    if (hg_core_handle->repost &&
        !HG_CORE_HANDLE_CONTEXT(hg_core_handle)->finalizing) {
        /* Repost handle */
        ret = hg_core_reset_post(hg_core_handle);
        HG_CHECK_HG_ERROR(done, ret, "Cannot repost handle");
    } else
        hg_core_destroy(hg_core_handle);

done:
    return ret;
}

/*---------------------------------------------------------------------------*/
hg_return_t
HG_Core_reset(hg_core_handle_t handle, hg_core_addr_t addr, hg_id_t id)
{
    struct hg_core_private_handle *hg_core_handle =
        (struct hg_core_private_handle *) handle;
    struct hg_core_private_addr *hg_core_addr =
        (struct hg_core_private_addr *) addr;
    hg_return_t ret = HG_SUCCESS;

    HG_CHECK_ERROR(hg_core_handle == NULL, done, ret, HG_INVALID_ARG,
        "NULL HG core handle");

    /* Not safe to reset
     * TODO could add the ability to defer the reset operation */
    HG_CHECK_ERROR(hg_atomic_get32(&hg_core_handle->in_use), done, ret, HG_BUSY,
        "Cannot reset HG core handle, still in use, "
        "refcount: %d",
        hg_atomic_get32(&hg_core_handle->ref_count));

#ifdef HG_HAS_SM_ROUTING
    if (hg_core_addr &&
        (hg_core_addr->core_addr.na_class != hg_core_handle->na_class)) {
        struct hg_core_private_context *private_context =
            (struct hg_core_private_context *)
                hg_core_handle->core_handle.info.context;
        hg_bool_t use_sm =
            (private_context->core_context.core_class->na_sm_class ==
                hg_core_addr->core_addr.na_class);
        /* In that case, we must free and re-allocate NA resources */
        hg_core_free_na(hg_core_handle);
        ret = hg_core_alloc_na(hg_core_handle, use_sm);
        HG_CHECK_HG_ERROR(done, ret, "Could not re-allocate NA resources");
    }
#endif

    /* Reset handle */
    hg_core_reset(hg_core_handle, HG_FALSE);

    /* Set addr / RPC ID */
    ret = hg_core_set_rpc(hg_core_handle, hg_core_addr, id);
    if (ret == HG_NOENTRY)
        goto done;
    HG_CHECK_HG_ERROR(done, ret, "Could not set rpc to handle");

done:
    return ret;
}

/*---------------------------------------------------------------------------*/
hg_return_t
HG_Core_ref_incr(hg_core_handle_t handle)
{
    struct hg_core_private_handle *hg_core_handle =
        (struct hg_core_private_handle *) handle;
    hg_return_t ret = HG_SUCCESS;

    HG_CHECK_ERROR(hg_core_handle == NULL, done, ret, HG_INVALID_ARG,
        "NULL HG core handle");
    hg_atomic_incr32(&hg_core_handle->ref_count);

done:
    return ret;
}

/*---------------------------------------------------------------------------*/
hg_int32_t
HG_Core_ref_get(hg_core_handle_t handle)
{
    struct hg_core_private_handle *hg_core_handle =
        (struct hg_core_private_handle *) handle;
    hg_int32_t ret;

    HG_CHECK_ERROR(
        hg_core_handle == NULL, done, ret, -1, "NULL HG core handle");
    ret = (hg_int32_t) hg_atomic_get32(&hg_core_handle->ref_count);

done:
    return ret;
}

/*---------------------------------------------------------------------------*/
hg_return_t
HG_Core_forward(hg_core_handle_t handle, hg_core_cb_t callback, void *arg,
    hg_uint8_t flags, hg_size_t payload_size)
{
    struct hg_core_private_handle *hg_core_handle =
        (struct hg_core_private_handle *) handle;
    hg_size_t header_size;
    hg_bool_t in_use;
    hg_return_t ret = HG_SUCCESS;

    HG_CHECK_ERROR(hg_core_handle == NULL, done, ret, HG_INVALID_ARG,
        "NULL HG core handle");
    HG_CHECK_ERROR(hg_core_handle->core_handle.info.addr == HG_CORE_ADDR_NULL,
        done, ret, HG_INVALID_ARG, "NULL target addr");
    HG_CHECK_ERROR(hg_core_handle->core_handle.info.id == 0, done, ret,
        HG_INVALID_ARG, "NULL RPC ID");

#ifndef HG_HAS_SELF_FORWARD
    HG_CHECK_ERROR(hg_core_handle->is_self, done, ret, HG_INVALID_PARAM,
        "Forward to self not enabled, please enable HG_USE_SELF_FORWARD");
#endif
    in_use = (hg_atomic_cas32(&hg_core_handle->in_use, HG_FALSE, HG_TRUE) !=
              HG_UTIL_TRUE);
    /* Not safe to reset
     * TODO could add the ability to defer the reset operation */
    HG_CHECK_ERROR(in_use, done, ret, HG_BUSY,
        "Not safe to use HG core handle, handle is still in use, refcount: %d",
        hg_atomic_get32(&hg_core_handle->ref_count));

    /* Make sure any cancelation has been processed on this handle before
     * re-using it */
    while (hg_atomic_get32(&hg_core_handle->canceling)) {
        int cb_ret[HG_CORE_MAX_TRIGGER_COUNT] = {0};
        unsigned int trigger_count = 0;
        na_return_t na_ret;

        na_ret = NA_Trigger(hg_core_handle->na_context, 0,
            HG_CORE_MAX_TRIGGER_COUNT, cb_ret, &trigger_count);
        HG_CHECK_ERROR(na_ret != NA_SUCCESS && na_ret != NA_TIMEOUT, done, ret,
            (hg_return_t) na_ret, "Could not trigger NA callback (%s)",
            NA_Error_to_string(na_ret));
    }

#ifdef HG_HAS_COLLECT_STATS
    /* Increment counter */
    hg_core_stat_incr(&hg_core_rpc_count_g);
#endif

    /* Reset op counts */
    hg_core_handle->na_op_count = 1; /* Default (no response) */
    hg_atomic_set32(&hg_core_handle->na_op_completed_count, 0);

    /* Reset handle ret */
    hg_core_handle->ret = HG_SUCCESS;

    /* Increase ref count here so that a call to HG_Destroy does not free the
     * handle but only schedules its completion
     */
    hg_atomic_incr32(&hg_core_handle->ref_count);

    /* Set header size */
    header_size = hg_core_header_request_get_size() +
                  hg_core_handle->core_handle.na_in_header_offset;

    /* Set the actual size of the msg that needs to be transmitted */
    hg_core_handle->in_buf_used = header_size + payload_size;
    HG_CHECK_ERROR(
        hg_core_handle->in_buf_used > hg_core_handle->core_handle.in_buf_size,
        error, ret, HG_MSGSIZE, "Exceeding input buffer size");

    /* Parse flags */
    if (flags & HG_CORE_NO_RESPONSE)
        hg_core_handle->no_response = HG_TRUE;
    if (hg_core_handle->is_self)
        flags |= HG_CORE_SELF_FORWARD;

    /* Set callback, keep request and response callbacks separate so that
     * they do not get overwritten when forwarding to ourself */
    hg_core_handle->request_callback = callback;
    hg_core_handle->request_arg = arg;

    /* Set header */
    hg_core_handle->in_header.msg.request.id =
        hg_core_handle->core_handle.info.id;
    hg_core_handle->in_header.msg.request.flags = flags;
    /* Set the cookie as origin context ID, so that when the cookie is unpacked
     * by the target and assigned to HG info context_id, the NA layer knows
     * which context ID it needs to send the response to. */
    hg_core_handle->in_header.msg.request.cookie =
        hg_core_handle->core_handle.info.context->id;

    /* Encode request header */
    ret = hg_core_proc_header_request(
        &hg_core_handle->core_handle, &hg_core_handle->in_header, HG_ENCODE);
    HG_CHECK_HG_ERROR(error, ret, "Could not encode header");

    /* If addr is self, forward locally, otherwise send the encoded buffer
     * through NA and pre-post response */
    ret = hg_core_handle->forward(hg_core_handle);
    if (ret == HG_AGAIN)
        goto error;

    HG_CHECK_HG_ERROR(error, ret, "Could not forward buffer");

done:
    return ret;

error:
    /* Handle is no longer in use */
    hg_atomic_set32(&hg_core_handle->in_use, HG_FALSE);
    /* Rollback ref_count taken above */
    hg_atomic_decr32(&hg_core_handle->ref_count);

    return ret;
}

/*---------------------------------------------------------------------------*/
hg_return_t
HG_Core_respond(hg_core_handle_t handle, hg_core_cb_t callback, void *arg,
    hg_uint8_t flags, hg_size_t payload_size)
{
    struct hg_core_private_handle *hg_core_handle =
        (struct hg_core_private_handle *) handle;
    hg_size_t header_size;
    hg_return_t ret = HG_SUCCESS;

    HG_CHECK_ERROR(hg_core_handle == NULL, done, ret, HG_INVALID_ARG,
        "NULL HG core handle");

    /* Cannot respond if no_response flag set */
    HG_CHECK_ERROR(hg_core_handle->no_response, done, ret, HG_OPNOTSUPPORTED,
        "Sending response was disabled on that RPC");

    /* Set header size */
    header_size = hg_core_header_response_get_size() +
                  hg_core_handle->core_handle.na_out_header_offset;

    /* Set the actual size of the msg that needs to be transmitted */
    hg_core_handle->out_buf_used = header_size + payload_size;
    HG_CHECK_ERROR(
        hg_core_handle->out_buf_used > hg_core_handle->core_handle.out_buf_size,
        done, ret, HG_MSGSIZE, "Exceeding output buffer size");

    /* Set callback, keep request and response callbacks separate so that
     * they do not get overwritten when forwarding to ourself */
    hg_core_handle->response_callback = callback;
    hg_core_handle->response_arg = arg;

    /* Set header */
    hg_core_handle->out_header.msg.response.ret_code = hg_core_handle->ret;
    hg_core_handle->out_header.msg.response.flags = flags;
    hg_core_handle->out_header.msg.response.cookie = hg_core_handle->cookie;

    /* Encode response header */
    ret = hg_core_proc_header_response(
        &hg_core_handle->core_handle, &hg_core_handle->out_header, HG_ENCODE);
    HG_CHECK_HG_ERROR(done, ret, "Could not encode header");

    /* If addr is self, forward locally, otherwise send the encoded buffer
     * through NA and pre-post response */
    ret = hg_core_handle->respond(hg_core_handle);
    HG_CHECK_HG_ERROR(done, ret, "Could not respond");

done:
    return ret;
}

/*---------------------------------------------------------------------------*/
hg_return_t
HG_Core_progress(hg_core_context_t *context, unsigned int timeout)
{
    struct hg_core_private_context *private_context =
        (struct hg_core_private_context *) context;
    hg_return_t ret = HG_SUCCESS;

    HG_CHECK_ERROR(
        context == NULL, done, ret, HG_INVALID_ARG, "NULL HG core context");

    /* Make progress on the HG layer */
    ret = hg_core_progress(private_context, timeout);
    HG_CHECK_ERROR_NORET(ret != HG_SUCCESS && ret != HG_TIMEOUT, done,
        "Could not make progress");

done:
    return ret;
}

/*---------------------------------------------------------------------------*/
hg_return_t
HG_Core_trigger(hg_core_context_t *context, unsigned int timeout,
    unsigned int max_count, unsigned int *actual_count)
{
    hg_return_t ret = HG_SUCCESS;

    HG_CHECK_ERROR(
        context == NULL, done, ret, HG_INVALID_ARG, "NULL HG core context");

    ret = hg_core_trigger((struct hg_core_private_context *) context, timeout,
        max_count, actual_count);
    HG_CHECK_ERROR_NORET(ret != HG_SUCCESS && ret != HG_TIMEOUT, done,
        "Could not trigger callbacks");

done:
    return ret;
}

/*---------------------------------------------------------------------------*/
hg_return_t
HG_Core_cancel(hg_core_handle_t handle)
{
    hg_return_t ret = HG_SUCCESS;

    HG_CHECK_ERROR(handle == HG_CORE_HANDLE_NULL, done, ret, HG_INVALID_ARG,
        "NULL HG core handle");

    ret = hg_core_cancel((struct hg_core_private_handle *) handle);
    HG_CHECK_HG_ERROR(done, ret, "Could not cancel handle");

done:
    return ret;
}<|MERGE_RESOLUTION|>--- conflicted
+++ resolved
@@ -188,49 +188,10 @@
 
 /* HG core handle */
 struct hg_core_private_handle {
-<<<<<<< HEAD
-    struct hg_core_handle core_handle;  /* Must remain as first field */
-    struct hg_completion_entry hg_completion_entry; /* Entry in completion queue */
-    HG_LIST_ENTRY(hg_core_private_handle) created;  /* Created list entry */
-    HG_LIST_ENTRY(hg_core_private_handle) pending;  /* Pending list entry */
-    struct hg_core_header in_header;    /* Input header */
-    struct hg_core_header out_header;   /* Output header */
-    na_class_t *na_class;               /* NA class */
-    na_context_t *na_context;           /* NA context */
-    hg_core_cb_t request_callback;      /* Request callback */
-    void *request_arg;                  /* Request callback arguments */
-    hg_core_cb_t response_callback;     /* Response callback */
-    void *response_arg;                 /* Response callback arguments */
-    hg_return_t (*forward)(struct hg_core_private_handle *hg_core_handle);    /* forward */
-    hg_return_t (*respond)(struct hg_core_private_handle *hg_core_handle);    /* respond */
-    hg_return_t (*no_respond)(struct hg_core_private_handle *hg_core_handle); /* no_respond */
-    void *ack_buf;                      /* Ack buf for more data */
-    void *in_buf_plugin_data;           /* Input buffer NA plugin data */
-    void *out_buf_plugin_data;          /* Output buffer NA plugin data */
-    void *ack_buf_plugin_data;          /* Ack plugin data */
-    na_op_id_t na_send_op_id;           /* Operation ID for send */
-    na_op_id_t na_recv_op_id;           /* Operation ID for recv */
-    na_op_id_t na_ack_op_id;            /* Operation ID for ack */
-    na_size_t in_buf_used;              /* Amount of input buffer used */
-    na_size_t out_buf_used;             /* Amount of output buffer used */
-    na_tag_t tag;                       /* Tag used for request and response */
-    hg_atomic_int32_t na_op_completed_count; /* Number of NA operations completed */
-    hg_atomic_int32_t in_use;           /* Is in use */
-    hg_atomic_int32_t ref_count;        /* Reference count */
-    hg_atomic_int32_t posted;           /* Handle has been posted */
-    hg_atomic_int32_t canceling;        /* Handle is being canceled */
-    unsigned int na_op_count;           /* Number of ongoing operations */
-    hg_core_op_type_t op_type;          /* Core operation type */
-    hg_return_t ret;                    /* Return code associated to handle */
-    hg_uint8_t cookie;                  /* Cookie */
-    hg_bool_t repost;                   /* Repost handle on completion (listen) */
-    hg_bool_t is_self;                  /* Self processed */
-    hg_bool_t no_response;              /* Require response or not */
 
     /* PVAR */
     hg_time_t completion_add_time;
     double hg_pvar_hg_origin_callback_completion_time;
-=======
     struct hg_core_handle core_handle; /* Must remain as first field */
     struct hg_completion_entry
         hg_completion_entry; /* Entry in completion queue */
@@ -273,7 +234,6 @@
     hg_bool_t repost;            /* Repost handle on completion (listen) */
     hg_bool_t is_self;           /* Self processed */
     hg_bool_t no_response;       /* Require response or not */
->>>>>>> ec16386b
 };
 
 /* HG op id */
@@ -2464,20 +2424,12 @@
     hg_completion_entry->op_type = HG_RPC;
     hg_completion_entry->op_id.hg_core_handle = handle;
 
-<<<<<<< HEAD
     /* PVAR */
     hg_time_get_current(&(hg_core_handle->completion_add_time)); 
     ret = hg_core_completion_add(context, hg_completion_entry,
         hg_core_handle->is_self);
     HG_CHECK_HG_ERROR(done, ret,
         "Could not add HG completion entry to completion queue");
-=======
-    ret = hg_core_completion_add(
-        context, hg_completion_entry, hg_core_handle->is_self);
-    HG_CHECK_HG_ERROR(
-        done, ret, "Could not add HG completion entry to completion queue");
->>>>>>> ec16386b
-
 done:
     return ret;
 }
