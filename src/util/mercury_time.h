/*
 * Copyright (C) 2013-2020 Argonne National Laboratory, Department of Energy,
 *                    UChicago Argonne, LLC and The HDF Group.
 * All rights reserved.
 *
 * The full copyright notice, including terms governing use, modification,
 * and redistribution, is contained in the COPYING file that can be
 * found at the root of the source code distribution tree.
 */

#ifndef MERCURY_TIME_H
#define MERCURY_TIME_H

#include "mercury_util_config.h"

#if defined(_WIN32)
#    include <windows.h>
#elif defined(HG_UTIL_HAS_TIME_H) && defined(HG_UTIL_HAS_CLOCK_GETTIME)
#    include <time.h>
#elif defined(__APPLE__) && defined(HG_UTIL_HAS_SYSTIME_H)
#    include <mach/mach_time.h>
#    include <sys/time.h>
#else
#    include <stdio.h>
#    include <unistd.h>
#    if defined(HG_UTIL_HAS_SYSTIME_H)
#        include <sys/time.h>
#    else
#        error "Not supported on this platform."
#    endif
#endif

/*************************************/
/* Public Type and Struct Definition */
/*************************************/

#if defined(HG_UTIL_HAS_TIME_H) && defined(HG_UTIL_HAS_CLOCK_GETTIME)
typedef struct timespec hg_time_t;
#else
typedef struct hg_time hg_time_t;

struct hg_time {
    long tv_sec;
    long tv_usec;
};
#endif

/*****************/
/* Public Macros */
/*****************/

/*********************/
/* Public Prototypes */
/*********************/

#ifdef __cplusplus
extern "C" {
#endif

/**
 * Get an elapsed time on the calling processor.
 *
 * \param tv [OUT]              pointer to returned time structure
 *
 * \return Non-negative on success or negative on failure
 */
static HG_UTIL_INLINE int
hg_time_get_current(hg_time_t *tv);

/**
 * Get an elapsed time on the calling processor (resolution is ms).
 *
 * \param tv [OUT]              pointer to returned time structure
 *
 * \return Non-negative on success or negative on failure
 */
static HG_UTIL_INLINE int
hg_time_get_current_ms(hg_time_t *tv);

/**
 * Convert hg_time_t to double.
 *
 * \param tv [IN]               time structure
 *
 * \return Converted time in seconds
 */
static HG_UTIL_INLINE double
hg_time_to_double(hg_time_t tv);

/**
 * Convert double to hg_time_t.
 *
 * \param d [IN]                time in seconds
 *
 * \return Converted time structure
 */
static HG_UTIL_INLINE hg_time_t
hg_time_from_double(double d);

/**
 * Convert (integer) milliseconds to hg_time_t.
 *
 * \param ms [IN]                time in milliseconds
 *
 * \return Converted time structure
 */
static HG_UTIL_INLINE hg_time_t
hg_time_from_ms(unsigned int ms);

/**
 * Convert hg_time_t to (integer) milliseconds.
 *
 * \param tv [IN]                time structure
 *
 * \return Time in milliseconds
 */
static HG_UTIL_INLINE unsigned int
hg_time_to_ms(hg_time_t tv);

/**
 * Compare time values.
 *
 * \param in1 [IN]              time structure
 * \param in2 [IN]              time structure
 *
 * \return 1 if in1 < in2, 0 otherwise
 */
static HG_UTIL_INLINE int
hg_time_less(hg_time_t in1, hg_time_t in2);

/**
 * Diff time values and return the number of seconds elapsed between
 * time \in2 and time \in1.
 *
 * \param in2 [IN]              time structure
 * \param in1 [IN]              time structure
 *
 * \return Subtracted time
 */
static HG_UTIL_INLINE double
hg_time_diff(hg_time_t in2, hg_time_t in1);

/**
 * Add time values.
 *
 * \param in1 [IN]              time structure
 * \param in2 [IN]              time structure
 *
 * \return Summed time structure
 */
static HG_UTIL_INLINE hg_time_t
hg_time_add(hg_time_t in1, hg_time_t in2);

/**
 * Subtract time values.
 *
 * \param in1 [IN]              time structure
 * \param in2 [IN]              time structure
 *
 * \return Subtracted time structure
 */
static HG_UTIL_INLINE hg_time_t
hg_time_subtract(hg_time_t in1, hg_time_t in2);

/**
 * Sleep until the time specified in rqt has elapsed.
 *
 * \param reqt [IN]             time structure
 *
 * \return Non-negative on success or negative on failure
 */
static HG_UTIL_INLINE int
hg_time_sleep(const hg_time_t rqt);

/**
 * Get a string containing current time/date stamp.
 *
 * \return Valid string or NULL on failure
 */
static HG_UTIL_INLINE char *
hg_time_stamp(void);

/*---------------------------------------------------------------------------*/
#ifdef _WIN32
static HG_UTIL_INLINE LARGE_INTEGER
get_FILETIME_offset(void)
{
    SYSTEMTIME s;
    FILETIME f;
    LARGE_INTEGER t;

    s.wYear = 1970;
    s.wMonth = 1;
    s.wDay = 1;
    s.wHour = 0;
    s.wMinute = 0;
    s.wSecond = 0;
    s.wMilliseconds = 0;
    SystemTimeToFileTime(&s, &f);
    t.QuadPart = f.dwHighDateTime;
    t.QuadPart <<= 32;
    t.QuadPart |= f.dwLowDateTime;

    return t;
}

/*---------------------------------------------------------------------------*/
static HG_UTIL_INLINE int
hg_time_get_current(hg_time_t *tv)
{
    LARGE_INTEGER t;
    FILETIME f;
    double t_usec;
    static LARGE_INTEGER offset;
    static double freq_to_usec;
    static int initialized = 0;
    static BOOL use_perf_counter = 0;

    if (!initialized) {
        LARGE_INTEGER perf_freq;
        initialized = 1;
        use_perf_counter = QueryPerformanceFrequency(&perf_freq);
        if (use_perf_counter) {
            QueryPerformanceCounter(&offset);
            freq_to_usec = (double) perf_freq.QuadPart / 1000000.;
        } else {
            offset = get_FILETIME_offset();
            freq_to_usec = 10.;
        }
    }
    if (use_perf_counter) {
        QueryPerformanceCounter(&t);
    } else {
        GetSystemTimeAsFileTime(&f);
        t.QuadPart = f.dwHighDateTime;
        t.QuadPart <<= 32;
        t.QuadPart |= f.dwLowDateTime;
    }

    t.QuadPart -= offset.QuadPart;
    t_usec = (double) t.QuadPart / freq_to_usec;
    t.QuadPart = t_usec;
    tv->tv_sec = t.QuadPart / 1000000;
    tv->tv_usec = t.QuadPart % 1000000;

    return HG_UTIL_SUCCESS;
}

/*---------------------------------------------------------------------------*/
static HG_UTIL_INLINE int
hg_time_get_current_ms(hg_time_t *tv)
{
    return hg_time_get_current(tv);
}

/*---------------------------------------------------------------------------*/
#elif defined(HG_UTIL_HAS_TIME_H) && defined(HG_UTIL_HAS_CLOCK_GETTIME)
static HG_UTIL_INLINE int
hg_time_get_current(hg_time_t *tv)
{
    clock_gettime(CLOCK_MONOTONIC, tv);

    return HG_UTIL_SUCCESS;
}

/*---------------------------------------------------------------------------*/
static HG_UTIL_INLINE int
hg_time_get_current_ms(hg_time_t *tv)
{
#    ifdef HG_UTIL_HAS_CLOCK_MONOTONIC_COARSE
    /* We don't need fine grain time stamps, _COARSE resolution is 1ms */
    clock_gettime(CLOCK_MONOTONIC_COARSE, tv);

    return HG_UTIL_SUCCESS;
#    else
    return hg_time_get_current(tv);
#    endif
}

/*---------------------------------------------------------------------------*/
#elif defined(__APPLE__) && defined(HG_UTIL_HAS_SYSTIME_H)
static HG_UTIL_INLINE int
hg_time_get_current(hg_time_t *tv)
{
    static uint64_t monotonic_timebase_factor = 0;
    uint64_t monotonic_nsec;

    if (monotonic_timebase_factor == 0) {
        mach_timebase_info_data_t timebase_info;

        (void) mach_timebase_info(&timebase_info);
        monotonic_timebase_factor = timebase_info.numer / timebase_info.denom;
    }
    monotonic_nsec = (mach_absolute_time() * monotonic_timebase_factor);
    tv->tv_sec = (long) (monotonic_nsec / 1000000000);
    tv->tv_usec = (long) ((monotonic_nsec - (uint64_t) tv->tv_sec) / 1000);

    return HG_UTIL_SUCCESS;
}

/*---------------------------------------------------------------------------*/
static HG_UTIL_INLINE int
hg_time_get_current_ms(hg_time_t *tv)
{
    return hg_time_get_current(tv);
}

#else
/*---------------------------------------------------------------------------*/
static HG_UTIL_INLINE int
hg_time_get_current(hg_time_t *tv)
{
    gettimeofday((struct timeval *) tv, NULL);

    return HG_UTIL_SUCCESS;
}

/*---------------------------------------------------------------------------*/
static HG_UTIL_INLINE int
hg_time_get_current_ms(hg_time_t *tv)
{
    return hg_time_get_current(tv);
}

#endif
/*---------------------------------------------------------------------------*/
static HG_UTIL_INLINE double
hg_time_to_double(hg_time_t tv)
{
#if defined(HG_UTIL_HAS_TIME_H) && defined(HG_UTIL_HAS_CLOCK_GETTIME)
    return (double) tv.tv_sec + (double) (tv.tv_nsec) * 0.000000001;
#else
    return (double) tv.tv_sec + (double) (tv.tv_usec) * 0.000001;
#endif
}

static HG_UTIL_INLINE unsigned int
hg_time_to_ms(hg_time_t tv)
{
#if defined(HG_UTIL_HAS_TIME_H) && defined(HG_UTIL_HAS_CLOCK_GETTIME)
<<<<<<< HEAD
    return (unsigned int)(tv.tv_sec * 1000 + tv.tv_nsec / (1000 * 1000));
#else
    return (unsigned int)(tv.tv_sec * 1000 + .tv_usec / 1000);
=======
    return (unsigned int) (tv.tv_sec * 1000 + tv.tv_nsec / (1000 * 1000));
#else
    return (unsigned int) (tv.tv_sec * 1000 +.tv_usec / 1000);
>>>>>>> aa5e8a31
#endif
}

static HG_UTIL_INLINE hg_time_t
hg_time_from_ms(unsigned int ms)
{
#if defined(HG_UTIL_HAS_TIME_H) && defined(HG_UTIL_HAS_CLOCK_GETTIME)
    return (hg_time_t){.tv_sec = ms / 1000, .tv_nsec = 1000 * 1000 * ms};
#else
    return (hg_time_t){.tv_sec = ms / 1000, .tv_usec = 1000 * ms};
#endif
}

/*---------------------------------------------------------------------------*/
static HG_UTIL_INLINE hg_time_t
hg_time_from_double(double d)
{
    hg_time_t tv;

    tv.tv_sec = (long) d;
#if defined(HG_UTIL_HAS_TIME_H) && defined(HG_UTIL_HAS_CLOCK_GETTIME)
    tv.tv_nsec = (long) ((d - (double) (tv.tv_sec)) * 1000000000);
#else
    tv.tv_usec = (long) ((d - (double) (tv.tv_sec)) * 1000000);
#endif

    return tv;
}

/*---------------------------------------------------------------------------*/
static HG_UTIL_INLINE int
hg_time_less(hg_time_t in1, hg_time_t in2)
{
    return ((in1.tv_sec < in2.tv_sec) || ((in1.tv_sec == in2.tv_sec) &&
#if defined(HG_UTIL_HAS_TIME_H) && defined(HG_UTIL_HAS_CLOCK_GETTIME)
                                             (in1.tv_nsec < in2.tv_nsec)));
#else
                                             (in1.tv_usec < in2.tv_usec)));
#endif
}

/*---------------------------------------------------------------------------*/
static HG_UTIL_INLINE double
hg_time_diff(hg_time_t in2, hg_time_t in1)
{
#if defined(HG_UTIL_HAS_TIME_H) && defined(HG_UTIL_HAS_CLOCK_GETTIME)
    return ((double) in2.tv_sec + (double) (in2.tv_nsec) * 0.000000001) -
           ((double) in1.tv_sec + (double) (in1.tv_nsec) * 0.000000001);
#else
    return ((double) in2.tv_sec + (double) (in2.tv_usec) * 0.000001) -
           ((double) in1.tv_sec + (double) (in1.tv_usec) * 0.000001);
#endif
}

/*---------------------------------------------------------------------------*/
static HG_UTIL_INLINE hg_time_t
hg_time_add(hg_time_t in1, hg_time_t in2)
{
    hg_time_t out;

    out.tv_sec = in1.tv_sec + in2.tv_sec;
#if defined(HG_UTIL_HAS_TIME_H) && defined(HG_UTIL_HAS_CLOCK_GETTIME)
    out.tv_nsec = in1.tv_nsec + in2.tv_nsec;
    if (out.tv_nsec > 1000000000) {
        out.tv_nsec -= 1000000000;
        out.tv_sec += 1;
    }
#else
    out.tv_usec = in1.tv_usec + in2.tv_usec;
    if (out.tv_usec > 1000000) {
        out.tv_usec -= 1000000;
        out.tv_sec += 1;
    }
#endif

    return out;
}

/*---------------------------------------------------------------------------*/
static HG_UTIL_INLINE hg_time_t
hg_time_subtract(hg_time_t in1, hg_time_t in2)
{
    hg_time_t out;

    out.tv_sec = in1.tv_sec - in2.tv_sec;
#if defined(HG_UTIL_HAS_TIME_H) && defined(HG_UTIL_HAS_CLOCK_GETTIME)
    out.tv_nsec = in1.tv_nsec - in2.tv_nsec;
    if (out.tv_nsec < 0) {
        out.tv_nsec += 1000000000;
        out.tv_sec -= 1;
    }
#else
    out.tv_usec = in1.tv_usec - in2.tv_usec;
    if (out.tv_usec < 0) {
        out.tv_usec += 1000000;
        out.tv_sec -= 1;
    }
#endif

    return out;
}

/*---------------------------------------------------------------------------*/
static HG_UTIL_INLINE int
hg_time_sleep(const hg_time_t rqt)
{
#ifdef _WIN32
    DWORD dwMilliseconds = (DWORD)(hg_time_to_double(rqt) / 1000);

    Sleep(dwMilliseconds);
#elif defined(HG_UTIL_HAS_TIME_H) && defined(HG_UTIL_HAS_CLOCK_GETTIME)
    if (nanosleep(&rqt, NULL))
        return HG_UTIL_FAIL;
#else
    useconds_t usec =
        (useconds_t) rqt.tv_sec * 1000000 + (useconds_t) rqt.tv_usec;

    if (usleep(usec))
        return HG_UTIL_FAIL;
#endif

    return HG_UTIL_SUCCESS;
}

/*---------------------------------------------------------------------------*/
#define HG_UTIL_STAMP_MAX 128
static HG_UTIL_INLINE char *
hg_time_stamp(void)
{
    static char buf[HG_UTIL_STAMP_MAX] = {'\0'};

#if defined(_WIN32)
    /* TODO not implemented */
#elif defined(HG_UTIL_HAS_TIME_H) && defined(HG_UTIL_HAS_CLOCK_GETTIME)
    struct tm *local_time;
    time_t t;

    t = time(NULL);
    local_time = localtime(&t);
    if (local_time == NULL)
        return NULL;

    if (strftime(buf, HG_UTIL_STAMP_MAX, "%a, %d %b %Y %T %Z", local_time) == 0)
        return NULL;
#else
    struct timeval tv;
    struct timezone tz;
    unsigned long days, hours, minutes, seconds;

    gettimeofday(&tv, &tz);
    days = (unsigned long) tv.tv_sec / (3600 * 24);
    hours = ((unsigned long) tv.tv_sec - days * 24 * 3600) / 3600;
    minutes =
        ((unsigned long) tv.tv_sec - days * 24 * 3600 - hours * 3600) / 60;
    seconds = (unsigned long) tv.tv_sec - days * 24 * 3600 - hours * 3600 -
              minutes * 60;
    hours -= (unsigned long) tz.tz_minuteswest / 60;

    snprintf(buf, HG_UTIL_STAMP_MAX, "%02lu:%02lu:%02lu (GMT-%d)", hours,
        minutes, seconds, tz.tz_minuteswest / 60);
#endif

    return buf;
}

#ifdef __cplusplus
}
#endif

#endif /* MERCURY_TIME_H */<|MERGE_RESOLUTION|>--- conflicted
+++ resolved
@@ -338,15 +338,9 @@
 hg_time_to_ms(hg_time_t tv)
 {
 #if defined(HG_UTIL_HAS_TIME_H) && defined(HG_UTIL_HAS_CLOCK_GETTIME)
-<<<<<<< HEAD
-    return (unsigned int)(tv.tv_sec * 1000 + tv.tv_nsec / (1000 * 1000));
-#else
-    return (unsigned int)(tv.tv_sec * 1000 + .tv_usec / 1000);
-=======
     return (unsigned int) (tv.tv_sec * 1000 + tv.tv_nsec / (1000 * 1000));
 #else
     return (unsigned int) (tv.tv_sec * 1000 +.tv_usec / 1000);
->>>>>>> aa5e8a31
 #endif
 }
 
