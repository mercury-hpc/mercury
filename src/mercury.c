--- conflicted
+++ resolved
@@ -59,7 +59,6 @@
 
 /* HG handle */
 struct hg_private_handle {
-<<<<<<< HEAD
     struct hg_handle handle;        /* Must remain as first field */
     struct hg_header hg_header;     /* Header for input/output */
     hg_cb_t forward_cb;             /* Forward callback */
@@ -83,24 +82,6 @@
     double hg_pvar_hg_internal_rdma_transfer_time;
     size_t hg_pvar_hg_internal_rdma_transfer_size;
 
-=======
-    struct hg_handle handle;    /* Must remain as first field */
-    struct hg_header hg_header; /* Header for input/output */
-    hg_cb_t forward_cb;         /* Forward callback */
-    hg_cb_t respond_cb;         /* Respond callback */
-    hg_return_t (*extra_bulk_transfer_cb)(
-        hg_core_handle_t);        /* Bulk transfer callback */
-    void *forward_arg;            /* Forward callback args */
-    void *respond_arg;            /* Respond callback args */
-    void *in_extra_buf;           /* Extra input buffer */
-    void *out_extra_buf;          /* Extra output buffer */
-    hg_proc_t in_proc;            /* Proc for input */
-    hg_proc_t out_proc;           /* Proc for output */
-    hg_bulk_t in_extra_bulk;      /* Extra input bulk handle */
-    hg_bulk_t out_extra_bulk;     /* Extra output bulk handle */
-    hg_size_t in_extra_buf_size;  /* Extra input buffer size */
-    hg_size_t out_extra_buf_size; /* Extra output buffer size */
->>>>>>> ec16386b
 };
 
 /* HG op id */
@@ -1980,15 +1961,10 @@
     hg_uint8_t flags = 0;
     hg_return_t ret = HG_SUCCESS;
 
-<<<<<<< HEAD
     HG_PROF_PVAR_UINT_COUNTER(hg_pvar_hg_forward_count);
 
     HG_CHECK_ERROR(handle == HG_HANDLE_NULL, done, ret, HG_INVALID_ARG,
         "NULL HG handle");
-=======
-    HG_CHECK_ERROR(
-        handle == HG_HANDLE_NULL, done, ret, HG_INVALID_ARG, "NULL HG handle");
->>>>>>> ec16386b
 
     /* Set callback data */
     private_handle->forward_cb = callback;
@@ -2005,17 +1981,12 @@
     hg_time_get_current(&t1);
     ret = hg_set_struct(private_handle, hg_proc_info, HG_INPUT, in_struct,
         &payload_size, &more_data);
-<<<<<<< HEAD
 
     hg_time_get_current(&t2);
     private_handle->hg_pvar_hg_input_serial_time = hg_time_to_double(hg_time_subtract(t2, t1));
 
     HG_CHECK_HG_ERROR(done, ret, "Could not set input (%s)",
         HG_Error_to_string(ret));
-=======
-    HG_CHECK_HG_ERROR(
-        done, ret, "Could not set input (%s)", HG_Error_to_string(ret));
->>>>>>> ec16386b
 
     /* Set more data flag on handle so that handle_more_callback is triggered */
     if (more_data)
@@ -2052,15 +2023,10 @@
     hg_uint8_t flags = 0;
     hg_return_t ret = HG_SUCCESS;
 
-<<<<<<< HEAD
     hg_time_t t1, t2;
 
     HG_CHECK_ERROR(handle == HG_HANDLE_NULL, done, ret, HG_INVALID_ARG,
         "NULL HG handle");
-=======
-    HG_CHECK_ERROR(
-        handle == HG_HANDLE_NULL, done, ret, HG_INVALID_ARG, "NULL HG handle");
->>>>>>> ec16386b
 
     /* Set callback data */
     private_handle->respond_cb = callback;
@@ -2076,17 +2042,12 @@
     hg_time_get_current(&t1);
     ret = hg_set_struct(private_handle, hg_proc_info, HG_OUTPUT, out_struct,
         &payload_size, &more_data);
-<<<<<<< HEAD
     hg_time_get_current(&t2);
 
     private_handle->hg_pvar_hg_output_serial_time = hg_time_to_double(hg_time_subtract(t2, t1));
 
     HG_CHECK_HG_ERROR(done, ret, "Could not set output (%s)",
         HG_Error_to_string(ret));
-=======
-    HG_CHECK_HG_ERROR(
-        done, ret, "Could not set output (%s)", HG_Error_to_string(ret));
->>>>>>> ec16386b
 
     /* Set more data flag on handle so that handle_more_callback is triggered */
     if (more_data)
