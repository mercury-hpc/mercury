/*
 * Copyright (C) 2013-2020 Argonne National Laboratory, Department of Energy,
 *                    UChicago Argonne, LLC and The HDF Group.
 * All rights reserved.
 *
 * The full copyright notice, including terms governing use, modification,
 * and redistribution, is contained in the COPYING file that can be
 * found at the root of the source code distribution tree.
 */

#ifndef NA_PLUGIN_H
#define NA_PLUGIN_H

#include "na.h"
#include "na_error.h"

#include "mercury_atomic_queue.h"
#include "mercury_queue.h"
#include "mercury_thread_condition.h"
#include "mercury_thread_mutex.h"

/*************************************/
/* Public Type and Struct Definition */
/*************************************/

/* Private callback type for NA plugins */
typedef void (*na_plugin_cb_t)(void *arg);

/* Completion data stored in completion queue */
struct na_cb_completion_data {
    struct na_cb_info callback_info; /* Callback info struct */
    na_cb_t callback;                /* Pointer to function */
    na_plugin_cb_t plugin_callback;  /* Callback which will be called after
                                      * the user callback returns. */
    void *plugin_callback_args;      /* Argument to plugin_callback */
    HG_QUEUE_ENTRY(na_cb_completion_data) entry; /* Completion queue entry */
};

/*****************/
/* Public Macros */
/*****************/

/* Remove warnings when plugin does not use callback arguments */
#if defined(__cplusplus)
#    define NA_UNUSED
#elif defined(__GNUC__) && (__GNUC__ >= 4)
#    define NA_UNUSED __attribute__((unused))
#else
#    define NA_UNUSED
#endif

<<<<<<< HEAD
#ifdef NDEBUG
#define NA_DEBUG_USED NA_UNUSED
#else
#define NA_DEBUG_USED
=======
/* Remove warnings from variables that are only used for debug */
#ifdef NDEBUG
#    define NA_DEBUG_USED NA_UNUSED
#else
#    define NA_DEBUG_USED
>>>>>>> 800052a9
#endif

/**
 * container_of - cast a member of a structure out to the containing structure
 * \ptr:        the pointer to the member.
 * \type:       the type of the container struct this is embedded in.
 * \member:     the name of the member within the struct.
 *
 */
#if !defined(container_of)
#    define container_of(ptr, type, member)                                    \
        ((type *) ((char *) ptr - offsetof(type, member)))
#endif

/**
 * Min/max macros
 */
#ifndef MAX
#    define MAX(a, b) (((a) > (b)) ? (a) : (b))
#endif
#ifndef MIN
#    define MIN(a, b) (((a) < (b)) ? (a) : (b))
#endif

/**
 * Plugin ops definition
 */
#define NA_PLUGIN_OPS(plugin_name) na_##plugin_name##_class_ops_g

/**
 * Encode type
 */
#define NA_TYPE_ENCODE(label, ret, buf_ptr, buf_size_left, data, size)         \
    do {                                                                       \
        NA_CHECK_ERROR(buf_size_left < size, label, ret, NA_OVERFLOW,          \
            "Buffer size too small (%zu)", buf_size_left);                     \
        memcpy(buf_ptr, data, size);                                           \
        buf_ptr += size;                                                       \
        buf_size_left -= size;                                                 \
    } while (0)

#define NA_ENCODE(label, ret, buf_ptr, buf_size_left, data, type)              \
    NA_TYPE_ENCODE(label, ret, buf_ptr, buf_size_left, data, sizeof(type))

#define NA_ENCODE_ARRAY(label, ret, buf_ptr, buf_size_left, data, type, count) \
    NA_TYPE_ENCODE(                                                            \
        label, ret, buf_ptr, buf_size_left, data, sizeof(type) * count)

/**
 * Decode type
 */
#define NA_TYPE_DECODE(label, ret, buf_ptr, buf_size_left, data, size)         \
    do {                                                                       \
        NA_CHECK_ERROR(buf_size_left < size, label, ret, NA_OVERFLOW,          \
            "Buffer size too small (%zu)", buf_size_left);                     \
        memcpy(data, buf_ptr, size);                                           \
        buf_ptr += size;                                                       \
        buf_size_left -= size;                                                 \
    } while (0)

#define NA_DECODE(label, ret, buf_ptr, buf_size_left, data, type)              \
    NA_TYPE_DECODE(label, ret, buf_ptr, buf_size_left, data, sizeof(type))

#define NA_DECODE_ARRAY(label, ret, buf_ptr, buf_size_left, data, type, count) \
    NA_TYPE_DECODE(                                                            \
        label, ret, buf_ptr, buf_size_left, data, sizeof(type) * count)

/*********************/
/* Public Prototypes */
/*********************/

#ifdef __cplusplus
extern "C" {
#endif

/* Private routines for use inside NA plugins */

/**
 * Add callback to context completion queue.
 *
 * \param context [IN/OUT]              pointer to context of execution
 * \param na_cb_completion_data [IN]    pointer to completion data
 *
 */
NA_PRIVATE void
na_cb_completion_add(
    na_context_t *context, struct na_cb_completion_data *na_cb_completion_data);

/*********************/
/* Public Variables */
/*********************/

#ifdef NA_HAS_SM
extern NA_PRIVATE const struct na_class_ops NA_PLUGIN_OPS(sm);
#endif
#ifdef NA_HAS_BMI
extern NA_PRIVATE const struct na_class_ops NA_PLUGIN_OPS(bmi);
#endif
#ifdef NA_HAS_MPI
extern NA_PRIVATE const struct na_class_ops NA_PLUGIN_OPS(mpi);
#endif
#ifdef NA_HAS_CCI
extern NA_PRIVATE const struct na_class_ops NA_PLUGIN_OPS(cci);
#endif
#ifdef NA_HAS_OFI
extern NA_PRIVATE const struct na_class_ops NA_PLUGIN_OPS(ofi);
#endif
#ifdef NA_HAS_UCX
extern NA_PRIVATE const struct na_class_ops NA_PLUGIN_OPS(ucx);
#endif

#ifdef __cplusplus
}
#endif

#endif /* NA_PLUGIN_H */<|MERGE_RESOLUTION|>--- conflicted
+++ resolved
@@ -49,18 +49,11 @@
 #    define NA_UNUSED
 #endif
 
-<<<<<<< HEAD
-#ifdef NDEBUG
-#define NA_DEBUG_USED NA_UNUSED
-#else
-#define NA_DEBUG_USED
-=======
 /* Remove warnings from variables that are only used for debug */
 #ifdef NDEBUG
 #    define NA_DEBUG_USED NA_UNUSED
 #else
 #    define NA_DEBUG_USED
->>>>>>> 800052a9
 #endif
 
 /**
