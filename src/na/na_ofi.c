--- conflicted
+++ resolved
@@ -4674,14 +4674,10 @@
         /* Read from CQ */
         ret = na_ofi_cq_read(context, NA_OFI_CQ_EVENT_NUM, cq_events, src_addrs,
             &src_err_addr_ptr, &src_err_addrlen, &actual_count);
-<<<<<<< HEAD
 	HG_PROF_PVAR_UINT_COUNTER_SET(hg_pvar_hg_na_ofi_completion_count, actual_count);
         
         NA_CHECK_NA_ERROR(out, ret,
             "Could not read events from context CQ");
-=======
-        NA_CHECK_NA_ERROR(out, ret, "Could not read events from context CQ");
->>>>>>> ec16386b
 
         /* Attempt to process retries */
         ret = na_ofi_cq_process_retries(context);
