/*
 * Copyright (C) 2013-2020 Argonne National Laboratory, Department of Energy,
 *                    UChicago Argonne, LLC and The HDF Group.
 * All rights reserved.
 *
 * The full copyright notice, including terms governing use, modification,
 * and redistribution, is contained in the COPYING file that can be
 * found at the root of the source code distribution tree.
 */

/* Copyright (C) 2017 Intel Corporation
 * All rights reserved.
 *
 * Redistribution and use in source and binary forms, with or without
 * modification, are permitted for any purpose (including commercial purposes)
 * provided that the following conditions are met:
 *
 * 1. Redistributions of source code must retain the above copyright notice,
 *    this list of conditions, and the following disclaimer.
 *
 * 2. Redistributions in binary form must reproduce the above copyright notice,
 *    this list of conditions, and the following disclaimer in the
 *    documentation and/or materials provided with the distribution.
 *
 * 3. In addition, redistributions of modified forms of the source or binary
 *    code must carry prominent notices stating that the original code was
 *    changed and the date of the change.
 *
 *  4. All publications or advertising materials mentioning features or use of
 *     this software are asked, but not required, to acknowledge that it was
 *     developed by Intel Corporation and credit the contributors.
 *
 * 5. Neither the name of Intel Corporation, nor the name of any Contributor
 *    may be used to endorse or promote products derived from this software
 *    without specific prior written permission.
 *
 * THIS SOFTWARE IS PROVIDED BY THE COPYRIGHT HOLDERS AND CONTRIBUTORS "AS IS"
 * AND ANY EXPRESS OR IMPLIED WARRANTIES, INCLUDING, BUT NOT LIMITED TO, THE
 * IMPLIED WARRANTIES OF MERCHANTABILITY AND FITNESS FOR A PARTICULAR PURPOSE
 * ARE DISCLAIMED. IN NO EVENT SHALL THE COPYRIGHT HOLDER BE LIABLE FOR ANY
 * DIRECT, INDIRECT, INCIDENTAL, SPECIAL, EXEMPLARY, OR CONSEQUENTIAL DAMAGES
 * (INCLUDING, BUT NOT LIMITED TO, PROCUREMENT OF SUBSTITUTE GOODS OR SERVICES;
 * LOSS OF USE, DATA, OR PROFITS; OR BUSINESS INTERRUPTION) HOWEVER CAUSED AND
 * ON ANY THEORY OF LIABILITY, WHETHER IN CONTRACT, STRICT LIABILITY, OR TORT
 * (INCLUDING NEGLIGENCE OR OTHERWISE) ARISING IN ANY WAY OUT OF THE USE OF
 * THIS SOFTWARE, EVEN IF ADVISED OF THE POSSIBILITY OF SUCH DAMAGE.
 */

#include "na_plugin.h"

#include "mercury_hash_table.h"
#include "mercury_list.h"
#include "mercury_mem.h"
#include "mercury_mem_pool.h"
#include "mercury_thread.h"
#include "mercury_thread_rwlock.h"
#include "mercury_thread_spin.h"
#include "mercury_time.h"

/* PVAR profiling support */
#include "../mercury_types.h"
#include "../mercury_prof_pvar_impl.h"

#include <rdma/fabric.h>
#include <rdma/fi_cm.h>
#include <rdma/fi_domain.h>
#include <rdma/fi_endpoint.h>
#include <rdma/fi_errno.h>
#include <rdma/fi_rma.h>
#include <rdma/fi_tagged.h>
#ifdef NA_OFI_HAS_EXT_GNI_H
#    include <rdma/fi_ext_gni.h>
#endif

#include <arpa/inet.h>
#include <ifaddrs.h>
#include <netdb.h>
#include <netinet/in.h>
#include <stdio.h>
#include <stdlib.h>
#include <string.h>
#include <sys/socket.h>
#include <sys/uio.h> /* for struct iovec */
#include <unistd.h>

/****************/
/* Local Macros */
/****************/

/**
 * FI VERSION provides binary backward and forward compatibility support.
 * Specify the version of OFI is coded to, the provider will select struct
 * layouts that are compatible with this version.
 */
#define NA_OFI_VERSION FI_VERSION(1, 5)

/* Default basic bits */
#define NA_OFI_MR_BASIC_REQ (FI_MR_VIRT_ADDR | FI_MR_ALLOCATED | FI_MR_PROV_KEY)

/* flags that control na_ofi behavior (in the X macro below for each
 * provider)
 */
#define NA_OFI_VERIFY_PROV_DOM (1 << 0) /* requires domain verification */
#define NA_OFI_WAIT_SET        (1 << 1) /* supports FI_WAIT_SET */
#define NA_OFI_WAIT_FD         (1 << 2) /* supports FI_WAIT_FD */
#define NA_OFI_SIGNAL          (1 << 4) /* supports fi_signal() */
#define NA_OFI_DOMAIN_LOCK     (1 << 5) /* serialize domain access */
#define NA_OFI_SEP             (1 << 6) /* supports SEPs */
#define NA_OFI_SOURCE_MSG      (1 << 7) /* requires source info in the MSG */

/* X-macro to define the following for each supported provider:
 * - enum type
 * - name
 * - alternate (alias) names for convenience
 * - address format
 * - progress mode
 * - additional capabilities used (beyond the base set required by NA)
 * - misc flags to control na_ofi behavior and workarounds with this provider
 *
 * The purpose of this is to aggregate settings for all providers into a
 * single location so that it is easier to alter them.
 */
#define NA_OFI_PROV_TYPES                                                      \
    X(NA_OFI_PROV_NULL, "", "", 0, 0, 0, 0)                                    \
    X(NA_OFI_PROV_SOCKETS, "sockets", "", FI_SOCKADDR_IN, FI_PROGRESS_AUTO,    \
        FI_SOURCE | FI_DIRECTED_RECV,                                          \
        NA_OFI_VERIFY_PROV_DOM | NA_OFI_WAIT_FD | NA_OFI_SOURCE_MSG |          \
            NA_OFI_SEP)                                                        \
    X(NA_OFI_PROV_TCP, "tcp;ofi_rxm", "tcp", FI_SOCKADDR_IN, FI_PROGRESS_AUTO, \
        FI_SOURCE | FI_DIRECTED_RECV, NA_OFI_WAIT_FD | NA_OFI_SOURCE_MSG)      \
    X(NA_OFI_PROV_PSM, "psm", "", FI_ADDR_PSMX, FI_PROGRESS_MANUAL, 0,         \
        NA_OFI_WAIT_SET | NA_OFI_SOURCE_MSG)                                   \
    X(NA_OFI_PROV_PSM2, "psm2", "", FI_ADDR_PSMX2, FI_PROGRESS_MANUAL,         \
        FI_SOURCE | FI_SOURCE_ERR | FI_DIRECTED_RECV,                          \
        NA_OFI_DOMAIN_LOCK | NA_OFI_SIGNAL | NA_OFI_SEP)                       \
    X(NA_OFI_PROV_VERBS, "verbs;ofi_rxm", "verbs", FI_SOCKADDR_IN,             \
        FI_PROGRESS_MANUAL, FI_SOURCE | FI_DIRECTED_RECV,                      \
        NA_OFI_VERIFY_PROV_DOM | NA_OFI_WAIT_FD | NA_OFI_SOURCE_MSG)           \
    X(NA_OFI_PROV_GNI, "gni", "", FI_ADDR_GNI, FI_PROGRESS_AUTO,               \
        FI_SOURCE | FI_SOURCE_ERR | FI_DIRECTED_RECV,                          \
        NA_OFI_WAIT_SET | NA_OFI_SIGNAL | NA_OFI_SEP)                          \
    X(NA_OFI_PROV_MAX, "", "", 0, 0, 0, 0)

#define X(a, b, c, d, e, f, g) a,
enum na_ofi_prov_type { NA_OFI_PROV_TYPES };
#undef X
#define X(a, b, c, d, e, f, g) b,
static const char *const na_ofi_prov_name[] = {NA_OFI_PROV_TYPES};
#undef X
#define X(a, b, c, d, e, f, g) c,
static const char *const na_ofi_prov_alt_name[] = {NA_OFI_PROV_TYPES};
#undef X
#define X(a, b, c, d, e, f, g) d,
static na_uint32_t const na_ofi_prov_addr_format[] = {NA_OFI_PROV_TYPES};
#undef X
#define X(a, b, c, d, e, f, g) e,
static unsigned long const na_ofi_prov_progress[] = {NA_OFI_PROV_TYPES};
#undef X
#define X(a, b, c, d, e, f, g) f,
static unsigned long const na_ofi_prov_extra_caps[] = {NA_OFI_PROV_TYPES};
#undef X
#define X(a, b, c, d, e, f, g) g,
static unsigned long const na_ofi_prov_flags[] = {NA_OFI_PROV_TYPES};
#undef X

/* Address / URI max len */
#define NA_OFI_MAX_URI_LEN             (128)
#define NA_OFI_GNI_AV_STR_ADDR_VERSION (1)
#define NA_OFI_GNI_IFACE_DEFAULT       "ipogif0"
#define NA_OFI_GNI_UDREG_REG_LIMIT     (2048)

/* Address pool (enabled by default, comment out to disable) */
#define NA_OFI_HAS_ADDR_POOL
#define NA_OFI_ADDR_POOL_COUNT (64)

/* Memory pool (enabled by default, comment out to disable) */
#define NA_OFI_HAS_MEM_POOL
#define NA_OFI_MEM_CHUNK_COUNT (256)
#define NA_OFI_MEM_BLOCK_COUNT (2)

/* Max tag */
#define NA_OFI_MAX_TAG UINT32_MAX

/* Unexpected size */
#define NA_OFI_MSG_SIZE       (4096)
#define NA_OFI_UNEXPECTED_TAG ((uint64_t) 0x100000000)
#define NA_OFI_TAG_MASK       ((uint64_t) 0x0FFFFFFFF)

/* Number of CQ event provided for fi_cq_read() */
#define NA_OFI_CQ_EVENT_NUM (16)
/* CQ depth (the socket provider's default value is 256 */
#define NA_OFI_CQ_DEPTH (8192)
/* CQ max err data size (fix to 48 to work around bug in gni provider code) */
#define NA_OFI_CQ_MAX_ERR_DATA_SIZE (48)

<<<<<<< HEAD
/* Number of retries when receiving FI_EINTR error */
#define NA_OFI_MAX_EINTR_RETRY (1000)
/* The magic number for na_ofi_op_id verification */
#define NA_OFI_OP_ID_MAGIC_1    (0x1928374655627384ULL)
#define NA_OFI_OP_ID_MAGIC_2    (0x8171615141312111ULL)

=======
>>>>>>> d183af02
/* The predefined RMA KEY for MR_SCALABLE */
#define NA_OFI_RMA_KEY (0x0F1B0F1BULL)

/* Uncomment to register SGL regions */
// #define NA_OFI_USE_REGV

/* Maximum number of pre-allocated IOV entries */
#define NA_OFI_IOV_STATIC_MAX (8)

/* The completion flags for PUT/GET operations */
#define NA_OFI_PUT_COMPLETION (FI_COMPLETION | FI_DELIVERY_COMPLETE)
#define NA_OFI_GET_COMPLETION (FI_COMPLETION)

/* Receive context bits for SEP */
#define NA_OFI_SEP_RX_CTX_BITS (8)

/* Op ID status bits */
#define NA_OFI_OP_COMPLETED (1 << 0)
#define NA_OFI_OP_CANCELING (1 << 1)
#define NA_OFI_OP_CANCELED  (1 << 2)
#define NA_OFI_OP_QUEUED    (1 << 3)
#define NA_OFI_OP_ERRORED   (1 << 4)

/* Private data access */
#define NA_OFI_CLASS(na_class)                                                 \
    ((struct na_ofi_class *) ((na_class)->plugin_class))
#define NA_OFI_CONTEXT(na_context)                                             \
    ((struct na_ofi_context *) ((na_context)->plugin_context))

/* Get IOV */
#define NA_OFI_IOV(x)                                                          \
    ((x)->desc.info.iovcnt > NA_OFI_IOV_STATIC_MAX) ? (x)->desc.iov.d          \
                                                    : (x)->desc.iov.s

/* Get msg IOV */
#define NA_OFI_MSG_IOV(x)                                                      \
    ((x)->info.rma.local_iovcnt > NA_OFI_IOV_STATIC_MAX)                       \
        ? (x)->info.rma.local_iov.d                                            \
        : (x)->info.rma.local_iov.s

/* Get rma IOV */
#define NA_OFI_RMA_IOV(x)                                                      \
    ((x)->info.rma.remote_iovcnt > NA_OFI_IOV_STATIC_MAX)                      \
        ? (x)->info.rma.remote_iov.d                                           \
        : (x)->info.rma.remote_iov.s

/* Set RMA msg */
#define NA_OFI_MSG_RMA_SET(fi_msg_rma, local_iov, remote_iov, na_ofi_op_id)    \
    do {                                                                       \
        fi_msg_rma.msg_iov = local_iov;                                        \
        fi_msg_rma.desc = &na_ofi_op_id->info.rma.local_desc;                  \
        fi_msg_rma.iov_count = na_ofi_op_id->info.rma.local_iovcnt;            \
        fi_msg_rma.addr = na_ofi_op_id->info.rma.fi_addr;                      \
        fi_msg_rma.rma_iov = remote_iov;                                       \
        fi_msg_rma.rma_iov_count = na_ofi_op_id->info.rma.remote_iovcnt;       \
        fi_msg_rma.context = &na_ofi_op_id->fi_ctx;                            \
        fi_msg_rma.data = 0;                                                   \
    } while (0)

/* Reset op ID */
#define NA_OFI_OP_RESET(                                                       \
    __op, __context, __fi_op_flags, __cb_type, __cb, __arg, __addr)            \
    do {                                                                       \
        __op->context = __context;                                             \
        __op->completion_data.callback_info.type = __cb_type;                  \
        __op->completion_data.callback = __cb;                                 \
        __op->completion_data.callback_info.arg = __arg;                       \
        __op->addr = __addr;                                                   \
        na_ofi_addr_ref_incr(__addr);                                          \
        __op->fi_op_flags = __fi_op_flags;                                     \
        hg_atomic_set32(&__op->status, 0);                                     \
    } while (0)

#define NA_OFI_OP_RESET_UNEXPECTED_RECV(__op, __context, __cb, __arg)          \
    do {                                                                       \
        __op->context = __context;                                             \
        __op->completion_data.callback_info.type = NA_CB_RECV_UNEXPECTED;      \
        __op->completion_data.callback = __cb;                                 \
        __op->completion_data.callback_info.arg = __arg;                       \
        __op->completion_data.callback_info.info.recv_unexpected =             \
            (struct na_cb_info_recv_unexpected){                               \
                .actual_buf_size = 0, .source = NA_ADDR_NULL, .tag = 0};       \
        __op->addr = NULL;                                                     \
        __op->fi_op_flags = FI_RECV;                                           \
        hg_atomic_set32(&__op->status, 0);                                     \
    } while (0)

#define NA_OFI_OP_RELEASE(__op)                                                \
    do {                                                                       \
        if (__op->addr)                                                        \
            na_ofi_addr_ref_decr(__op->addr);                                  \
        hg_atomic_set32(&__op->status, NA_OFI_OP_COMPLETED);                   \
    } while (0)

/************************************/
/* Local Type and Struct Definition */
/************************************/

/* Address */
struct na_ofi_addr {
    HG_QUEUE_ENTRY(na_ofi_addr) entry; /* Entry in addr pool        */
    struct na_ofi_class *class;        /* Class                    */
    void *addr;                        /* Native address            */
    na_size_t addrlen;                 /* Native address len        */
    char *uri;                         /* Generated URI             */
    fi_addr_t fi_addr;                 /* FI address                */
    na_uint64_t ht_key;                /* Key in hash-table         */
    hg_atomic_int32_t refcount;        /* Reference counter         */
    na_bool_t remove;                  /* Remove from AV on free    */
};

/* SIN address */
struct na_ofi_sin_addr {
    struct sockaddr_in sin;
};

/* SIN6 address */
struct na_ofi_sin6_addr {
    struct sockaddr_in6 sin6;
};

/* PSM address */
struct na_ofi_psm_addr {
    na_uint64_t addr0;
};

/* PSM2 address */
struct na_ofi_psm2_addr {
    na_uint64_t addr0;
    na_uint64_t addr1;
};

/* GNI address */
struct na_ofi_gni_addr {
    struct {
        na_uint32_t device_addr; /* physical NIC address     */
        na_uint32_t cdm_id;      /* user supplied id         */
    };
    struct {
        na_uint32_t name_type : 8;      /* bound, unbound           */
        na_uint32_t cm_nic_cdm_id : 24; /* CM nic ID                */
        na_uint32_t cookie;             /* CDM identifier           */
    };
    struct {
        na_uint32_t rx_ctx_cnt : 8;  /* number of contexts       */
        na_uint32_t key_offset : 12; /* auth key offset          */
        na_uint32_t unused1 : 12;
        na_uint32_t unused2;
    };
    na_uint64_t reserved[3];
};

/* Memory descriptor info */
struct na_ofi_mem_desc_info {
    na_uint64_t fi_mr_key; /* FI MR key                   */
    size_t len;            /* Size of region              */
    unsigned long iovcnt;  /* Segment count               */
    na_uint8_t flags;      /* Flag of operation access    */
};

/* Memory descriptor */
struct na_ofi_mem_desc {
    struct na_ofi_mem_desc_info info; /* Segment info */
    union {
        struct iovec s[NA_OFI_IOV_STATIC_MAX]; /* Single segment */
        struct iovec *d;                       /* Multiple segments */
    } iov;                                     /* Remain last */
};

/* Memory handle */
struct na_ofi_mem_handle {
    struct na_ofi_mem_desc desc; /* Memory descriptor        */
    struct fid_mr *fi_mr;        /* FI MR handle             */
};

/* Msg info */
struct na_ofi_msg_info {
    union {
        const void *const_ptr;
        void *ptr;
    } buf;
    struct fid_mr *fi_mr;
    size_t buf_size;
    fi_addr_t fi_addr;
    uint64_t tag;
    uint64_t tag_mask;
};

/* OFI RMA op (put/get) */
typedef ssize_t (*na_ofi_rma_op_t)(
    struct fid_ep *ep, const struct fi_msg_rma *msg, uint64_t flags);

/* RMA info */
struct na_ofi_rma_info {
    na_ofi_rma_op_t fi_rma_op;
    uint64_t fi_rma_flags;
    union {
        struct iovec s[NA_OFI_IOV_STATIC_MAX]; /* Single segment */
        struct iovec *d;                       /* Multiple segments */
    } local_iov;
    void *local_desc;
    size_t local_iovcnt;
    fi_addr_t fi_addr;
    union {
        struct fi_rma_iov s[NA_OFI_IOV_STATIC_MAX]; /* Single segment */
        struct fi_rma_iov *d;                       /* Multiple segments */
    } remote_iov;
    size_t remote_iovcnt;
    void *context;
};

/* Operation ID */
struct na_ofi_op_id {
    struct na_cb_completion_data completion_data; /* Completion data    */
    union {
        struct na_ofi_msg_info msg;
        struct na_ofi_rma_info rma;
    } info;                             /* Op info                  */
    HG_QUEUE_ENTRY(na_ofi_op_id) entry; /* Entry in queue           */
    struct fi_context fi_ctx;           /* Context handle           */
    struct na_ofi_class *na_ofi_class;  /* NA class associated      */
    na_context_t *context;              /* NA context associated    */
    struct na_ofi_addr *addr;           /* Address associated       */
    uint64_t fi_op_flags;               /* Operation flags          */
    hg_atomic_int32_t status;           /* Operation status         */
};

/* Op queue */
struct na_ofi_op_queue {
    hg_thread_spin_t lock;
    HG_QUEUE_HEAD(na_ofi_op_id) queue;
};

/* Context */
struct na_ofi_context {
    struct fid_ep *fi_tx;                   /* Transmit context handle  */
    struct fid_ep *fi_rx;                   /* Receive context handle   */
    struct fid_cq *fi_cq;                   /* CQ handle                */
    struct fid_wait *fi_wait;               /* Wait set handle          */
    struct na_ofi_op_queue *retry_op_queue; /* Retry op queue           */
    na_uint8_t idx;                         /* Context index            */
};

/* Endpoint */
struct na_ofi_endpoint {
    struct na_ofi_addr *src_addr;           /* Endpoint address         */
    struct fi_info *fi_prov;                /* Provider info            */
    struct fid_ep *fi_ep;                   /* Endpoint handle          */
    struct fid_wait *fi_wait;               /* Wait set handle          */
    struct fid_cq *fi_cq;                   /* CQ handle                */
    struct na_ofi_op_queue *retry_op_queue; /* Retry op queue           */
    na_bool_t sep;                          /* Scalable endpoint        */
};

/* Domain */
struct na_ofi_domain {
    hg_thread_mutex_t mutex;            /* Mutex for AV etc         */
    hg_thread_rwlock_t rwlock;          /* RW lock for addr_ht      */
    HG_LIST_ENTRY(na_ofi_domain) entry; /* Entry in domain list     */
#ifdef NA_OFI_HAS_EXT_GNI_H
    struct fi_gni_auth_key fi_gni_auth_key; /* GNI auth key             */
#endif
    struct fid_fabric *fi_fabric;    /* Fabric handle            */
    struct fid_domain *fi_domain;    /* Domain handle            */
    struct fi_info *fi_prov;         /* Provider info            */
    struct fid_mr *fi_mr;            /* Global MR handle         */
    na_uint64_t fi_mr_key;           /* Global MR key            */
    struct fid_av *fi_av;            /* Address vector handle    */
    hg_hash_table_t *addr_ht;        /* Address hash_table       */
    char *prov_name;                 /* Provider name            */
    na_size_t context_max;           /* Max contexts available   */
    na_size_t eager_msg_size_max;    /* Max eager msg size       */
    enum na_ofi_prov_type prov_type; /* Provider type            */
    na_bool_t no_wait;               /* Wait disabled on domain  */
    hg_atomic_int32_t *mr_reg_count; /* Number of MR registered  */
    hg_atomic_int32_t refcount;      /* Refcount of this domain  */
} HG_LOCK_CAPABILITY("domain");

/* Private data */
struct na_ofi_class {
    hg_thread_mutex_t mutex;              /* Mutex (for verbs prov)   */
    HG_QUEUE_HEAD(na_ofi_addr) addr_pool; /* Addr pool head           */
    struct na_ofi_domain *domain;         /* Domain pointer           */
    struct na_ofi_endpoint *endpoint;     /* Endpoint pointer         */
    struct hg_mem_pool *mem_pool;         /* Msg buf pool             */
    hg_thread_spin_t addr_pool_lock;      /* Addr pool lock           */
    na_size_t unexpected_size_max;        /* Max unexpected size      */
    na_size_t expected_size_max;          /* Max expected size        */
    na_size_t iov_max;                    /* Max number of IOVs       */
    na_uint8_t contexts;                  /* Number of context        */
    na_uint8_t context_max;               /* Max number of contexts   */
    na_bool_t no_wait;                    /* Ignore wait object       */
    na_bool_t no_retry;                   /* Do not retry operations  */
};

/********************/
/* Local Prototypes */
/********************/

/**
 * Convert FI errno to NA return values.
 */
static na_return_t
na_ofi_errno_to_na(int rc);

/**
 * Convert provider name to enum type.
 */
static NA_INLINE enum na_ofi_prov_type
na_ofi_prov_name_to_type(const char *prov_name);

/**
 * Get provider encoded address size.
 */
static NA_INLINE size_t
na_ofi_prov_addr_size(na_uint32_t addr_format);

/**
 * Domain lock.
 */
static NA_INLINE void
na_ofi_domain_lock(struct na_ofi_domain *domain) HG_LOCK_ACQUIRE(*domain);

/**
 * Domain unlock.
 */
static NA_INLINE void
na_ofi_domain_unlock(struct na_ofi_domain *domain) HG_LOCK_RELEASE(*domain);

/**
 * Uses Scalable endpoints (SEP).
 */
static NA_INLINE na_bool_t
na_ofi_with_sep(const struct na_ofi_class *na_ofi_class);

/**
 * Requires message header with address info.
 */
static NA_INLINE na_bool_t
na_ofi_with_msg_hdr(const struct na_ofi_domain *na_ofi_domain);

/**
 * Get provider type encoded in string.
 */
static NA_INLINE enum na_ofi_prov_type
na_ofi_addr_prov(const char *str);

/**
 * Get native address from string.
 */
static NA_INLINE na_return_t
na_ofi_str_to_addr(
    const char *str, na_uint32_t addr_format, void **addr, na_size_t *len);
static na_return_t
na_ofi_str_to_sin(const char *str, void **addr, na_size_t *len);
static na_return_t
na_ofi_str_to_sin6(const char *str, void **addr, na_size_t *len);
static na_return_t
na_ofi_str_to_psm(const char *str, void **addr, na_size_t *len);
static na_return_t
na_ofi_str_to_psm2(const char *str, void **addr, na_size_t *len);
static na_return_t
na_ofi_str_to_gni(const char *str, void **addr, na_size_t *len);

/**
 * Convert the address to a 64-bit key to search corresponding FI addr.
 */
static NA_INLINE na_uint64_t
na_ofi_addr_to_key(na_uint32_t addr_format, const void *addr, na_size_t len);
static NA_INLINE na_uint64_t
na_ofi_sin_to_key(const struct na_ofi_sin_addr *addr);
static NA_INLINE na_uint64_t
na_ofi_sin6_to_key(const struct na_ofi_sin6_addr *addr);
static NA_INLINE na_uint64_t
na_ofi_psm_to_key(const struct na_ofi_psm_addr *addr);
static NA_INLINE na_uint64_t
na_ofi_psm2_to_key(const struct na_ofi_psm2_addr *addr);
static NA_INLINE na_uint64_t
na_ofi_gni_to_key(const struct na_ofi_gni_addr *addr);

/**
 * Key hash for hash table.
 */
static NA_INLINE unsigned int
na_ofi_addr_ht_key_hash(hg_hash_table_key_t vlocation);

/**
 * Compare key.
 */
static NA_INLINE int
na_ofi_addr_ht_key_equal(
    hg_hash_table_key_t vlocation1, hg_hash_table_key_t vlocation2);

/**
 * Lookup the address in the hash-table. Insert it into the AV if it does not
 * already exist.
 */
static na_return_t
na_ofi_addr_ht_lookup(struct na_ofi_domain *domain, na_uint32_t addr_format,
    const void *addr, na_size_t addrlen, fi_addr_t *fi_addr,
    na_uint64_t *addr_key);

/**
 * Remove an addr from the AV and the hash-table.
 */
static na_return_t
na_ofi_addr_ht_remove(
    struct na_ofi_domain *domain, fi_addr_t *fi_addr, na_uint64_t *addr_key);

/**
 * Lookup an FI addr from the AV.
 */
static na_return_t
na_ofi_av_lookup(struct na_ofi_domain *na_ofi_domain, fi_addr_t fi_addr,
    void **addr_ptr, na_size_t *addrlen_ptr);

/**
 * Get info caps from providers and return matching providers.
 */
static na_return_t
na_ofi_getinfo(enum na_ofi_prov_type prov_type, struct fi_info **providers,
    const char *user_requested_protocol);

/**
 * Check and resolve interfaces from hostname.
 */
static na_return_t
na_ofi_check_interface(const char *hostname, unsigned int port, char **ifa_name,
    struct na_ofi_sin_addr **na_ofi_sin_addr_ptr);

/**
 * Match provider name with domain.
 */
static NA_INLINE na_bool_t
na_ofi_verify_provider(enum na_ofi_prov_type prov_type, const char *domain_name,
    const struct fi_info *fi_info);

#ifdef NA_OFI_HAS_EXT_GNI_H
/**
 * Optional domain set op value for GNI provider.
 */
static na_return_t
na_ofi_gni_set_domain_op_value(
    struct na_ofi_domain *na_ofi_domain, int op, void *value);

/**
 * Optional domain get op value for GNI provider.
 */
static na_return_t
na_ofi_gni_get_domain_op_value(
    struct na_ofi_domain *na_ofi_domain, int op, void *value);
#endif

/**
 * Open domain.
 */
static na_return_t
na_ofi_domain_open(enum na_ofi_prov_type prov_type, const char *domain_name,
    const char *auth_key, na_bool_t no_wait,
    struct na_ofi_domain **na_ofi_domain_p);

/**
 * Close domain.
 */
static na_return_t
na_ofi_domain_close(struct na_ofi_domain *na_ofi_domain);

/**
 * Open endpoint.
 */
static na_return_t
na_ofi_endpoint_open(const struct na_ofi_domain *na_ofi_domain,
    const char *node, void *src_addr, na_size_t src_addrlen, na_bool_t no_wait,
    na_uint8_t max_contexts, struct na_ofi_endpoint **na_ofi_endpoint_p);

/**
 * Open basic endpoint.
 */
static na_return_t
na_ofi_basic_ep_open(const struct na_ofi_domain *na_ofi_domain,
    na_bool_t no_wait, struct na_ofi_endpoint *na_ofi_endpoint);

/**
 * Open scalable endpoint.
 */
static na_return_t
na_ofi_sep_open(const struct na_ofi_domain *na_ofi_domain,
    struct na_ofi_endpoint *na_ofi_endpoint);

/**
 * Close endpoint.
 */
static na_return_t
na_ofi_endpoint_close(struct na_ofi_endpoint *na_ofi_endpoint);

/**
 * Resolve EP src address.
 */
static na_return_t
na_ofi_endpoint_resolve_src_addr(struct na_ofi_class *na_ofi_class);

/**
 * Get EP URI.
 *
 * Generated URIs examples:
 * sockets://fi_sockaddr_in://127.0.0.1:38053
 * verbs;ofi_rxm://fi_sockaddr_in://172.23.100.175:58664
 * psm2://fi_addr_psmx2://15b0602:0
 * gni://fi_addr_gni://0001:0x00000020:0x000056ce:02:0x000000:0x33f20000:00
 */
static na_return_t
na_ofi_get_uri(
    struct na_ofi_domain *na_ofi_domain, const void *addr, char **uri_ptr);

/**
 * Create address.
 */
static struct na_ofi_addr *
na_ofi_addr_create(struct na_ofi_class *na_ofi_class);

/**
 * Destroy address.
 */
static void
na_ofi_addr_destroy(struct na_ofi_addr *na_ofi_addr);

/**
 * Increment address refcount.
 */
static NA_INLINE void
na_ofi_addr_ref_incr(struct na_ofi_addr *na_ofi_addr);

/**
 * Decrement address refcount.
 */
static void
na_ofi_addr_ref_decr(struct na_ofi_addr *na_ofi_addr);

/**
 * Retrieve address from pool.
 */
static na_return_t
na_ofi_addr_pool_get(
    struct na_ofi_class *na_ofi_class, struct na_ofi_addr **na_ofi_addr_ptr);

#ifndef NA_OFI_HAS_MEM_POOL

/**
 * Allocate memory for transfers.
 */
static NA_INLINE void *
na_ofi_mem_alloc(struct na_ofi_domain *na_ofi_domain, na_size_t size,
    struct fid_mr **mr_hdl);

/**
 * Free memory.
 */
static NA_INLINE void
na_ofi_mem_free(
    struct na_ofi_domain *na_ofi_domain, void *mem_ptr, struct fid_mr *mr_hdl);

#endif /* NA_OFI_HAS_MEM_POOL */

/**
 * Register memory buffer.
 */
static int
na_ofi_mem_buf_register(const void *buf, size_t len, void **handle, void *arg);

/**
 * Deregister memory buffer.
 */
static int
na_ofi_mem_buf_deregister(void *handle, void *arg);

/**
 * Msg send.
 */
static na_return_t
na_ofi_msg_send(struct na_ofi_class *na_ofi_class, na_context_t *context,
    na_cb_type_t cb_type, na_cb_t callback, void *arg, const void *buf,
    na_size_t buf_size, void *plugin_data, struct na_ofi_addr *na_ofi_addr,
    na_uint8_t dest_id, na_tag_t tag, struct na_ofi_op_id *na_ofi_op_id);

/**
 * Get IOV index and offset pair from an absolute offset.
 */
static NA_INLINE void
na_ofi_iov_get_index_offset(const struct iovec *iov, unsigned long iovcnt,
    na_offset_t offset, unsigned long *iov_start_index,
    na_offset_t *iov_start_offset);

/**
 * Get IOV count for a given length.
 */
static NA_INLINE unsigned long
na_ofi_iov_get_count(const struct iovec *iov, unsigned long iovcnt,
    unsigned long iov_start_index, na_offset_t iov_start_offset, na_size_t len);

/**
 * Create new IOV for transferring length data.
 */
static NA_INLINE void
na_ofi_iov_translate(const struct iovec *iov, unsigned long iovcnt,
    unsigned long iov_start_index, na_offset_t iov_start_offset, na_size_t len,
    struct iovec *new_iov, unsigned long new_iovcnt);

/**
 * Create new RMA IOV for transferring length data.
 */
static NA_INLINE void
na_ofi_rma_iov_translate(const struct iovec *iov, unsigned long iovcnt,
    na_uint64_t key, unsigned long iov_start_index,
    na_offset_t iov_start_offset, na_size_t len, struct fi_rma_iov *new_iov,
    unsigned long new_iovcnt);

/**
 * Do RMA operation (put/get).
 */
static na_return_t
na_ofi_rma(struct na_ofi_class *na_ofi_class, na_context_t *context,
    na_cb_type_t op, na_cb_t callback, void *arg, na_ofi_rma_op_t fi_rma_op,
    na_uint64_t fi_rma_flags, struct na_ofi_mem_handle *na_ofi_mem_handle_local,
    na_offset_t local_offset,
    struct na_ofi_mem_handle *na_ofi_mem_handle_remote,
    na_offset_t remote_offset, na_size_t length,
    struct na_ofi_addr *na_ofi_addr, na_uint8_t remote_id,
    struct na_ofi_op_id *na_ofi_op_id);

/**
 * Read from CQ.
 */
static na_return_t
na_ofi_cq_read(na_context_t *context, size_t max_count,
    struct fi_cq_tagged_entry cq_events[], fi_addr_t src_addrs[],
    void **src_err_addr, size_t *src_err_addrlen, size_t *actual_count);

/**
 * Process event from CQ.
 */
static na_return_t
na_ofi_cq_process_event(struct na_ofi_class *na_ofi_class,
    const struct fi_cq_tagged_entry *cq_event, fi_addr_t src_addr,
    void *err_addr, size_t err_addrlen);

/**
 * Recv unexpected operation events.
 */
static na_return_t
na_ofi_cq_process_recv_unexpected_event(struct na_ofi_class *na_ofi_class,
    struct na_ofi_op_id *na_ofi_op_id, fi_addr_t src_addr, void *src_err_addr,
    size_t src_err_addrlen, uint64_t tag, size_t len);

/**
 * Recv expected operation events.
 */
static NA_INLINE na_return_t
na_ofi_cq_process_recv_expected_event(
    struct na_ofi_op_id *na_ofi_op_id, uint64_t tag, size_t len);

/**
 * RMA operation events.
 */
static NA_INLINE void
na_ofi_cq_process_rma_event(struct na_ofi_op_id *na_ofi_op_id);

/**
 * Process retries.
 */
static na_return_t
na_ofi_cq_process_retries(struct na_ofi_context *na_ofi_context);

/**
 * Push op for retry.
 */
static NA_INLINE void
na_ofi_op_retry(
    struct na_ofi_context *na_ofi_context, struct na_ofi_op_id *na_ofi_op_id);

/**
 * Complete operation ID.
 */
static NA_INLINE void
na_ofi_complete(struct na_ofi_op_id *na_ofi_op_id, na_return_t cb_ret);

/**
 * Release OP ID resources.
 */
static NA_INLINE void
na_ofi_release(void *arg);

/**
 * Cancel OP ID.
 */
static na_return_t
na_ofi_op_cancel(struct na_ofi_op_id *na_ofi_op_id);

/********************/
/* Plugin callbacks */
/********************/

/* check_protocol */
static na_bool_t
na_ofi_check_protocol(const char *protocol_name);

/* initialize */
static na_return_t
na_ofi_initialize(
    na_class_t *na_class, const struct na_info *na_info, na_bool_t listen);

/* finalize */
static na_return_t
na_ofi_finalize(na_class_t *na_class);

/* context_create */
static na_return_t
na_ofi_context_create(na_class_t *na_class, void **context, na_uint8_t id);

/* context_destroy */
static na_return_t
na_ofi_context_destroy(na_class_t *na_class, void *context);

/* op_create */
static na_op_id_t *
na_ofi_op_create(na_class_t *na_class);

/* op_destroy */
static na_return_t
na_ofi_op_destroy(na_class_t *na_class, na_op_id_t *op_id);

/* addr_lookup */
static na_return_t
na_ofi_addr_lookup(na_class_t *na_class, const char *name, na_addr_t *addr);

/* addr_free */
static NA_INLINE na_return_t
na_ofi_addr_free(na_class_t *na_class, na_addr_t addr);

/* addr_set_remove */
static NA_INLINE na_return_t
na_ofi_addr_set_remove(na_class_t *na_class, na_addr_t addr);

/* addr_self */
static NA_INLINE na_return_t
na_ofi_addr_self(na_class_t *na_class, na_addr_t *addr);

/* addr_dup */
static NA_INLINE na_return_t
na_ofi_addr_dup(na_class_t *na_class, na_addr_t addr, na_addr_t *new_addr);

/* addr_dup */
static na_bool_t
na_ofi_addr_cmp(na_class_t *na_class, na_addr_t addr1, na_addr_t addr2);

/* addr_is_self */
static NA_INLINE na_bool_t
na_ofi_addr_is_self(na_class_t *na_class, na_addr_t addr);

/* addr_to_string */
static na_return_t
na_ofi_addr_to_string(
    na_class_t *na_class, char *buf, na_size_t *buf_size, na_addr_t addr);

/* addr_get_serialize_size */
static NA_INLINE na_size_t
na_ofi_addr_get_serialize_size(na_class_t *na_class, na_addr_t addr);

/* addr_serialize */
static na_return_t
na_ofi_addr_serialize(
    na_class_t *na_class, void *buf, na_size_t buf_size, na_addr_t addr);

/* addr_deserialize */
static na_return_t
na_ofi_addr_deserialize(
    na_class_t *na_class, na_addr_t *addr, const void *buf, na_size_t buf_size);

/* msg_get_max_unexpected_size */
static NA_INLINE na_size_t
na_ofi_msg_get_max_unexpected_size(const na_class_t *na_class);

/* msg_get_max_expected_size */
static NA_INLINE na_size_t
na_ofi_msg_get_max_expected_size(const na_class_t *na_class);

/* msg_get_unexpected_header_size */
static NA_INLINE na_size_t
na_ofi_msg_get_unexpected_header_size(const na_class_t *na_class);

/* msg_get_max_tag */
static NA_INLINE na_tag_t
na_ofi_msg_get_max_tag(const na_class_t *na_class);

/* msg_buf_alloc */
static void *
na_ofi_msg_buf_alloc(na_class_t *na_class, na_size_t size, void **plugin_data);

/* msg_buf_free */
static na_return_t
na_ofi_msg_buf_free(na_class_t *na_class, void *buf, void *plugin_data);

/* msg_init_unexpected */
static na_return_t
na_ofi_msg_init_unexpected(na_class_t *na_class, void *buf, na_size_t buf_size);

/* msg_send_unexpected */
static na_return_t
na_ofi_msg_send_unexpected(na_class_t *na_class, na_context_t *context,
    na_cb_t callback, void *arg, const void *buf, na_size_t buf_size,
    void *plugin_data, na_addr_t dest_addr, na_uint8_t dest_id, na_tag_t tag,
    na_op_id_t *op_id);

/* msg_recv_unexpected */
static na_return_t
na_ofi_msg_recv_unexpected(na_class_t *na_class, na_context_t *context,
    na_cb_t callback, void *arg, void *buf, na_size_t buf_size,
    void *plugin_data, na_op_id_t *op_id);

/* msg_send_expected */
static na_return_t
na_ofi_msg_send_expected(na_class_t *na_class, na_context_t *context,
    na_cb_t callback, void *arg, const void *buf, na_size_t buf_size,
    void *plugin_data, na_addr_t dest_addr, na_uint8_t dest_id, na_tag_t tag,
    na_op_id_t *op_id);

/* msg_recv_expected */
static na_return_t
na_ofi_msg_recv_expected(na_class_t *na_class, na_context_t *context,
    na_cb_t callback, void *arg, void *buf, na_size_t buf_size,
    void *plugin_data, na_addr_t source_addr, na_uint8_t source_id,
    na_tag_t tag, na_op_id_t *op_id);

/* mem_handle */
static na_return_t
na_ofi_mem_handle_create(na_class_t *na_class, void *buf, na_size_t buf_size,
    unsigned long flags, na_mem_handle_t *mem_handle);

static na_return_t
na_ofi_mem_handle_create_segments(na_class_t NA_UNUSED *na_class,
    struct na_segment *segments, na_size_t segment_count, unsigned long flags,
    na_mem_handle_t *mem_handle);

static na_return_t
na_ofi_mem_handle_free(na_class_t *na_class, na_mem_handle_t mem_handle);

static NA_INLINE na_size_t
na_ofi_mem_handle_get_max_segments(const na_class_t *na_class);

static na_return_t
na_ofi_mem_register(na_class_t *na_class, na_mem_handle_t mem_handle);

static na_return_t
na_ofi_mem_deregister(na_class_t *na_class, na_mem_handle_t mem_handle);

/* mem_handle serialization */
static NA_INLINE na_size_t
na_ofi_mem_handle_get_serialize_size(
    na_class_t *na_class, na_mem_handle_t mem_handle);

static na_return_t
na_ofi_mem_handle_serialize(na_class_t *na_class, void *buf, na_size_t buf_size,
    na_mem_handle_t mem_handle);

static na_return_t
na_ofi_mem_handle_deserialize(na_class_t *na_class, na_mem_handle_t *mem_handle,
    const void *buf, na_size_t buf_size);

/* put */
static na_return_t
na_ofi_put(na_class_t *na_class, na_context_t *context, na_cb_t callback,
    void *arg, na_mem_handle_t local_mem_handle, na_offset_t local_offset,
    na_mem_handle_t remote_mem_handle, na_offset_t remote_offset,
    na_size_t length, na_addr_t remote_addr, na_uint8_t remote_id,
    na_op_id_t *op_id);

/* get */
static na_return_t
na_ofi_get(na_class_t *na_class, na_context_t *context, na_cb_t callback,
    void *arg, na_mem_handle_t local_mem_handle, na_offset_t local_offset,
    na_mem_handle_t remote_mem_handle, na_offset_t remote_offset,
    na_size_t length, na_addr_t remote_addr, na_uint8_t remote_id,
    na_op_id_t *op_id);

/* poll_get_fd */
static NA_INLINE int
na_ofi_poll_get_fd(na_class_t *na_class, na_context_t *context);

/* poll_try_wait */
static NA_INLINE na_bool_t
na_ofi_poll_try_wait(na_class_t *na_class, na_context_t *context);

/* progress */
static na_return_t
na_ofi_progress(
    na_class_t *na_class, na_context_t *context, unsigned int timeout);

/* cancel */
static na_return_t
na_ofi_cancel(na_class_t *na_class, na_context_t *context, na_op_id_t *op_id);

/*******************/
/* Local Variables */
/*******************/

const struct na_class_ops NA_PLUGIN_OPS(ofi) = {
    "ofi",                                 /* name */
    na_ofi_check_protocol,                 /* check_protocol */
    na_ofi_initialize,                     /* initialize */
    na_ofi_finalize,                       /* finalize */
    NULL,                                  /* cleanup */
    na_ofi_context_create,                 /* context_create */
    na_ofi_context_destroy,                /* context_destroy */
    na_ofi_op_create,                      /* op_create */
    na_ofi_op_destroy,                     /* op_destroy */
    na_ofi_addr_lookup,                    /* addr_lookup */
    na_ofi_addr_free,                      /* addr_free */
    na_ofi_addr_set_remove,                /* addr_set_remove */
    na_ofi_addr_self,                      /* addr_self */
    na_ofi_addr_dup,                       /* addr_dup */
    na_ofi_addr_cmp,                       /* addr_cmp */
    na_ofi_addr_is_self,                   /* addr_is_self */
    na_ofi_addr_to_string,                 /* addr_to_string */
    na_ofi_addr_get_serialize_size,        /* addr_get_serialize_size */
    na_ofi_addr_serialize,                 /* addr_serialize */
    na_ofi_addr_deserialize,               /* addr_deserialize */
    na_ofi_msg_get_max_unexpected_size,    /* msg_get_max_unexpected_size */
    na_ofi_msg_get_max_expected_size,      /* msg_get_max_expected_size */
    na_ofi_msg_get_unexpected_header_size, /* msg_get_unexpected_header_size */
    NULL,                                  /* msg_get_expected_header_size */
    na_ofi_msg_get_max_tag,                /* msg_get_max_tag */
    na_ofi_msg_buf_alloc,                  /* msg_buf_alloc */
    na_ofi_msg_buf_free,                   /* msg_buf_free */
    na_ofi_msg_init_unexpected,            /* msg_init_unexpected */
    na_ofi_msg_send_unexpected,            /* msg_send_unexpected */
    na_ofi_msg_recv_unexpected,            /* msg_recv_unexpected */
    NULL,                                  /* msg_init_expected */
    na_ofi_msg_send_expected,              /* msg_send_expected */
    na_ofi_msg_recv_expected,              /* msg_recv_expected */
    na_ofi_mem_handle_create,              /* mem_handle_create */
    na_ofi_mem_handle_create_segments,     /* mem_handle_create_segment */
    na_ofi_mem_handle_free,                /* mem_handle_free */
    na_ofi_mem_handle_get_max_segments,    /* mem_handle_get_max_segments */
    na_ofi_mem_register,                   /* mem_register */
    na_ofi_mem_deregister,                 /* mem_deregister */
    na_ofi_mem_handle_get_serialize_size,  /* mem_handle_get_serialize_size */
    na_ofi_mem_handle_serialize,           /* mem_handle_serialize */
    na_ofi_mem_handle_deserialize,         /* mem_handle_deserialize */
    na_ofi_put,                            /* put */
    na_ofi_get,                            /* get */
    na_ofi_poll_get_fd,                    /* poll_get_fd */
    na_ofi_poll_try_wait,                  /* poll_try_wait */
    na_ofi_progress,                       /* progress */
    na_ofi_cancel                          /* cancel */
};

/* OFI access domain list */
static HG_LIST_HEAD(na_ofi_domain)
    na_ofi_domain_list_g = HG_LIST_HEAD_INITIALIZER(na_ofi_domain);

/* Protects domain list */
static hg_thread_mutex_t na_ofi_domain_list_mutex_g =
    HG_THREAD_MUTEX_INITIALIZER;

/*---------------------------------------------------------------------------*/
static na_return_t
na_ofi_errno_to_na(int rc)
{
    na_return_t ret;

    switch (rc) {
        case FI_EPERM:
            ret = NA_PERMISSION;
            break;
        case FI_ENOENT:
            ret = NA_NOENTRY;
            break;
        case FI_EINTR:
            ret = NA_INTERRUPT;
            break;
        case FI_EAGAIN:
            ret = NA_AGAIN;
            break;
        case FI_ENOMEM:
            ret = NA_NOMEM;
            break;
        case FI_EACCES:
            ret = NA_ACCESS;
            break;
        case FI_EFAULT:
            ret = NA_FAULT;
            break;
        case FI_EBUSY:
            ret = NA_BUSY;
            break;
        case FI_ENODEV:
            ret = NA_NODEV;
            break;
        case FI_EINVAL:
            ret = NA_INVALID_ARG;
            break;
        case FI_EOVERFLOW:
            ret = NA_OVERFLOW;
            break;
        case FI_EMSGSIZE:
            ret = NA_MSGSIZE;
            break;
        case FI_ENOPROTOOPT:
            ret = NA_PROTONOSUPPORT;
            break;
        case FI_EOPNOTSUPP:
            ret = NA_OPNOTSUPPORTED;
            break;
        case FI_EADDRINUSE:
            ret = NA_ADDRINUSE;
            break;
        case FI_EADDRNOTAVAIL:
            ret = NA_ADDRNOTAVAIL;
            break;
        case FI_ENETDOWN:
        case FI_ENETUNREACH:
        case FI_ECONNABORTED:
        case FI_ECONNRESET:
        case FI_ESHUTDOWN:
        case FI_EHOSTDOWN:
        case FI_EHOSTUNREACH:
            ret = NA_HOSTUNREACH;
            break;
        case FI_ETIMEDOUT:
            ret = NA_TIMEOUT;
            break;
        case FI_ECANCELED:
            ret = NA_CANCELED;
            break;
        default:
            ret = NA_PROTOCOL_ERROR;
            break;
    }

    return ret;
}

/*---------------------------------------------------------------------------*/
static NA_INLINE enum na_ofi_prov_type
na_ofi_prov_name_to_type(const char *prov_name)
{
    enum na_ofi_prov_type i = 0;

    while (strcmp(na_ofi_prov_name[i], prov_name) &&
           strcmp(na_ofi_prov_alt_name[i], prov_name) && i != NA_OFI_PROV_MAX) {
        i++;
    }

    return ((i == NA_OFI_PROV_MAX) ? NA_OFI_PROV_NULL : i);
}

/*---------------------------------------------------------------------------*/
static NA_INLINE size_t
na_ofi_prov_addr_size(na_uint32_t addr_format)
{
    switch (addr_format) {
        case FI_SOCKADDR_IN:
            return sizeof(struct na_ofi_sin_addr);
        case FI_SOCKADDR_IN6:
            return sizeof(struct na_ofi_sin6_addr);
        case FI_ADDR_PSMX:
            return sizeof(struct na_ofi_psm_addr);
        case FI_ADDR_PSMX2:
            return sizeof(struct na_ofi_psm2_addr);
        case FI_ADDR_GNI:
            return sizeof(struct na_ofi_gni_addr);
        default:
            NA_LOG_SUBSYS_ERROR(fatal, "Unsupported address format");
            return 0;
    }
}

/*---------------------------------------------------------------------------*/
static NA_INLINE void
na_ofi_domain_lock(
    struct na_ofi_domain *domain) HG_LOCK_NO_THREAD_SAFETY_ANALYSIS
{
    if (na_ofi_prov_flags[domain->prov_type] & NA_OFI_DOMAIN_LOCK)
        hg_thread_mutex_lock(&domain->mutex);
}

/*---------------------------------------------------------------------------*/
static NA_INLINE void
na_ofi_domain_unlock(
    struct na_ofi_domain *domain) HG_LOCK_NO_THREAD_SAFETY_ANALYSIS
{
    if (na_ofi_prov_flags[domain->prov_type] & NA_OFI_DOMAIN_LOCK)
        hg_thread_mutex_unlock(&domain->mutex);
}

/*---------------------------------------------------------------------------*/
static NA_INLINE na_bool_t
na_ofi_with_sep(const struct na_ofi_class *na_ofi_class)
{
    return na_ofi_class->endpoint->sep;
}

/*---------------------------------------------------------------------------*/
static NA_INLINE na_bool_t
na_ofi_with_msg_hdr(const struct na_ofi_domain *na_ofi_domain)
{
    return na_ofi_prov_flags[na_ofi_domain->prov_type] & NA_OFI_SOURCE_MSG;
}

/*---------------------------------------------------------------------------*/
static NA_INLINE enum na_ofi_prov_type
na_ofi_addr_prov(const char *str)
{
    char fmt[19];
    int ret;

    ret = sscanf(str, "%16[^:]://", fmt);
    if (ret != 1)
        return NA_OFI_PROV_NULL;

    fmt[sizeof(fmt) - 1] = '\0';

    return na_ofi_prov_name_to_type(fmt);
}

/*---------------------------------------------------------------------------*/
static NA_INLINE na_return_t
na_ofi_str_to_addr(
    const char *str, na_uint32_t addr_format, void **addr, na_size_t *len)
{
    switch (addr_format) {
        case FI_SOCKADDR_IN:
            return na_ofi_str_to_sin(str, addr, len);
        case FI_SOCKADDR_IN6:
            return na_ofi_str_to_sin6(str, addr, len);
        case FI_ADDR_PSMX:
            return na_ofi_str_to_psm(str, addr, len);
        case FI_ADDR_PSMX2:
            return na_ofi_str_to_psm2(str, addr, len);
        case FI_ADDR_GNI:
            return na_ofi_str_to_gni(str, addr, len);
        default:
            NA_LOG_SUBSYS_ERROR(fatal, "Unsupported address format");
            return NA_PROTONOSUPPORT;
    }
}

/*---------------------------------------------------------------------------*/
static na_return_t
na_ofi_str_to_sin(const char *str, void **addr, na_size_t *len)
{
    struct na_ofi_sin_addr *sin_addr;
    char ip[16];
    na_return_t ret = NA_SUCCESS;

    *len = sizeof(*sin_addr);
    sin_addr = calloc(1, *len);
    NA_CHECK_SUBSYS_ERROR(addr, sin_addr == NULL, error, ret, NA_NOMEM,
        "Could not allocate sin address");

    sin_addr->sin.sin_family = AF_INET;
    if (sscanf(str, "%*[^:]://:%" SCNu16, &sin_addr->sin.sin_port) == 1) {
        /* nothing */
    } else if ((sscanf(str, "%*[^:]://%15[^:]:%" SCNu16, ip,
                    &sin_addr->sin.sin_port) == 2) ||
               (sscanf(str, "%*[^:]://%15[^:/]", ip) == 1)) {
        int rc;

        ip[sizeof(ip) - 1] = '\0';
        rc = inet_pton(AF_INET, ip, &sin_addr->sin.sin_addr);
        NA_CHECK_SUBSYS_ERROR(addr, rc != 1, error, ret, NA_PROTONOSUPPORT,
            "Unable to convert IPv4 address: %s\n", ip);
    } else
        NA_GOTO_SUBSYS_ERROR(addr, error, ret, NA_PROTONOSUPPORT,
            "Malformed FI_ADDR_STR: %s\n", str);

    sin_addr->sin.sin_port = htons(sin_addr->sin.sin_port);
    *addr = sin_addr;

    return ret;

error:
    free(sin_addr);
    return ret;
}

/*---------------------------------------------------------------------------*/
static na_return_t
na_ofi_str_to_sin6(const char *str, void **addr, na_size_t *len)
{
    struct na_ofi_sin6_addr *sin6_addr;
    char ip[64];
    na_return_t ret = NA_SUCCESS;

    *len = sizeof(*sin6_addr);
    sin6_addr = calloc(1, *len);
    NA_CHECK_SUBSYS_ERROR(addr, sin6_addr == NULL, error, ret, NA_NOMEM,
        "Could not allocate sin address");

    sin6_addr->sin6.sin6_family = AF_INET6;
    if (sscanf(str, "%*[^:]://:%" SCNu16, &sin6_addr->sin6.sin6_port) == 1) {
        /* nothing */
    } else if ((sscanf(str, "%*[^:]://%63[^:]:%" SCNu16, ip,
                    &sin6_addr->sin6.sin6_port) == 2) ||
               (sscanf(str, "%*[^:]://%63[^:/]", ip) == 1)) {
        int rc;

        ip[sizeof(ip) - 1] = '\0';
        rc = inet_pton(AF_INET6, ip, &sin6_addr->sin6.sin6_addr);
        NA_CHECK_SUBSYS_ERROR(addr, rc != 1, error, ret, NA_PROTONOSUPPORT,
            "Unable to convert IPv6 address: %s\n", ip);
    } else
        NA_GOTO_SUBSYS_ERROR(addr, error, ret, NA_PROTONOSUPPORT,
            "Malformed FI_ADDR_STR: %s\n", str);

    sin6_addr->sin6.sin6_port = htons(sin6_addr->sin6.sin6_port);
    *addr = sin6_addr;

    return ret;

error:
    free(sin6_addr);
    return ret;
}

/*---------------------------------------------------------------------------*/
static na_return_t
na_ofi_str_to_psm(const char *str, void **addr, na_size_t *len)
{
    struct na_ofi_psm_addr *psm_addr;
    na_return_t ret = NA_SUCCESS;
    int rc;

    *len = sizeof(*psm_addr);
    psm_addr = calloc(1, *len);
    NA_CHECK_SUBSYS_ERROR(addr, psm_addr == NULL, error, ret, NA_NOMEM,
        "Could not allocate psm address");

    rc = sscanf(str, "%*[^:]://%" SCNx64, (uint64_t *) &psm_addr->addr0);
    NA_CHECK_SUBSYS_ERROR(addr, rc != 1, error, ret, NA_PROTONOSUPPORT,
        "Could not convert addr string to PSM addr format");

    *addr = psm_addr;

    return ret;

error:
    free(psm_addr);
    return ret;
}

/*---------------------------------------------------------------------------*/
static na_return_t
na_ofi_str_to_psm2(const char *str, void **addr, na_size_t *len)
{
    struct na_ofi_psm2_addr *psm2_addr;
    na_return_t ret = NA_SUCCESS;
    int rc;

    *len = sizeof(*psm2_addr);
    psm2_addr = calloc(1, *len);
    NA_CHECK_SUBSYS_ERROR(addr, psm2_addr == NULL, error, ret, NA_NOMEM,
        "Could not allocate psm2 address");

    rc = sscanf(str, "%*[^:]://%" SCNx64 ":%" SCNx64,
        (uint64_t *) &psm2_addr->addr0, (uint64_t *) &psm2_addr->addr1);
    NA_CHECK_SUBSYS_ERROR(addr, rc != 2, error, ret, NA_PROTONOSUPPORT,
        "Could not convert addr string to PSM2 addr format");

    *addr = psm2_addr;

    return ret;

error:
    free(psm2_addr);
    return ret;
}

/*---------------------------------------------------------------------------*/
static na_return_t
na_ofi_str_to_gni(const char *str, void **addr, na_size_t *len)
{
    struct na_ofi_gni_addr *gni_addr;
    unsigned int version, name_type, rx_ctx_cnt;
    na_uint32_t device_addr, cdm_id, cm_nic_cdm_id, cookie;
    na_return_t ret = NA_SUCCESS;
    int rc;

    *len = sizeof(*gni_addr);
    gni_addr = calloc(1, *len);
    NA_CHECK_SUBSYS_ERROR(addr, gni_addr == NULL, error, ret, NA_NOMEM,
        "Could not allocate gni address");

    rc = sscanf(str,
        "%*[^:]://%04u:0x%08" PRIx32 ":0x%08" PRIx32 ":%02u:0x%06" PRIx32
        ":0x%08" PRIx32 ":%02u",
        &version, &device_addr, &cdm_id, &name_type, &cm_nic_cdm_id, &cookie,
        &rx_ctx_cnt);
    NA_CHECK_SUBSYS_ERROR(addr, rc != 7, error, ret, NA_PROTONOSUPPORT,
        "Could not convert addr string to GNI addr format");
    NA_CHECK_SUBSYS_ERROR(addr, version != NA_OFI_GNI_AV_STR_ADDR_VERSION,
        error, ret, NA_PROTONOSUPPORT, "Unsupported GNI string addr format");

    gni_addr->device_addr = device_addr;
    gni_addr->cdm_id = cdm_id;
    gni_addr->name_type = name_type & 0xff;
    gni_addr->cm_nic_cdm_id = cm_nic_cdm_id & 0xffffff;
    gni_addr->cookie = cookie;
    gni_addr->rx_ctx_cnt = rx_ctx_cnt & 0xff;
    NA_LOG_SUBSYS_DEBUG(addr,
        "GNI addr is: device_addr=%x, cdm_id=%x, name_type=%x, "
        "cm_nic_cdm_id=%x, cookie=%x, rx_ctx_cnt=%u",
        gni_addr->device_addr, gni_addr->cdm_id, gni_addr->name_type,
        gni_addr->cm_nic_cdm_id, gni_addr->cookie, gni_addr->rx_ctx_cnt);

    *addr = gni_addr;

    return ret;

error:
    free(gni_addr);
    return ret;
}

/*---------------------------------------------------------------------------*/
static NA_INLINE na_uint64_t
na_ofi_addr_to_key(na_uint32_t addr_format, const void *addr, na_size_t len)
{
    switch (addr_format) {
        case FI_SOCKADDR_IN:
            NA_CHECK_SUBSYS_ERROR_NORET(addr,
                len != sizeof(struct na_ofi_sin_addr), out,
                "Addr len (%zu) does not match for FI_SOCKADDR_IN (%zu)", len,
                sizeof(struct na_ofi_sin_addr));
            return na_ofi_sin_to_key((const struct na_ofi_sin_addr *) addr);
        case FI_SOCKADDR_IN6:
            NA_CHECK_SUBSYS_ERROR_NORET(addr,
                len != sizeof(struct na_ofi_sin6_addr), out,
                "Addr len (%zu) does not match for FI_SOCKADDR_IN6 (%zu)", len,
                sizeof(struct na_ofi_sin6_addr));
            return na_ofi_sin6_to_key((const struct na_ofi_sin6_addr *) addr);
        case FI_ADDR_PSMX:
            NA_CHECK_SUBSYS_ERROR_NORET(addr,
                len != sizeof(struct na_ofi_psm_addr), out,
                "Addr len (%zu) does not match for FI_ADDR_PSMX (%zu)", len,
                sizeof(struct na_ofi_psm_addr));
            return na_ofi_psm_to_key((const struct na_ofi_psm_addr *) addr);
        case FI_ADDR_PSMX2:
            NA_CHECK_SUBSYS_ERROR_NORET(addr,
                len != sizeof(struct na_ofi_psm2_addr), out,
                "Addr len (%zu) does not match for FI_ADDR_PSMX2 (%zu)", len,
                sizeof(struct na_ofi_psm2_addr));
            return na_ofi_psm2_to_key((const struct na_ofi_psm2_addr *) addr);
        case FI_ADDR_GNI:
            NA_CHECK_SUBSYS_ERROR_NORET(addr,
                len != sizeof(struct na_ofi_gni_addr), out,
                "Addr len (%zu) does not match for FI_ADDR_GNI (%zu)", len,
                sizeof(struct na_ofi_gni_addr));
            return na_ofi_gni_to_key((const struct na_ofi_gni_addr *) addr);
        default:
            NA_LOG_SUBSYS_ERROR(fatal, "Unsupported address format");
            break;
    }

out:
    return 0;
}

/*---------------------------------------------------------------------------*/
static NA_INLINE na_uint64_t
na_ofi_sin_to_key(const struct na_ofi_sin_addr *addr)
{
    return (
        ((na_uint64_t) addr->sin.sin_addr.s_addr) << 32 | addr->sin.sin_port);
}

/*---------------------------------------------------------------------------*/
static NA_INLINE na_uint64_t
na_ofi_sin6_to_key(const struct na_ofi_sin6_addr *addr)
{
    return (((na_uint64_t) addr->sin6.sin6_addr.s6_addr) << 32 |
            addr->sin6.sin6_port);
}

/*---------------------------------------------------------------------------*/
static NA_INLINE na_uint64_t
na_ofi_psm_to_key(const struct na_ofi_psm_addr *addr)
{
    return addr->addr0;
}

/*---------------------------------------------------------------------------*/
static NA_INLINE na_uint64_t
na_ofi_psm2_to_key(const struct na_ofi_psm2_addr *addr)
{
    /* Only need the psm2_epid, i.e. the first 64 bits */
    return addr->addr0;
}

/*---------------------------------------------------------------------------*/
static NA_INLINE na_uint64_t
na_ofi_gni_to_key(const struct na_ofi_gni_addr *addr)
{
    return (((na_uint64_t) addr->device_addr) << 32 | addr->cdm_id);
}

/*---------------------------------------------------------------------------*/
static NA_INLINE unsigned int
na_ofi_addr_ht_key_hash(hg_hash_table_key_t vlocation)
{
    na_uint64_t key = *((na_uint64_t *) vlocation);
    na_uint32_t hi, lo;

    hi = (na_uint32_t) (key >> 32);
    lo = (key & 0xFFFFFFFFU);

    return ((hi & 0xFFFF0000U) | (lo & 0xFFFFU));
}

/*---------------------------------------------------------------------------*/
static NA_INLINE int
na_ofi_addr_ht_key_equal(
    hg_hash_table_key_t vlocation1, hg_hash_table_key_t vlocation2)
{
    return *((na_uint64_t *) vlocation1) == *((na_uint64_t *) vlocation2);
}

/*---------------------------------------------------------------------------*/
static na_return_t
na_ofi_addr_ht_lookup(struct na_ofi_domain *domain, na_uint32_t addr_format,
    const void *addr, na_size_t addrlen, fi_addr_t *fi_addr,
    na_uint64_t *addr_key)
{
    hg_hash_table_key_t ht_key = addr_key;
    hg_hash_table_value_t ht_value = NULL;
    na_return_t ret = NA_SUCCESS;
    int rc;

    /* Generate key */
    *addr_key = na_ofi_addr_to_key(addr_format, addr, addrlen);
    NA_CHECK_SUBSYS_ERROR(addr, *addr_key == 0, out, ret, NA_PROTONOSUPPORT,
        "Could not generate key from addr");

    /* Lookup key */
    hg_thread_rwlock_rdlock(&domain->rwlock);
    ht_value = hg_hash_table_lookup(domain->addr_ht, ht_key);
    if (ht_value != HG_HASH_TABLE_NULL) {
        /* Found */
        *fi_addr = *(fi_addr_t *) ht_value;
        hg_thread_rwlock_release_rdlock(&domain->rwlock);
        goto out;
    }
    hg_thread_rwlock_release_rdlock(&domain->rwlock);

    /* Insert addr into AV if key not found */
    na_ofi_domain_lock(domain);
    rc = fi_av_insert(domain->fi_av, addr, 1, fi_addr, 0 /* flags */, NULL);
    na_ofi_domain_unlock(domain);
    NA_CHECK_SUBSYS_ERROR(addr, rc < 1, out, ret, na_ofi_errno_to_na(-rc),
        "fi_av_insert() failed, rc: %d (%s)", rc, fi_strerror(-rc));

    hg_thread_rwlock_wrlock(&domain->rwlock);

    ht_value = hg_hash_table_lookup(domain->addr_ht, ht_key);
    if (ht_value != HG_HASH_TABLE_NULL) {
        /* race condition that same source inserted to AV and hash_table, if the
         * fi_addr is different then remove the newly inserted and reuse the
         * fi_addr in hash-table.
         */
        if (*(fi_addr_t *) ht_value != *fi_addr) {
            rc = fi_av_remove(domain->fi_av, fi_addr, 1, 0 /* flags */);
            NA_CHECK_SUBSYS_ERROR(addr, rc != 0, unlock, ret,
                na_ofi_errno_to_na(-rc), "fi_av_remove() failed, rc: %d (%s)",
                rc, fi_strerror(-rc));
        }
        *fi_addr = *(fi_addr_t *) ht_value;
        goto unlock;
    }

    /* Allocate new key */
    ht_key = malloc(sizeof(na_uint64_t));
    NA_CHECK_SUBSYS_ERROR(addr, ht_key == NULL, error, ret, NA_NOMEM,
        "Cannot allocate memory for ht_key");

    /* Allocate new value */
    ht_value = malloc(sizeof(*fi_addr));
    NA_CHECK_SUBSYS_ERROR(addr, ht_value == NULL, error, ret, NA_NOMEM,
        "cannot allocate memory for ht_key");

    *((na_uint64_t *) ht_key) = *addr_key;
    *((na_uint64_t *) ht_value) = *fi_addr;

    /* Insert new value */
    rc = hg_hash_table_insert(domain->addr_ht, ht_key, ht_value);
    NA_CHECK_SUBSYS_ERROR(
        addr, rc == 0, error, ret, NA_NOMEM, "hg_hash_table_insert() failed");

unlock:
    hg_thread_rwlock_release_wrlock(&domain->rwlock);

out:
    return ret;

error:
    hg_thread_rwlock_release_wrlock(&domain->rwlock);
    free(ht_key);
    free(ht_value);
    return ret;
}

/*---------------------------------------------------------------------------*/
static na_return_t
na_ofi_addr_ht_remove(
    struct na_ofi_domain *domain, fi_addr_t *fi_addr, na_uint64_t *addr_key)
{
    hg_hash_table_value_t ht_value = NULL;
    na_return_t ret = NA_SUCCESS;
    int rc;

    hg_thread_rwlock_wrlock(&domain->rwlock);
    ht_value =
        hg_hash_table_lookup(domain->addr_ht, (hg_hash_table_key_t) addr_key);
    if (ht_value == HG_HASH_TABLE_NULL)
        goto unlock;

    rc = hg_hash_table_remove(domain->addr_ht, (hg_hash_table_key_t) addr_key);
    NA_CHECK_SUBSYS_ERROR(addr, rc != 1, unlock, ret, NA_NOENTRY,
        "hg_hash_table_remove() failed");

    rc = fi_av_remove(domain->fi_av, fi_addr, 1, 0 /* flags */);
    NA_CHECK_SUBSYS_ERROR(addr, rc != 0, unlock, ret, na_ofi_errno_to_na(-rc),
        "fi_av_remove() failed, rc: %d (%s)", rc, fi_strerror(-rc));

unlock:
    hg_thread_rwlock_release_wrlock(&domain->rwlock);
    return ret;
}

/*---------------------------------------------------------------------------*/
static na_return_t
na_ofi_av_lookup(struct na_ofi_domain *na_ofi_domain, fi_addr_t fi_addr,
    void **addr_ptr, na_size_t *addrlen_ptr)
{
    void *addr = *addr_ptr;
    size_t addrlen = (size_t) *addrlen_ptr;
    na_bool_t retried = NA_FALSE;
    na_return_t ret = NA_SUCCESS;
    int rc;

retry:
    if (addr == NULL && addrlen > 0) {
        addr = malloc(addrlen);
        NA_CHECK_SUBSYS_ERROR(addr, addr == NULL, error, ret, NA_NOMEM,
            "Could not allocate %zu bytes for address", addrlen);
    }

    /* Lookup address from AV */
    na_ofi_domain_lock(na_ofi_domain);
    rc = fi_av_lookup(na_ofi_domain->fi_av, fi_addr, addr, &addrlen);
    na_ofi_domain_unlock(na_ofi_domain);
    if (rc == -FI_ETOOSMALL && retried == NA_FALSE) {
        retried = NA_TRUE;
        free(addr);
        addr = NULL;
        goto retry;
    }
    NA_CHECK_SUBSYS_ERROR(addr, rc != 0, error, ret, na_ofi_errno_to_na(-rc),
        "fi_av_lookup() failed, rc: %d (%s)", rc, fi_strerror(-rc));

    *addr_ptr = addr;
    *addrlen_ptr = (na_size_t) addrlen;

    return ret;

error:
    if (*addr_ptr == NULL)
        free(addr);
    return ret;
}

/*---------------------------------------------------------------------------*/
static void
na_ofi_provider_check(
    enum na_ofi_prov_type prov_type, const char *user_requested_protocol)
{
    int rc;
    struct fi_info *cur;
    struct fi_info *prev = NULL;
    size_t avail_len = 0;
    char *avail;
    struct fi_info *providers = NULL;

    /* query libfabric with no restrictions to determine what providers
     * are present
     */
    rc = fi_getinfo(NA_OFI_VERSION, /* OFI version requested */
        NULL,                       /* Optional name or fabric to resolve */
        NULL,                       /* Optional service name to request */
        0ULL,                       /* Optional flag */
        NULL,                       /* Optional hints to filter providers */
        &providers);                /* Out: List of matching providers */
    if (rc != 0)
        return;

    /* look for match */
    for (cur = providers; cur; cur = cur->next) {
        if (!strcmp(cur->fabric_attr->prov_name, na_ofi_prov_name[prov_type])) {
            /* The provider is there at least; follow normal error
             * handling path rather than printing a special message.
             */
            fi_freeinfo(providers);
            return;
        }
        if (!prev ||
            strcmp(prev->fabric_attr->prov_name, cur->fabric_attr->prov_name)) {
            /* calculate how large of a string we need to hold
             * provider list for potential error message */
            avail_len += strlen(cur->fabric_attr->prov_name) + 1;
        }
        prev = cur;
    }

    prev = NULL;
    avail = calloc(avail_len + 1, 1);
    if (!avail) {
        /* This function is best effort; don't further obfuscate root error
         * with a memory allocation problem.  Just return.
         */
        fi_freeinfo(providers);
        return;
    }

    /* generate list of available providers */
    for (cur = providers; cur; cur = cur->next) {
        if (!prev ||
            strcmp(prev->fabric_attr->prov_name, cur->fabric_attr->prov_name)) {
            /* construct comma delimited list */
            strcat(avail, cur->fabric_attr->prov_name);
            strcat(avail, " ");
        }
        prev = cur;
    }
    /* truncate final comma */
    avail[strlen(avail) - 1] = '\0';

    /* display error message */
    NA_LOG_SUBSYS_ERROR(fatal,
        "Requested OFI provider \"%s\" (derived from \"%s\"\n"
        "   protocol) is not available. Please re-compile libfabric with "
        "support for\n"
        "   \"%s\" or use one of the following available providers:\n"
        "   %s",
        na_ofi_prov_name[prov_type], user_requested_protocol,
        na_ofi_prov_name[prov_type], avail);

    free(avail);
    fi_freeinfo(providers);

    return;
}

/*---------------------------------------------------------------------------*/
static na_return_t
na_ofi_getinfo(enum na_ofi_prov_type prov_type, struct fi_info **providers,
    const char *user_requested_protocol)
{
    struct fi_info *hints = NULL;
    na_return_t ret = NA_SUCCESS;
    int rc;

    /**
     * Hints to query && filter providers.
     */
    hints = fi_allocinfo();
    NA_CHECK_SUBSYS_ERROR(
        cls, hints == NULL, out, ret, NA_NOMEM, "fi_allocinfo() failed");

    /* Protocol name is provider name, filter out providers within libfabric */
    hints->fabric_attr->prov_name = strdup(na_ofi_prov_name[prov_type]);
    NA_CHECK_SUBSYS_ERROR(cls, hints->fabric_attr->prov_name == NULL, cleanup,
        ret, NA_NOMEM, "Could not duplicate name");

    /* mode: operational mode, NA_OFI passes in context for communication calls.
     */
    /* FI_ASYNC_IOV mode indicates  that  the  application  must  provide  the
       buffering needed for the IO vectors. When set, an application must not
       modify an IO vector  of  length  >  1, including  any  related  memory
       descriptor array, until the associated operation has completed. */
    hints->mode = FI_CONTEXT | FI_ASYNC_IOV;

    /* ep_type: reliable datagram (connection-less). */
    hints->ep_attr->type = FI_EP_RDM;

    /* caps: capabilities required. */
    hints->caps = FI_TAGGED | FI_RMA;

    /* add any additional caps that are particular to this provider */
    hints->caps |= na_ofi_prov_extra_caps[prov_type];

    /**
     * msg_order: guarantee that messages with same tag are ordered.
     * (FI_ORDER_SAS - Send after send. If set, message send operations,
     *  including tagged sends, are transmitted in the order submitted relative
     *  to other message send. If not set, message sends may be transmitted out
     *  of order from their submission).
     */
    hints->tx_attr->msg_order = FI_ORDER_SAS;
    hints->tx_attr->comp_order = FI_ORDER_NONE; /* No send completion order */
    /* Generate completion event when it is safe to re-use buffer */
    hints->tx_attr->op_flags = FI_INJECT_COMPLETE | FI_COMPLETION;
    hints->rx_attr->op_flags = FI_COMPLETION;

    /* all providers should support this */
    hints->domain_attr->threading = FI_THREAD_SAFE;
    hints->domain_attr->av_type = FI_AV_MAP;
    hints->domain_attr->resource_mgmt = FI_RM_ENABLED;

    /**
     * this is the requested MR mode (i.e., what we currently support).
     * Cleared MR mode bits (depending on provider) are later checked at the
     * appropriate time.
     */
    hints->domain_attr->mr_mode = (NA_OFI_MR_BASIC_REQ | FI_MR_LOCAL);

    /* set default progress mode */
    hints->domain_attr->control_progress = na_ofi_prov_progress[prov_type];
    hints->domain_attr->data_progress = na_ofi_prov_progress[prov_type];

    /* only use sockets provider with tcp for now */
    if (prov_type == NA_OFI_PROV_SOCKETS)
        hints->ep_attr->protocol = FI_PROTO_SOCK_TCP;

    /**
     * fi_getinfo:  returns information about fabric services.
     * Pass NULL for name/service to list all providers supported with above
     * requirement hints.
     */
    rc = fi_getinfo(NA_OFI_VERSION, /* OFI version requested */
        NULL,                       /* Optional name or fabric to resolve */
        NULL,                       /* Optional service name to request */
        0ULL,                       /* Optional flag */
        hints,                      /* In: Hints to filter providers */
        providers);                 /* Out: List of matching providers */
    if (rc != 0) {
        /* getinfo failed.  This could be because Mercury was
         * linked against a libfabric library that was not compiled with
         * support for the desired provider.  Attempt to detect this case
         * and display a user-friendly error message.
         */
        na_ofi_provider_check(prov_type, user_requested_protocol);
    }
    NA_CHECK_SUBSYS_ERROR(cls, rc != 0, cleanup, ret, na_ofi_errno_to_na(-rc),
        "fi_getinfo() failed, rc: %d (%s)", rc, fi_strerror(-rc));

cleanup:
    free(hints->fabric_attr->prov_name);
    hints->fabric_attr->prov_name = NULL;
    fi_freeinfo(hints);

out:
    return ret;
}

/*---------------------------------------------------------------------------*/
static na_return_t
na_ofi_check_interface(const char *hostname, unsigned int port, char **ifa_name,
    struct na_ofi_sin_addr **na_ofi_sin_addr_ptr)
{
    struct ifaddrs *ifaddrs = NULL, *ifaddr;
    struct addrinfo hints, *hostname_res = NULL;
    struct na_ofi_sin_addr *na_ofi_sin_addr = NULL;
    char ip_res[INET_ADDRSTRLEN] = {
        '\0'}; /* This restricts to ipv4 addresses */
    na_return_t ret = NA_SUCCESS;
    na_bool_t found = NA_FALSE;
    int s;

    /* Allocate new sin addr to store result */
    na_ofi_sin_addr = calloc(1, sizeof(*na_ofi_sin_addr));
    NA_CHECK_SUBSYS_ERROR(cls, na_ofi_sin_addr == NULL, out, ret, NA_NOMEM,
        "Could not allocate sin address");
    na_ofi_sin_addr->sin.sin_family = AF_INET;
    na_ofi_sin_addr->sin.sin_port = htons(port & 0xffff);

    /* Try to resolve hostname first so that we can later compare the IP */
    memset(&hints, 0, sizeof(struct addrinfo));
    hints.ai_family = na_ofi_sin_addr->sin.sin_family;
    hints.ai_socktype = SOCK_STREAM;
    hints.ai_flags = 0;
    hints.ai_protocol = 0;
    s = getaddrinfo(hostname, NULL, &hints, &hostname_res);
    if (s == 0) {
        struct addrinfo *rp;

        /* Get IP */
        for (rp = hostname_res; rp != NULL; rp = rp->ai_next) {
            const char *ptr = inet_ntop(rp->ai_addr->sa_family,
                &((struct sockaddr_in *) rp->ai_addr)->sin_addr, ip_res,
                INET_ADDRSTRLEN);
            NA_CHECK_SUBSYS_ERROR(cls, ptr == NULL, out, ret, NA_ADDRNOTAVAIL,
                "IP could not be resolved");
            break;
        }
    }

    /* Check and compare interfaces */
    s = getifaddrs(&ifaddrs);
    NA_CHECK_SUBSYS_ERROR(
        cls, s == -1, out, ret, NA_ADDRNOTAVAIL, "getifaddrs() failed");

    for (ifaddr = ifaddrs; ifaddr != NULL; ifaddr = ifaddr->ifa_next) {
        char ip[INET_ADDRSTRLEN] = {
            '\0'}; /* This restricts to ipv4 addresses */
        const char *ptr;

        if (ifaddr->ifa_addr == NULL)
            continue;

        if (ifaddr->ifa_addr->sa_family != AF_INET)
            continue;

        /* Get IP */
        ptr = inet_ntop(ifaddr->ifa_addr->sa_family,
            &((struct sockaddr_in *) ifaddr->ifa_addr)->sin_addr, ip,
            INET_ADDRSTRLEN);
        NA_CHECK_SUBSYS_ERROR(cls, ptr == NULL, out, ret, NA_ADDRNOTAVAIL,
            "IP could not be resolved for: %s", ifaddr->ifa_name);

        /* Compare hostnames / device names */
        if (!strcmp(ip, ip_res) || !strcmp(ifaddr->ifa_name, hostname)) {
            na_ofi_sin_addr->sin.sin_addr =
                ((struct sockaddr_in *) ifaddr->ifa_addr)->sin_addr;
            found = NA_TRUE;
            break;
        }
    }

    if (found) {
        *na_ofi_sin_addr_ptr = na_ofi_sin_addr;
        if (ifa_name) {
            *ifa_name = strdup(ifaddr->ifa_name);
            NA_CHECK_SUBSYS_ERROR(cls, *ifa_name == NULL, out, ret, NA_NOMEM,
                "Could not dup ifa_name");
        }
    }

out:
    if (!found || ret != NA_SUCCESS)
        free(na_ofi_sin_addr);
    freeifaddrs(ifaddrs);
    if (hostname_res)
        freeaddrinfo(hostname_res);

    return ret;
}

/*---------------------------------------------------------------------------*/
static NA_INLINE na_bool_t
na_ofi_verify_provider(enum na_ofi_prov_type prov_type, const char *domain_name,
    const struct fi_info *fi_info)
{
    /* Does not match provider name */
    if (strcmp(na_ofi_prov_name[prov_type], fi_info->fabric_attr->prov_name))
        return NA_FALSE;

    /* Domain must match expected address format */
    if (fi_info->addr_format != na_ofi_prov_addr_format[prov_type])
        return NA_FALSE;

    /* for some providers the provider name is ambiguous and we must check
     * the domain name as well
     */
    if (na_ofi_prov_flags[prov_type] & NA_OFI_VERIFY_PROV_DOM) {
        /* Does not match domain name */
        if (domain_name && strcmp("\0", domain_name) &&
            strcmp(domain_name, fi_info->domain_attr->name))
            return NA_FALSE;
    }

    return NA_TRUE;
}

/*---------------------------------------------------------------------------*/
#ifdef NA_OFI_HAS_EXT_GNI_H
static na_return_t
na_ofi_gni_set_domain_op_value(
    struct na_ofi_domain *na_ofi_domain, int op, void *value)
{
    struct fi_gni_ops_domain *gni_domain_ops;
    na_return_t ret = NA_SUCCESS;
    int rc;

    rc = fi_open_ops(&na_ofi_domain->fi_domain->fid, FI_GNI_DOMAIN_OPS_1, 0,
        (void **) &gni_domain_ops, NULL);
    NA_CHECK_SUBSYS_ERROR(cls, rc != 0, out, ret, na_ofi_errno_to_na(-rc),
        "fi_open_ops() failed, rc: %d (%s)", rc, fi_strerror(-rc));

    rc = gni_domain_ops->set_val(&na_ofi_domain->fi_domain->fid, op, value);
    NA_CHECK_SUBSYS_ERROR(cls, rc != 0, out, ret, na_ofi_errno_to_na(-rc),
        "gni_domain_ops->set_val() failed, rc: %d (%s)", rc, fi_strerror(-rc));

out:
    return ret;
}

/*---------------------------------------------------------------------------*/
static na_return_t
na_ofi_gni_get_domain_op_value(
    struct na_ofi_domain *na_ofi_domain, int op, void *value)
{
    struct fi_gni_ops_domain *gni_domain_ops;
    na_return_t ret = NA_SUCCESS;
    int rc;

    rc = fi_open_ops(&na_ofi_domain->fi_domain->fid, FI_GNI_DOMAIN_OPS_1, 0,
        (void **) &gni_domain_ops, NULL);
    NA_CHECK_SUBSYS_ERROR(cls, rc != 0, out, ret, na_ofi_errno_to_na(-rc),
        "fi_open_ops() failed, rc: %d (%s)", rc, fi_strerror(-rc));

    rc = gni_domain_ops->get_val(&na_ofi_domain->fi_domain->fid, op, value);
    NA_CHECK_SUBSYS_ERROR(cls, rc != 0, out, ret, na_ofi_errno_to_na(-rc),
        "gni_domain_ops->get_val() failed, rc: %d (%s)", rc, fi_strerror(-rc));

out:
    return ret;
}
#endif

/*---------------------------------------------------------------------------*/
static na_return_t
na_ofi_domain_open(enum na_ofi_prov_type prov_type, const char *domain_name,
    const char *auth_key, na_bool_t no_wait,
    struct na_ofi_domain **na_ofi_domain_p)
{
    struct na_ofi_domain *na_ofi_domain;
    struct fi_av_attr av_attr = {0};
    struct fi_info *prov, *providers = NULL;
    na_bool_t domain_found = NA_FALSE, prov_found = NA_FALSE;
    na_return_t ret = NA_SUCCESS;
    int rc;

    /**
     * Look for existing domain. It allows to create endpoints with different
     * providers. The endpoints with same provider name can reuse the same
     * na_ofi_domain.
     */
    hg_thread_mutex_lock(&na_ofi_domain_list_mutex_g);
    HG_LIST_FOREACH (na_ofi_domain, &na_ofi_domain_list_g, entry) {
        if (na_ofi_verify_provider(
                prov_type, domain_name, na_ofi_domain->fi_prov)) {
            hg_atomic_incr32(&na_ofi_domain->refcount);
            domain_found = NA_TRUE;
            break;
        }
    }
    hg_thread_mutex_unlock(&na_ofi_domain_list_mutex_g);
    if (domain_found) {
        NA_LOG_SUBSYS_DEBUG(
            cls, "Found existing domain (%s)", na_ofi_domain->prov_name);
        *na_ofi_domain_p = na_ofi_domain;
        return ret;
    }

    /* If no pre-existing domain, get OFI providers info */
    ret = na_ofi_getinfo(prov_type, &providers, NULL);
    NA_CHECK_SUBSYS_NA_ERROR(cls, error, ret, "na_ofi_getinfo() failed");

    /* Try to find provider that matches protocol and domain/host name */
    prov = providers;
    while (prov != NULL) {
        if (na_ofi_verify_provider(prov_type, domain_name, prov)) {
            NA_LOG_SUBSYS_DEBUG(cls,
                "mode 0x%" PRIx64 ", fabric_attr -> prov_name: %s, name: %s; "
                "domain_attr -> name: %s, threading: %d.",
                prov->mode, prov->fabric_attr->prov_name,
                prov->fabric_attr->name, prov->domain_attr->name,
                prov->domain_attr->threading);
            prov_found = NA_TRUE;
            break;
        }
        prov = prov->next;
    }
    NA_CHECK_SUBSYS_ERROR(fatal, !prov_found, error, ret, NA_NOENTRY,
        "No provider found for \"%s\" provider on domain \"%s\"",
        na_ofi_prov_name[prov_type], domain_name);

    na_ofi_domain =
        (struct na_ofi_domain *) malloc(sizeof(struct na_ofi_domain));
    NA_CHECK_SUBSYS_ERROR(cls, na_ofi_domain == NULL, error, ret, NA_NOMEM,
        "Could not allocate na_ofi_domain");
    memset(na_ofi_domain, 0, sizeof(struct na_ofi_domain));
    hg_atomic_init32(&na_ofi_domain->refcount, 1);

    HG_LOG_ADD_COUNTER32(
        na, &na_ofi_domain->mr_reg_count, "mr_reg_count", "MR reg count");

    /* Init mutex */
    rc = hg_thread_mutex_init(&na_ofi_domain->mutex);
    NA_CHECK_SUBSYS_ERROR(cls, rc != HG_UTIL_SUCCESS, error, ret, NA_NOMEM,
        "hg_thread_mutex_init() failed");

    /* Init rw lock */
    rc = hg_thread_rwlock_init(&na_ofi_domain->rwlock);
    NA_CHECK_SUBSYS_ERROR(cls, rc != HG_UTIL_SUCCESS, error, ret, NA_NOMEM,
        "hg_thread_rwlock_init() failed");

    /* Keep fi_info */
    na_ofi_domain->fi_prov = fi_dupinfo(prov);
    NA_CHECK_SUBSYS_ERROR(cls, na_ofi_domain->fi_prov == NULL, error, ret,
        NA_NOMEM, "Could not duplicate fi_info");

    /* Dup provider name */
    na_ofi_domain->prov_name = strdup(prov->fabric_attr->prov_name);
    NA_CHECK_SUBSYS_ERROR(cls, na_ofi_domain->prov_name == NULL, error, ret,
        NA_NOMEM, "Could not duplicate name");

    na_ofi_domain->prov_type = prov_type;

#if defined(NA_OFI_HAS_EXT_GNI_H)
    if (prov_type == NA_OFI_PROV_GNI && auth_key) {
        na_ofi_domain->fi_gni_auth_key.type = GNIX_AKT_RAW;
        na_ofi_domain->fi_gni_auth_key.raw.protection_key =
            (uint32_t) strtoul(auth_key, NULL, 10);

        na_ofi_domain->fi_prov->domain_attr->auth_key =
            (void *) &na_ofi_domain->fi_gni_auth_key;
        na_ofi_domain->fi_prov->domain_attr->auth_key_size =
            sizeof(na_ofi_domain->fi_gni_auth_key);
    }
#else
    (void) auth_key;
#endif

    /* Force no wait if do not support FI_WAIT_FD/FI_WAIT_SET */
    if (no_wait ||
        !(na_ofi_prov_flags[prov_type] & (NA_OFI_WAIT_SET | NA_OFI_WAIT_FD))) {
        na_ofi_domain->no_wait = NA_TRUE;

        /* Force manual progress if no wait is set */
        na_ofi_domain->fi_prov->domain_attr->control_progress =
            FI_PROGRESS_MANUAL;
        na_ofi_domain->fi_prov->domain_attr->data_progress = FI_PROGRESS_MANUAL;
    }

    /* Open fi fabric */
    rc = fi_fabric(
        na_ofi_domain->fi_prov->fabric_attr, /* In:  Fabric attributes */
        &na_ofi_domain->fi_fabric,           /* Out: Fabric handle */
        NULL); /* Optional context for fabric events */
    NA_CHECK_SUBSYS_ERROR(cls, rc != 0, error, ret, na_ofi_errno_to_na(-rc),
        "fi_fabric() failed, rc: %d (%s)", rc, fi_strerror(-rc));

    /* Create the fi access domain */
    rc = fi_domain(na_ofi_domain->fi_fabric, /* In:  Fabric object */
        na_ofi_domain->fi_prov,              /* In:  Provider */
        &na_ofi_domain->fi_domain,           /* Out: Domain object */
        NULL); /* Optional context for domain events */
    NA_CHECK_SUBSYS_ERROR(cls, rc != 0, error, ret, na_ofi_errno_to_na(-rc),
        "fi_domain() failed, rc: %d (%s)", rc, fi_strerror(-rc));

    /* Cache max number of contexts */
    na_ofi_domain->context_max =
        MIN(na_ofi_domain->fi_prov->domain_attr->tx_ctx_cnt,
            na_ofi_domain->fi_prov->domain_attr->rx_ctx_cnt);
    NA_LOG_SUBSYS_DEBUG(cls,
        "fi_domain created, tx_ctx_cnt %zu, rx_ctx_cnt %zu",
        na_ofi_domain->fi_prov->domain_attr->tx_ctx_cnt,
        na_ofi_domain->fi_prov->domain_attr->rx_ctx_cnt);

#ifdef NA_OFI_HAS_EXT_GNI_H
    if (na_ofi_domain->prov_type == NA_OFI_PROV_GNI) {
        int enable = 1;
# ifdef NA_OFI_GNI_HAS_UDREG
        char *other_reg_type = "udreg";
<<<<<<< HEAD

        /* Enable use of udreg instead of internal MR cache */
        ret = na_ofi_gni_set_domain_op_value(na_ofi_domain, GNI_MR_CACHE,
            &other_reg_type);
        NA_CHECK_NA_ERROR(error, ret,
            "Could not set domain op value for GNI_MR_CACHE");
# endif
=======
        int32_t udreg_limit = NA_OFI_GNI_UDREG_REG_LIMIT;

        /* Enable use of udreg instead of internal MR cache */
        ret = na_ofi_gni_set_domain_op_value(
            na_ofi_domain, GNI_MR_CACHE, &other_reg_type);
        NA_CHECK_SUBSYS_NA_ERROR(
            cls, error, ret, "Could not set domain op value for GNI_MR_CACHE");

        /* Experiments on Theta showed default value of 2048 too high if
         * launching multiple clients on one node */
        ret = na_ofi_gni_set_domain_op_value(
            na_ofi_domain, GNI_MR_UDREG_REG_LIMIT, &udreg_limit);
        NA_CHECK_SUBSYS_NA_ERROR(cls, error, ret,
            "Could not set domain op value for GNI_MR_UDREG_REG_LIMIT");
#    endif
>>>>>>> d183af02

        /* Enable lazy deregistration in MR cache */
        ret = na_ofi_gni_set_domain_op_value(
            na_ofi_domain, GNI_MR_CACHE_LAZY_DEREG, &enable);
        NA_CHECK_SUBSYS_NA_ERROR(cls, error, ret,
            "Could not set domain op value for GNI_MR_CACHE_LAZY_DEREG");

        /* Get mbox max msg size */
        ret = na_ofi_gni_get_domain_op_value(na_ofi_domain,
            GNI_MBOX_MSG_MAX_SIZE, &na_ofi_domain->eager_msg_size_max);
        NA_CHECK_SUBSYS_NA_ERROR(cls, error, ret,
            "Could not get domain op value for GNI_MBOX_MSG_MAX_SIZE");
    }
#endif

    /* If memory does not need to be backed up by physical pages at the time of
     * registration, export all memory range for RMA
     * (this is equivalent to FI_MR_SCALABLE) */
    if (!(na_ofi_domain->fi_prov->domain_attr->mr_mode & FI_MR_ALLOCATED)) {
        uint64_t requested_key =
            (!(na_ofi_domain->fi_prov->domain_attr->mr_mode & FI_MR_PROV_KEY))
                ? NA_OFI_RMA_KEY
                : 0;

        rc = fi_mr_reg(na_ofi_domain->fi_domain, NULL, UINT64_MAX,
            FI_REMOTE_READ | FI_REMOTE_WRITE | FI_SEND | FI_RECV | FI_READ |
                FI_WRITE,
            0 /* offset */, requested_key, 0 /* flags */, &na_ofi_domain->fi_mr,
            NULL /* context */);
        NA_CHECK_SUBSYS_ERROR(mem, rc != 0, error, ret, na_ofi_errno_to_na(-rc),
            "fi_mr_reg failed(), rc: %d (%s), mr_reg_count: %d", rc,
            fi_strerror(-rc), hg_atomic_get32(na_ofi_domain->mr_reg_count));
        hg_atomic_incr32(na_ofi_domain->mr_reg_count);

        /* Requested key may not be the same, currently RxM provider forces
         * the underlying provider to provide keys and ignores user-provided
         * key.
         */
        na_ofi_domain->fi_mr_key = fi_mr_key(na_ofi_domain->fi_mr);
    }

    /* Open fi address vector */
    av_attr.type = FI_AV_MAP;
    av_attr.rx_ctx_bits = NA_OFI_SEP_RX_CTX_BITS;
    rc = fi_av_open(
        na_ofi_domain->fi_domain, &av_attr, &na_ofi_domain->fi_av, NULL);
    NA_CHECK_SUBSYS_ERROR(addr, rc != 0, error, ret, na_ofi_errno_to_na(-rc),
        "fi_av_open() failed, rc: %d (%s)", rc, fi_strerror(-rc));

    /* Create addr hash-table */
    na_ofi_domain->addr_ht =
        hg_hash_table_new(na_ofi_addr_ht_key_hash, na_ofi_addr_ht_key_equal);
    NA_CHECK_SUBSYS_ERROR(addr, na_ofi_domain->addr_ht == NULL, error, ret,
        NA_NOMEM, "hg_hash_table_new() failed");
    hg_hash_table_register_free_functions(na_ofi_domain->addr_ht, free, free);

    /* Insert to global domain list */
    hg_thread_mutex_lock(&na_ofi_domain_list_mutex_g);
    HG_LIST_INSERT_HEAD(&na_ofi_domain_list_g, na_ofi_domain, entry);
    hg_thread_mutex_unlock(&na_ofi_domain_list_mutex_g);

    *na_ofi_domain_p = na_ofi_domain;

    fi_freeinfo(providers);

    return ret;

error:
    na_ofi_domain_close(na_ofi_domain);
    if (providers)
        fi_freeinfo(providers);

    return ret;
}

/*---------------------------------------------------------------------------*/
static na_return_t
na_ofi_domain_close(struct na_ofi_domain *na_ofi_domain)
{
    na_return_t ret = NA_SUCCESS;
    int rc;

    if (!na_ofi_domain)
        goto out;

    /* Remove from global domain list if not used anymore */
    if (hg_atomic_decr32(&na_ofi_domain->refcount))
        /* Cannot free yet */
        goto out;

    /* Remove from domain list */
    hg_thread_mutex_lock(&na_ofi_domain_list_mutex_g);
    if (na_ofi_domain->entry.next || na_ofi_domain->entry.prev)
        HG_LIST_REMOVE(na_ofi_domain, entry);
    hg_thread_mutex_unlock(&na_ofi_domain_list_mutex_g);

    /* Close MR */
    if (na_ofi_domain->fi_mr) {
        rc = fi_close(&na_ofi_domain->fi_mr->fid);
        NA_CHECK_SUBSYS_ERROR(mem, rc != 0, out, ret, na_ofi_errno_to_na(-rc),
            "fi_close() MR failed, rc: %d (%s)", rc, fi_strerror(-rc));
        na_ofi_domain->fi_mr = NULL;
        hg_atomic_decr32(na_ofi_domain->mr_reg_count);
    }

    /* Close AV */
    if (na_ofi_domain->fi_av) {
        rc = fi_close(&na_ofi_domain->fi_av->fid);
        NA_CHECK_SUBSYS_ERROR(addr, rc != 0, out, ret, na_ofi_errno_to_na(-rc),
            "fi_close() AV failed, rc: %d (%s)", rc, fi_strerror(-rc));
        na_ofi_domain->fi_av = NULL;
    }

    /* Close domain */
    if (na_ofi_domain->fi_domain) {
        rc = fi_close(&na_ofi_domain->fi_domain->fid);
        NA_CHECK_SUBSYS_ERROR(cls, rc != 0, out, ret, na_ofi_errno_to_na(-rc),
            "fi_close() domain failed, rc: %d (%s)", rc, fi_strerror(-rc));
        na_ofi_domain->fi_domain = NULL;
    }

    /* Close fabric */
    if (na_ofi_domain->fi_fabric) {
        rc = fi_close(&na_ofi_domain->fi_fabric->fid);
        NA_CHECK_SUBSYS_ERROR(cls, rc != 0, out, ret, na_ofi_errno_to_na(-rc),
            "fi_close() fabric failed, rc: %d (%s)", rc, fi_strerror(-rc));
        na_ofi_domain->fi_fabric = NULL;
    }

    /* Free OFI info */
    if (na_ofi_domain->fi_prov) {
        /* Prevent fi_freeinfo from attempting to free the key */
        if (na_ofi_domain->fi_prov->domain_attr->auth_key)
            na_ofi_domain->fi_prov->domain_attr->auth_key = NULL;
        if (na_ofi_domain->fi_prov->domain_attr->auth_key_size)
            na_ofi_domain->fi_prov->domain_attr->auth_key_size = 0;
        fi_freeinfo(na_ofi_domain->fi_prov);
        na_ofi_domain->fi_prov = NULL;
    }

    if (na_ofi_domain->addr_ht)
        hg_hash_table_free(na_ofi_domain->addr_ht);

    hg_thread_mutex_destroy(&na_ofi_domain->mutex);
    hg_thread_rwlock_destroy(&na_ofi_domain->rwlock);

    free(na_ofi_domain->prov_name);
    free(na_ofi_domain);

out:
    return ret;
}

/*---------------------------------------------------------------------------*/
static na_return_t
na_ofi_endpoint_open(const struct na_ofi_domain *na_ofi_domain,
    const char *node, void *src_addr, na_size_t src_addrlen, na_bool_t no_wait,
    na_uint8_t max_contexts, struct na_ofi_endpoint **na_ofi_endpoint_p)
{
    struct na_ofi_endpoint *na_ofi_endpoint;
    struct fi_info *hints = NULL;
    na_return_t ret = NA_SUCCESS;
    /* For provider node resolution (always pass a numeric address) */
    na_uint64_t flags = (node) ? FI_SOURCE | FI_NUMERICHOST : 0;
    int rc;

    na_ofi_endpoint =
        (struct na_ofi_endpoint *) malloc(sizeof(struct na_ofi_endpoint));
    NA_CHECK_SUBSYS_ERROR(ctx, na_ofi_endpoint == NULL, out, ret, NA_NOMEM,
        "Could not allocate na_ofi_endpoint");
    memset(na_ofi_endpoint, 0, sizeof(struct na_ofi_endpoint));

    /* Dup fi_info */
    hints = fi_dupinfo(na_ofi_domain->fi_prov);
    NA_CHECK_SUBSYS_ERROR(
        ctx, hints == NULL, out, ret, NA_NOMEM, "Could not duplicate fi_info");

    if (src_addr) {
        /* Set src addr hints (FI_SOURCE must not be set in that case) */
        free(hints->src_addr);
        hints->addr_format = na_ofi_prov_addr_format[na_ofi_domain->prov_type];
        hints->src_addr = src_addr;
        hints->src_addrlen = src_addrlen;
    }

    /* Set max contexts to EP attrs */
    hints->ep_attr->tx_ctx_cnt = max_contexts;
    hints->ep_attr->rx_ctx_cnt = max_contexts;

    rc = fi_getinfo(
        NA_OFI_VERSION, node, NULL, flags, hints, &na_ofi_endpoint->fi_prov);

    NA_CHECK_SUBSYS_ERROR(ctx, rc != 0, out, ret, na_ofi_errno_to_na(-rc),
        "fi_getinfo(%s) failed, rc: %d (%s)", node, rc, fi_strerror(-rc));

    if ((na_ofi_prov_flags[na_ofi_domain->prov_type] & NA_OFI_SEP) &&
        max_contexts > 1) {
        ret = na_ofi_sep_open(na_ofi_domain, na_ofi_endpoint);
        NA_CHECK_SUBSYS_NA_ERROR(ctx, out, ret, "na_ofi_sep_open() failed");
    } else {
        ret = na_ofi_basic_ep_open(na_ofi_domain, no_wait, na_ofi_endpoint);
        NA_CHECK_SUBSYS_NA_ERROR(
            ctx, out, ret, "na_ofi_basic_ep_open() failed");
    }

    *na_ofi_endpoint_p = na_ofi_endpoint;

out:
    if (hints) {
        /* Prevent fi_freeinfo() from freeing src_addr */
        if (src_addr)
            hints->src_addr = NULL;
        fi_freeinfo(hints);
    }
    if (ret != NA_SUCCESS) {
        na_ofi_endpoint_close(na_ofi_endpoint);
        *na_ofi_endpoint_p = NULL;
    }
    return ret;
}

/*---------------------------------------------------------------------------*/
static na_return_t
na_ofi_basic_ep_open(const struct na_ofi_domain *na_ofi_domain,
    na_bool_t no_wait, struct na_ofi_endpoint *na_ofi_endpoint)
{
    struct fi_cq_attr cq_attr = {0};
    na_return_t ret = NA_SUCCESS;
    int rc;

    NA_LOG_SUBSYS_DEBUG(ctx, "Opening standard endpoint");

    /* Create a transport level communication endpoint */
    rc = fi_endpoint(na_ofi_domain->fi_domain, /* In:  Domain object */
        na_ofi_endpoint->fi_prov,              /* In:  Provider */
        &na_ofi_endpoint->fi_ep,               /* Out: Endpoint object */
        NULL);                                 /* Optional context */
    NA_CHECK_SUBSYS_ERROR(ctx, rc != 0, out, ret, na_ofi_errno_to_na(-rc),
        "fi_endpoint() failed, rc: %d (%s)", rc, fi_strerror(-rc));

    /* Initialize queue / mutex */
    na_ofi_endpoint->retry_op_queue =
        malloc(sizeof(*na_ofi_endpoint->retry_op_queue));
    NA_CHECK_SUBSYS_ERROR(ctx, na_ofi_endpoint->retry_op_queue == NULL, out,
        ret, NA_NOMEM, "Could not allocate retry_op_queue");
    HG_QUEUE_INIT(&na_ofi_endpoint->retry_op_queue->queue);
    hg_thread_spin_init(&na_ofi_endpoint->retry_op_queue->lock);

    if (!no_wait) {
        if (na_ofi_prov_flags[na_ofi_domain->prov_type] & NA_OFI_WAIT_FD)
            cq_attr.wait_obj = FI_WAIT_FD; /* Wait on fd */
        else {
            struct fi_wait_attr wait_attr = {0};

            /* Open wait set for other providers. */
            wait_attr.wait_obj = FI_WAIT_UNSPEC;
            rc = fi_wait_open(na_ofi_domain->fi_fabric, &wait_attr,
                &na_ofi_endpoint->fi_wait);
            NA_CHECK_SUBSYS_ERROR(ctx, rc != 0, out, ret,
                na_ofi_errno_to_na(-rc), "fi_wait_open() failed, rc: %d (%s)",
                rc, fi_strerror(-rc));
            cq_attr.wait_obj = FI_WAIT_SET; /* Wait on wait set */
            cq_attr.wait_set = na_ofi_endpoint->fi_wait;
        }
    }
    cq_attr.wait_cond = FI_CQ_COND_NONE;
    cq_attr.format = FI_CQ_FORMAT_TAGGED;
    cq_attr.size = NA_OFI_CQ_DEPTH;
    rc = fi_cq_open(
        na_ofi_domain->fi_domain, &cq_attr, &na_ofi_endpoint->fi_cq, NULL);
    NA_CHECK_SUBSYS_ERROR(ctx, rc != 0, out, ret, na_ofi_errno_to_na(-rc),
        "fi_cq_open failed, rc: %d (%s)", rc, fi_strerror(-rc));

    /* Bind the CQ and AV to the endpoint */
    rc = fi_ep_bind(na_ofi_endpoint->fi_ep, &na_ofi_endpoint->fi_cq->fid,
        FI_TRANSMIT | FI_RECV);
    NA_CHECK_SUBSYS_ERROR(ctx, rc != 0, out, ret, na_ofi_errno_to_na(-rc),
        "fi_ep_bind() failed, rc: %d (%s)", rc, fi_strerror(-rc));

    rc = fi_ep_bind(na_ofi_endpoint->fi_ep, &na_ofi_domain->fi_av->fid, 0);
    NA_CHECK_SUBSYS_ERROR(ctx, rc != 0, out, ret, na_ofi_errno_to_na(-rc),
        "fi_ep_bind() failed, rc: %d (%s)", rc, fi_strerror(-rc));

    /* Enable the endpoint for communication, and commits the bind operations */
    rc = fi_enable(na_ofi_endpoint->fi_ep);
    NA_CHECK_SUBSYS_ERROR(ctx, rc != 0, out, ret, na_ofi_errno_to_na(-rc),
        "fi_enable() failed, rc: %d (%s)", rc, fi_strerror(-rc));

    na_ofi_endpoint->sep = NA_FALSE;

out:
    return ret;
}

/*---------------------------------------------------------------------------*/
static na_return_t
na_ofi_sep_open(const struct na_ofi_domain *na_ofi_domain,
    struct na_ofi_endpoint *na_ofi_endpoint)
{
    na_return_t ret = NA_SUCCESS;
    int rc;

    NA_LOG_SUBSYS_DEBUG(ctx, "Opening SEP endpoint");

    /* Create a transport level communication endpoint (sep) */
    rc = fi_scalable_ep(na_ofi_domain->fi_domain, /* In:  Domain object */
        na_ofi_endpoint->fi_prov,                 /* In:  Provider */
        &na_ofi_endpoint->fi_ep,                  /* Out: Endpoint object */
        NULL);                                    /* Optional context */
    NA_CHECK_SUBSYS_ERROR(ctx, rc != 0, out, ret, na_ofi_errno_to_na(-rc),
        "fi_scalable_ep() failed, rc: %d (%s)", rc, fi_strerror(-rc));

    rc = fi_scalable_ep_bind(
        na_ofi_endpoint->fi_ep, &na_ofi_domain->fi_av->fid, 0);
    NA_CHECK_SUBSYS_ERROR(ctx, rc != 0, out, ret, na_ofi_errno_to_na(-rc),
        "fi_ep_bind() failed, rc: %d (%s)", rc, fi_strerror(-rc));

    /* Enable the endpoint for communication, and commits the bind operations */
    ret = fi_enable(na_ofi_endpoint->fi_ep);
    NA_CHECK_SUBSYS_ERROR(ctx, rc != 0, out, ret, na_ofi_errno_to_na(-rc),
        "fi_enable() failed, rc: %d (%s)", rc, fi_strerror(-rc));

    na_ofi_endpoint->sep = NA_TRUE;

out:
    return ret;
}

/*---------------------------------------------------------------------------*/
static na_return_t
na_ofi_endpoint_close(struct na_ofi_endpoint *na_ofi_endpoint)
{
    na_return_t ret = NA_SUCCESS;
    int rc;

    if (!na_ofi_endpoint)
        goto out;

    /* When not using SEP */
    if (na_ofi_endpoint->retry_op_queue) {
        /* Check that unexpected op queue is empty */
        na_bool_t empty =
            HG_QUEUE_IS_EMPTY(&na_ofi_endpoint->retry_op_queue->queue);
        NA_CHECK_SUBSYS_ERROR(ctx, empty == NA_FALSE, out, ret, NA_BUSY,
            "Retry op queue should be empty");
        hg_thread_spin_destroy(&na_ofi_endpoint->retry_op_queue->lock);
        free(na_ofi_endpoint->retry_op_queue);
    }

    /* Close endpoint */
    if (na_ofi_endpoint->fi_ep) {
        rc = fi_close(&na_ofi_endpoint->fi_ep->fid);
        NA_CHECK_SUBSYS_ERROR(ctx, rc != 0, out, ret, na_ofi_errno_to_na(-rc),
            "fi_close() endpoint failed, rc: %d (%s)", rc, fi_strerror(-rc));
        na_ofi_endpoint->fi_ep = NULL;
    }

    /* Close completion queue */
    if (na_ofi_endpoint->fi_cq) {
        rc = fi_close(&na_ofi_endpoint->fi_cq->fid);
        NA_CHECK_SUBSYS_ERROR(ctx, rc != 0, out, ret, na_ofi_errno_to_na(-rc),
            "fi_close() CQ failed, rc: %d (%s)", rc, fi_strerror(-rc));
        na_ofi_endpoint->fi_cq = NULL;
    }

    /* Close wait set */
    if (na_ofi_endpoint->fi_wait) {
        rc = fi_close(&na_ofi_endpoint->fi_wait->fid);
        NA_CHECK_SUBSYS_ERROR(ctx, rc != 0, out, ret, na_ofi_errno_to_na(-rc),
            "fi_close() wait failed, rc: %d (%s)", rc, fi_strerror(-rc));
        na_ofi_endpoint->fi_wait = NULL;
    }

    /* Free OFI info */
    if (na_ofi_endpoint->fi_prov) {
        fi_freeinfo(na_ofi_endpoint->fi_prov);
        na_ofi_endpoint->fi_prov = NULL;
    }

    if (na_ofi_endpoint->src_addr)
        na_ofi_addr_destroy(na_ofi_endpoint->src_addr);

    free(na_ofi_endpoint);

out:
    return ret;
}

/*---------------------------------------------------------------------------*/
static na_return_t
na_ofi_endpoint_resolve_src_addr(struct na_ofi_class *na_ofi_class)
{
    struct na_ofi_addr *na_ofi_addr = NULL;
    size_t addrlen = 0;
    na_bool_t retried = NA_FALSE;
    na_return_t ret = NA_SUCCESS;
    int rc;

    na_ofi_addr = na_ofi_addr_create(na_ofi_class);
    NA_CHECK_SUBSYS_ERROR(addr, na_ofi_addr == NULL, error, ret, NA_NOMEM,
        "na_ofi_addr_create() failed");
    addrlen = na_ofi_addr->addrlen;

retry:
    if (na_ofi_addr->addr == NULL && na_ofi_addr->addrlen > 0) {
        na_ofi_addr->addr = malloc(addrlen);
        NA_CHECK_SUBSYS_ERROR(addr, na_ofi_addr->addr == NULL, error, ret,
            NA_NOMEM, "Could not allocate addr");
    }

    rc = fi_getname(
        &na_ofi_class->endpoint->fi_ep->fid, na_ofi_addr->addr, &addrlen);
    if (rc == -FI_ETOOSMALL && retried == NA_FALSE) {
        retried = NA_TRUE;
        free(na_ofi_addr->addr);
        na_ofi_addr->addr = NULL;
        na_ofi_addr->addrlen = addrlen;
        goto retry;
    }
    NA_CHECK_SUBSYS_ERROR(addr, rc != 0, error, ret, na_ofi_errno_to_na(-rc),
        "fi_getname() failed, rc: %d (%s), addrlen: %zu", rc, fi_strerror(-rc),
        na_ofi_addr->addrlen);

    /* Get URI from address */
    ret = na_ofi_get_uri(
        na_ofi_class->domain, na_ofi_addr->addr, &na_ofi_addr->uri);
    NA_CHECK_SUBSYS_NA_ERROR(
        addr, error, ret, "Could not get URI from endpoint address");

    /* Lookup/insert self address so that we can use it to send to ourself */
    ret = na_ofi_addr_ht_lookup(na_ofi_class->domain,
        na_ofi_prov_addr_format[na_ofi_class->domain->prov_type],
        na_ofi_addr->addr, na_ofi_addr->addrlen, &na_ofi_addr->fi_addr,
        &na_ofi_addr->ht_key);
    NA_CHECK_SUBSYS_NA_ERROR(
        addr, error, ret, "na_ofi_addr_ht_lookup(%s) failed", na_ofi_addr->uri);

    /* TODO check address size */
    na_ofi_class->endpoint->src_addr = na_ofi_addr;

    return ret;

error:
    if (na_ofi_addr)
        na_ofi_addr_destroy(na_ofi_addr);

    return ret;
}

/*---------------------------------------------------------------------------*/
static na_return_t
na_ofi_get_uri(
    struct na_ofi_domain *na_ofi_domain, const void *addr, char **uri_ptr)
{
    char addr_str[NA_OFI_MAX_URI_LEN] = {'\0'},
         fi_addr_str[NA_OFI_MAX_URI_LEN] = {'\0'}, *fi_addr_str_ptr,
         *uri = NULL;
    size_t fi_addr_strlen = NA_OFI_MAX_URI_LEN;
    na_return_t ret = NA_SUCCESS;
    int rc;

    /* Convert FI address to a printable string */
    fi_av_straddr(na_ofi_domain->fi_av, addr, fi_addr_str, &fi_addr_strlen);
    NA_CHECK_SUBSYS_ERROR(addr, fi_addr_strlen > NA_OFI_MAX_URI_LEN, out, ret,
        NA_OVERFLOW, "fi_av_straddr() address truncated, addrlen: %zu",
        fi_addr_strlen);

    /* Remove unnecessary "://" prefix from string if present */
    if (strstr(fi_addr_str, "://")) {
        strtok_r(fi_addr_str, ":", &fi_addr_str_ptr);
        rc = strncmp(fi_addr_str_ptr, "//", 2);
        NA_CHECK_SUBSYS_ERROR(addr, rc != 0, out, ret, NA_PROTONOSUPPORT,
            "Bad address string format");
        fi_addr_str_ptr += 2;
    } else
        fi_addr_str_ptr = fi_addr_str;

    /* Generate URI */
    rc = snprintf(addr_str, NA_OFI_MAX_URI_LEN, "%s://%s",
        na_ofi_domain->fi_prov->fabric_attr->prov_name, fi_addr_str_ptr);
    NA_CHECK_SUBSYS_ERROR(addr, rc < 0 || rc > NA_OFI_MAX_URI_LEN, out, ret,
        NA_OVERFLOW, "snprintf() failed or name truncated, rc: %d", rc);

    /* Dup URI */
    uri = strdup(addr_str);
    NA_CHECK_SUBSYS_ERROR(addr, uri == NULL, out, ret, NA_NOMEM,
        "Could not strdup address string");

    *uri_ptr = uri;

out:
    return ret;
}

/*---------------------------------------------------------------------------*/
static struct na_ofi_addr *
na_ofi_addr_create(struct na_ofi_class *na_ofi_class)
{
    struct na_ofi_addr *na_ofi_addr;

    na_ofi_addr = (struct na_ofi_addr *) calloc(1, sizeof(*na_ofi_addr));
    NA_CHECK_SUBSYS_ERROR_NORET(
        addr, na_ofi_addr == NULL, out, "Could not allocate addr");

    na_ofi_addr->addrlen = na_ofi_class->domain->fi_prov->src_addrlen;

    /* Keep reference to class/domain */
    na_ofi_addr->class = na_ofi_class;
    hg_atomic_incr32(&na_ofi_addr->class->domain->refcount);

    /* One refcount for the caller to hold until addr_free */
    hg_atomic_init32(&na_ofi_addr->refcount, 1);

out:
    return na_ofi_addr;
}

/*---------------------------------------------------------------------------*/
static void
na_ofi_addr_destroy(struct na_ofi_addr *na_ofi_addr)
{
    na_ofi_domain_close(na_ofi_addr->class->domain);
    free(na_ofi_addr->uri);
    free(na_ofi_addr->addr);
    free(na_ofi_addr);
}

/*---------------------------------------------------------------------------*/
static NA_INLINE void
na_ofi_addr_ref_incr(struct na_ofi_addr *na_ofi_addr)
{
    hg_atomic_incr32(&na_ofi_addr->refcount);
}

/*---------------------------------------------------------------------------*/
static void
na_ofi_addr_ref_decr(struct na_ofi_addr *na_ofi_addr)
{
    /* If there are more references, return */
    if (hg_atomic_decr32(&na_ofi_addr->refcount))
        return;

    /* Do not call fi_av_remove() here to prevent multiple insert/remove calls
     * into AV */
    if (na_ofi_addr->remove) {
        NA_LOG_SUBSYS_DEBUG(addr, "fi_addr=%" SCNx64 " ht_key=%" SCNx64,
            na_ofi_addr->fi_addr, na_ofi_addr->ht_key);
        na_ofi_addr_ht_remove(na_ofi_addr->class->domain, &na_ofi_addr->fi_addr,
            &na_ofi_addr->ht_key);
    }

#ifdef NA_OFI_HAS_ADDR_POOL
    /* Reset refcount to 1 */
    hg_atomic_set32(&na_ofi_addr->refcount, 1);

    /* Free URI if it was allocated */
    free(na_ofi_addr->uri);
    na_ofi_addr->uri = NULL;

    /* Free addr info */
    free(na_ofi_addr->addr);
    na_ofi_addr->addr = NULL;

    /* Push address back to addr pool */
    hg_thread_spin_lock(&na_ofi_addr->class->addr_pool_lock);
    HG_QUEUE_PUSH_TAIL(&na_ofi_addr->class->addr_pool, na_ofi_addr, entry);
    hg_thread_spin_unlock(&na_ofi_addr->class->addr_pool_lock);
#else
    na_ofi_addr_destroy(na_ofi_addr);
#endif
}

/*---------------------------------------------------------------------------*/
static na_return_t
na_ofi_addr_pool_get(
    struct na_ofi_class *na_ofi_class, struct na_ofi_addr **na_ofi_addr_ptr)
{
    struct na_ofi_addr *na_ofi_addr = NULL;
    na_return_t ret = NA_SUCCESS;

#ifdef NA_OFI_HAS_ADDR_POOL
    hg_thread_spin_lock(&na_ofi_class->addr_pool_lock);
    na_ofi_addr = HG_QUEUE_FIRST(&na_ofi_class->addr_pool);
    if (na_ofi_addr) {
        HG_QUEUE_POP_HEAD(&na_ofi_class->addr_pool, entry);
        hg_thread_spin_unlock(&na_ofi_class->addr_pool_lock);
    } else {
        hg_thread_spin_unlock(&na_ofi_class->addr_pool_lock);
#endif
        na_ofi_addr = na_ofi_addr_create(na_ofi_class);
        NA_CHECK_SUBSYS_ERROR(addr, na_ofi_addr == NULL, out, ret, NA_NOMEM,
            "na_ofi_addr_create() failed");
#ifdef NA_OFI_HAS_ADDR_POOL
    }
#endif

    *na_ofi_addr_ptr = na_ofi_addr;

out:
    return ret;
}

#ifndef NA_OFI_HAS_MEM_POOL
/*---------------------------------------------------------------------------*/
static NA_INLINE void *
na_ofi_mem_alloc(
    struct na_ofi_domain *na_ofi_domain, na_size_t size, struct fid_mr **mr_hdl)
{
    na_size_t page_size = (na_size_t) hg_mem_get_page_size();
    void *mem_ptr = NULL;
    int rc;

    /* Allocate backend buffer */
    mem_ptr = hg_mem_aligned_alloc(page_size, size);
    NA_CHECK_SUBSYS_ERROR_NORET(
        mem, mem_ptr == NULL, out, "Could not allocate %d bytes", (int) size);
    memset(mem_ptr, 0, size);

    /* Register buffer */
    rc = na_ofi_mem_buf_register(
        mem_ptr, (size_t) size, (void **) mr_hdl, (void *) na_ofi_domain);
    NA_CHECK_SUBSYS_ERROR_NORET(
        mem, rc != 0, error, "Could not register buffer");

out:
    return mem_ptr;

error:
    hg_mem_aligned_free(mem_ptr);
    return NULL;
}

/*---------------------------------------------------------------------------*/
static NA_INLINE void
na_ofi_mem_free(
    struct na_ofi_domain *na_ofi_domain, void *mem_ptr, struct fid_mr *mr_hdl)
{
    int rc;

    /* Release MR handle is there was any */
    rc = na_ofi_mem_buf_deregister((void *) mr_hdl, (void *) na_ofi_domain);
    NA_CHECK_SUBSYS_ERROR_NORET(
        mem, rc != 0, out, "Could not deregister buffer");

out:
    hg_mem_aligned_free(mem_ptr);
    return;
}
#endif /* NA_OFI_HAS_MEM_POOL */

/*---------------------------------------------------------------------------*/
static int
na_ofi_mem_buf_register(const void *buf, size_t len, void **handle, void *arg)
{
    struct na_ofi_domain *na_ofi_domain = (struct na_ofi_domain *) arg;
    int ret = HG_UTIL_SUCCESS;

    /* Register memory if FI_MR_LOCAL is set and provider uses it */
    if (na_ofi_domain->fi_prov->domain_attr->mr_mode & FI_MR_LOCAL) {
        struct fid_mr *mr_hdl = NULL;
        int rc;

        rc = fi_mr_reg(na_ofi_domain->fi_domain, buf, len,
            FI_REMOTE_READ | FI_REMOTE_WRITE | FI_SEND | FI_RECV | FI_READ |
                FI_WRITE,
            0 /* offset */, 0 /* requested key */, 0 /* flags */, &mr_hdl,
            NULL /* context */);
        NA_CHECK_SUBSYS_ERROR(mem, rc != 0, out, ret, HG_UTIL_FAIL,
            "fi_mr_reg() failed, rc: %d (%s), mr_reg_count: %d", rc,
            fi_strerror(-rc), hg_atomic_get32(na_ofi_domain->mr_reg_count));
        hg_atomic_incr32(na_ofi_domain->mr_reg_count);
        *handle = (void *) mr_hdl;
    }

out:
    return ret;
}

/*---------------------------------------------------------------------------*/
static int
na_ofi_mem_buf_deregister(void *handle, void *arg)
{
    int ret = HG_UTIL_SUCCESS;

    /* Release MR handle is there was any */
    if (handle) {
        struct fid_mr *mr_hdl = (struct fid_mr *) handle;
        struct na_ofi_domain *na_ofi_domain = (struct na_ofi_domain *) arg;
        int rc = fi_close(&mr_hdl->fid);
        NA_CHECK_SUBSYS_ERROR(mem, rc != 0, out, ret, HG_UTIL_FAIL,
            "fi_close() mr_hdl failed, rc: %d (%s)", rc, fi_strerror(-rc));
        hg_atomic_decr32(na_ofi_domain->mr_reg_count);
    }

out:
    return ret;
}

/*---------------------------------------------------------------------------*/
static na_return_t
na_ofi_msg_send(struct na_ofi_class *na_ofi_class, na_context_t *context,
    na_cb_type_t cb_type, na_cb_t callback, void *arg, const void *buf,
    na_size_t buf_size, void *plugin_data, struct na_ofi_addr *na_ofi_addr,
    na_uint8_t dest_id, na_tag_t tag, struct na_ofi_op_id *na_ofi_op_id)
{
    struct na_ofi_context *na_ofi_context = NA_OFI_CONTEXT(context);
    na_return_t ret;
    ssize_t rc;

    /* Check op_id */
    NA_CHECK_SUBSYS_ERROR(op, na_ofi_op_id == NULL, error, ret, NA_INVALID_ARG,
        "Invalid operation ID");
    NA_CHECK_SUBSYS_ERROR(op,
        !(hg_atomic_get32(&na_ofi_op_id->status) & NA_OFI_OP_COMPLETED), error,
        ret, NA_BUSY, "Attempting to use OP ID that was not completed");

    NA_OFI_OP_RESET(
        na_ofi_op_id, context, FI_SEND, cb_type, callback, arg, na_ofi_addr);

    /* We assume buf remains valid (safe because we pre-allocate buffers) */
    na_ofi_op_id->info.msg = (struct na_ofi_msg_info){.buf.const_ptr = buf,
        .buf_size = buf_size,
        .fi_addr =
            fi_rx_addr(na_ofi_addr->fi_addr, dest_id, NA_OFI_SEP_RX_CTX_BITS),
        .fi_mr = plugin_data,
        .tag = (cb_type == NA_CB_SEND_UNEXPECTED) ? tag | NA_OFI_UNEXPECTED_TAG
                                                  : tag,
        .tag_mask = 0};

    NA_LOG_SUBSYS_DEBUG(msg, "Posting msg send with tag=%" PRIu32 " (op id=%p)",
        tag, (void *) na_ofi_op_id);

    /* Post the FI unexpected send request */
    rc = fi_tsend(na_ofi_context->fi_tx, buf, buf_size,
        na_ofi_op_id->info.msg.fi_mr, na_ofi_op_id->info.msg.fi_addr,
        na_ofi_op_id->info.msg.tag, &na_ofi_op_id->fi_ctx);
    if (unlikely(rc == -FI_EAGAIN)) {
        if (na_ofi_class->no_retry)
            /* Do not attempt to retry */
            NA_GOTO_DONE(release, ret, NA_AGAIN);
        else
            na_ofi_op_retry(na_ofi_context, na_ofi_op_id);
    } else
        NA_CHECK_SUBSYS_ERROR(msg, rc != 0, release, ret,
            na_ofi_errno_to_na((int) -rc), "fi_tsend() failed, rc: %zd (%s)",
            rc, fi_strerror((int) -rc));

    return NA_SUCCESS;

release:
    NA_OFI_OP_RELEASE(na_ofi_op_id);

error:
    return ret;
}

/*---------------------------------------------------------------------------*/
static NA_INLINE void
na_ofi_iov_get_index_offset(const struct iovec *iov, unsigned long iovcnt,
    na_offset_t offset, unsigned long *iov_start_index,
    na_offset_t *iov_start_offset)
{
    na_offset_t new_iov_offset = offset, next_offset = 0;
    unsigned long i, new_iov_start_index = 0;

    /* Get start index and handle offset */
    for (i = 0; i < iovcnt; i++) {
        next_offset += iov[i].iov_len;

        if (offset < next_offset) {
            new_iov_start_index = i;
            break;
        }
        new_iov_offset -= iov[i].iov_len;
    }

    *iov_start_index = new_iov_start_index;
    *iov_start_offset = new_iov_offset;
}

/*---------------------------------------------------------------------------*/
static NA_INLINE unsigned long
na_ofi_iov_get_count(const struct iovec *iov, unsigned long iovcnt,
    unsigned long iov_start_index, na_offset_t iov_start_offset, na_size_t len)
{
    na_size_t remaining_len =
        len - MIN(len, iov[iov_start_index].iov_len - iov_start_offset);
    unsigned long i, iov_index;

    for (i = 1, iov_index = iov_start_index + 1;
         remaining_len > 0 && iov_index < iovcnt; i++, iov_index++) {
        /* Decrease remaining len from the len of data */
        remaining_len -= MIN(remaining_len, iov[iov_index].iov_len);
    }

    return i;
}

/*---------------------------------------------------------------------------*/
static NA_INLINE void
na_ofi_iov_translate(const struct iovec *iov, unsigned long iovcnt,
    unsigned long iov_start_index, na_offset_t iov_start_offset, na_size_t len,
    struct iovec *new_iov, unsigned long new_iovcnt)
{
    na_size_t remaining_len = len;
    unsigned long i, iov_index;

    /* Offset is only within first segment */
    new_iov[0].iov_base =
        (char *) iov[iov_start_index].iov_base + iov_start_offset;
    new_iov[0].iov_len =
        MIN(remaining_len, iov[iov_start_index].iov_len - iov_start_offset);
    remaining_len -= new_iov[0].iov_len;

    for (i = 1, iov_index = iov_start_index + 1;
         remaining_len > 0 && i < new_iovcnt && iov_index < iovcnt;
         i++, iov_index++) {
        new_iov[i].iov_base = iov[iov_index].iov_base;
        new_iov[i].iov_len = MIN(remaining_len, iov[iov_index].iov_len);

        /* Decrease remaining len from the len of data */
        remaining_len -= new_iov[i].iov_len;
    }
}

/*---------------------------------------------------------------------------*/
static NA_INLINE void
na_ofi_rma_iov_translate(const struct iovec *iov, unsigned long iovcnt,
    na_uint64_t key, unsigned long iov_start_index,
    na_offset_t iov_start_offset, na_size_t len, struct fi_rma_iov *new_iov,
    unsigned long new_iovcnt)
{
    na_size_t remaining_len = len;
    unsigned long i, iov_index;

    /* Offset is only within first segment */
    new_iov[0].addr =
        (uint64_t) iov[iov_start_index].iov_base + iov_start_offset;
    new_iov[0].len =
        MIN(remaining_len, iov[iov_start_index].iov_len - iov_start_offset);
    new_iov[0].key = key;
    remaining_len -= new_iov[0].len;

    for (i = 1, iov_index = iov_start_index + 1;
         remaining_len > 0 && i < new_iovcnt && iov_index < iovcnt;
         i++, iov_index++) {
        new_iov[i].addr = (uint64_t) iov[iov_index].iov_base;
        new_iov[i].len = MIN(remaining_len, iov[iov_index].iov_len);
        new_iov[i].key = key;

        /* Decrease remaining len from the len of data */
        remaining_len -= new_iov[i].len;
    }
}

/*---------------------------------------------------------------------------*/
static na_return_t
na_ofi_rma(struct na_ofi_class *na_ofi_class, na_context_t *context,
    na_cb_type_t cb_type, na_cb_t callback, void *arg,
    na_ofi_rma_op_t fi_rma_op, na_uint64_t fi_rma_flags,
    struct na_ofi_mem_handle *na_ofi_mem_handle_local, na_offset_t local_offset,
    struct na_ofi_mem_handle *na_ofi_mem_handle_remote,
    na_offset_t remote_offset, na_size_t length,
    struct na_ofi_addr *na_ofi_addr, na_uint8_t remote_id,
    struct na_ofi_op_id *na_ofi_op_id)
{
    struct na_ofi_context *ctx = NA_OFI_CONTEXT(context);
    struct iovec *local_iov = NA_OFI_IOV(na_ofi_mem_handle_local),
                 *remote_iov = NA_OFI_IOV(na_ofi_mem_handle_remote);
    unsigned long local_iovcnt = na_ofi_mem_handle_local->desc.info.iovcnt,
                  remote_iovcnt = na_ofi_mem_handle_remote->desc.info.iovcnt;
    na_uint64_t remote_key = na_ofi_mem_handle_remote->desc.info.fi_mr_key;
    unsigned long local_iov_start_index = 0, remote_iov_start_index = 0;
    na_offset_t local_iov_start_offset = 0, remote_iov_start_offset = 0;
    struct iovec *liov;
    struct fi_rma_iov *riov;
    struct fi_msg_rma fi_msg_rma;
    na_return_t ret = NA_SUCCESS;
    ssize_t rc;

    NA_CHECK_SUBSYS_ERROR(op, na_ofi_op_id == NULL, out, ret, NA_INVALID_ARG,
        "Invalid operation ID");
    NA_CHECK_SUBSYS_ERROR(op,
        !(hg_atomic_get32(&na_ofi_op_id->status) & NA_OFI_OP_COMPLETED), out,
        ret, NA_BUSY, "Attempting to use OP ID that was not completed");

    NA_OFI_OP_RESET(
        na_ofi_op_id, context, FI_RMA, cb_type, callback, arg, na_ofi_addr);

    na_ofi_op_id->info.rma.fi_rma_op = fi_rma_op;
    na_ofi_op_id->info.rma.fi_rma_flags = fi_rma_flags;

    /* Translate local offset */
    if (local_offset > 0)
        na_ofi_iov_get_index_offset(local_iov, local_iovcnt, local_offset,
            &local_iov_start_index, &local_iov_start_offset);

    if (length != na_ofi_mem_handle_local->desc.info.len)
        na_ofi_op_id->info.rma.local_iovcnt =
            na_ofi_iov_get_count(local_iov, local_iovcnt, local_iov_start_index,
                local_iov_start_offset, length);
    else
        na_ofi_op_id->info.rma.local_iovcnt = local_iovcnt;

    if (na_ofi_op_id->info.rma.local_iovcnt > NA_OFI_IOV_STATIC_MAX) {
        na_ofi_op_id->info.rma.local_iov.d = (struct iovec *) malloc(
            na_ofi_op_id->info.rma.local_iovcnt * sizeof(struct iovec));
        NA_CHECK_SUBSYS_ERROR(rma, na_ofi_op_id->info.rma.local_iov.d == NULL,
            error, ret, NA_NOMEM, "Could not allocate iovec");

        liov = na_ofi_op_id->info.rma.local_iov.d;
    } else
        liov = na_ofi_op_id->info.rma.local_iov.s;

    na_ofi_iov_translate(local_iov, local_iovcnt, local_iov_start_index,
        local_iov_start_offset, length, liov,
        na_ofi_op_id->info.rma.local_iovcnt);

    /* Set local desc */
    na_ofi_op_id->info.rma.local_desc =
        fi_mr_desc(na_ofi_mem_handle_local->fi_mr);

    /* Translate remote offset */
    if (remote_offset > 0)
        na_ofi_iov_get_index_offset(remote_iov, remote_iovcnt, remote_offset,
            &remote_iov_start_index, &remote_iov_start_offset);

    if (length != na_ofi_mem_handle_remote->desc.info.len)
        na_ofi_op_id->info.rma.remote_iovcnt =
            na_ofi_iov_get_count(remote_iov, remote_iovcnt,
                remote_iov_start_index, remote_iov_start_offset, length);
    else
        na_ofi_op_id->info.rma.remote_iovcnt = remote_iovcnt;

    if (na_ofi_op_id->info.rma.remote_iovcnt > NA_OFI_IOV_STATIC_MAX) {
        na_ofi_op_id->info.rma.remote_iov.d = (struct fi_rma_iov *) malloc(
            na_ofi_op_id->info.rma.remote_iovcnt * sizeof(struct fi_rma_iov));
        NA_CHECK_SUBSYS_ERROR(rma, na_ofi_op_id->info.rma.remote_iov.d == NULL,
            error, ret, NA_NOMEM, "Could not allocate rma iovec");

        riov = na_ofi_op_id->info.rma.remote_iov.d;
    } else
        riov = na_ofi_op_id->info.rma.remote_iov.s;

    na_ofi_rma_iov_translate(remote_iov, remote_iovcnt, remote_key,
        remote_iov_start_index, remote_iov_start_offset, length, riov,
        na_ofi_op_id->info.rma.remote_iovcnt);

    na_ofi_op_id->info.rma.fi_addr =
        fi_rx_addr(na_ofi_addr->fi_addr, remote_id, NA_OFI_SEP_RX_CTX_BITS);

    /* Set RMA msg */
    NA_OFI_MSG_RMA_SET(fi_msg_rma, liov, riov, na_ofi_op_id);

    NA_LOG_SUBSYS_DEBUG(
        rma, "Posting RMA op (op id=%p)", (void *) na_ofi_op_id);

    /* Post the OFI RMA operation */
    rc = fi_rma_op(ctx->fi_tx, &fi_msg_rma, fi_rma_flags);
    if (unlikely(rc == -FI_EAGAIN)) {
        if (na_ofi_class->no_retry)
            /* Do not attempt to retry */
            NA_GOTO_DONE(error, ret, NA_AGAIN);
        else
            na_ofi_op_retry(ctx, na_ofi_op_id);
    } else
        NA_CHECK_SUBSYS_ERROR(rma, rc != 0, error, ret,
            na_ofi_errno_to_na((int) -rc), "fi_rma_op() failed, rc: %zd (%s)",
            rc, fi_strerror((int) -rc));

out:
    return ret;

error:
    if (na_ofi_op_id->info.rma.local_iovcnt > NA_OFI_IOV_STATIC_MAX)
        free(na_ofi_op_id->info.rma.local_iov.d);
    if (na_ofi_op_id->info.rma.remote_iovcnt > NA_OFI_IOV_STATIC_MAX)
        free(na_ofi_op_id->info.rma.remote_iov.d);

    NA_OFI_OP_RELEASE(na_ofi_op_id);

    return ret;
}

/*---------------------------------------------------------------------------*/
static na_return_t
na_ofi_cq_read(na_context_t *context, size_t max_count,
    struct fi_cq_tagged_entry cq_events[], fi_addr_t src_addrs[],
    void **src_err_addr, size_t *src_err_addrlen, size_t *actual_count)
{
    struct fid_cq *cq_hdl = NA_OFI_CONTEXT(context)->fi_cq;
    struct fi_cq_err_entry cq_err;
    na_return_t ret = NA_SUCCESS;
    ssize_t rc;

    rc = fi_cq_readfrom(cq_hdl, cq_events, max_count, src_addrs);
    if (rc > 0) { /* events available */
        *src_err_addrlen = 0;
        *actual_count = (size_t) rc;
        goto out;
    }
    if (rc == -FI_EAGAIN) { /* no event available */
        *src_err_addrlen = 0;
        *actual_count = 0;
        goto out;
    }
    NA_CHECK_SUBSYS_ERROR(poll, rc != -FI_EAVAIL, out, ret,
        na_ofi_errno_to_na((int) -rc), "fi_cq_readfrom() failed, rc: %zd (%s)",
        rc, fi_strerror((int) -rc));

    memset(&cq_err, 0, sizeof(cq_err));

    /* Prevent provider from internally allocating resources */
    cq_err.err_data = *src_err_addr;
    cq_err.err_data_size = *src_err_addrlen;

    /* Read error entry */
    rc = fi_cq_readerr(cq_hdl, &cq_err, 0 /* flags */);
    NA_CHECK_SUBSYS_ERROR(poll, rc != 1, out, ret,
        na_ofi_errno_to_na((int) -rc), "fi_cq_readerr() failed, rc: %zd (%s)",
        rc, fi_strerror((int) -rc));

    switch (cq_err.err) {
        case FI_ECANCELED: {
            struct na_ofi_op_id *na_ofi_op_id = NULL;

            NA_CHECK_SUBSYS_ERROR(op, cq_err.op_context == NULL, out, ret,
                NA_INVALID_ARG, "Invalid operation context");
            na_ofi_op_id =
                container_of(cq_err.op_context, struct na_ofi_op_id, fi_ctx);
            NA_CHECK_SUBSYS_ERROR(op, na_ofi_op_id == NULL, out, ret,
                NA_INVALID_ARG, "Invalid operation ID");

            NA_CHECK_SUBSYS_ERROR(op,
                hg_atomic_get32(&na_ofi_op_id->status) & NA_OFI_OP_COMPLETED,
                out, ret, NA_FAULT, "Operation ID was completed");
            NA_LOG_SUBSYS_DEBUG(op, "FI_ECANCELED event on operation ID %p",
                (void *) na_ofi_op_id);

            /* When tearing down connections, it is possible that operations
            will be canceled by libfabric itself.

            NA_CHECK_SUBSYS_WARNING(op,
                !(hg_atomic_get32(&na_ofi_op_id->status) & NA_OFI_OP_CANCELED),
                "Operation ID was not canceled by user");
            */

            /* Complete operation in canceled state */
            na_ofi_complete(na_ofi_op_id, NA_CANCELED);
        } break;

        case FI_EADDRNOTAVAIL:
            /* Only one error event processed in that case */
            memcpy(&cq_events[0], &cq_err, sizeof(cq_events[0]));
            *src_err_addr = cq_err.err_data;
            *src_err_addrlen = cq_err.err_data_size;
            *actual_count = 1;
            break;

        default:
            NA_LOG_SUBSYS_WARNING(poll,
                "fi_cq_readerr() got err: %d (%s), "
                "prov_errno: %d (%s)",
                cq_err.err, fi_strerror(cq_err.err), cq_err.prov_errno,
                fi_cq_strerror(
                    cq_hdl, cq_err.prov_errno, cq_err.err_data, NULL, 0));

            if (cq_err.op_context == NULL)
                break;
            else {
                struct na_ofi_op_id *na_ofi_op_id = container_of(
                    cq_err.op_context, struct na_ofi_op_id, fi_ctx);

                NA_CHECK_SUBSYS_ERROR(op, na_ofi_op_id == NULL, out, ret,
                    NA_INVALID_ARG, "Invalid operation ID");
                NA_LOG_SUBSYS_DEBUG(op, "error event on operation ID %p",
                    (void *) na_ofi_op_id);

                NA_CHECK_SUBSYS_ERROR(op,
                    hg_atomic_get32(&na_ofi_op_id->status) &
                        NA_OFI_OP_COMPLETED,
                    out, ret, NA_FAULT, "Operation ID was completed");

                if (hg_atomic_or32(&na_ofi_op_id->status, NA_OFI_OP_ERRORED) &
                    NA_OFI_OP_CANCELED)
                    break;

                /* Complete operation in error state */
                na_ofi_complete(na_ofi_op_id, na_ofi_errno_to_na(cq_err.err));
            }
            break;
    }

out:
    return ret;
}

/*---------------------------------------------------------------------------*/
static na_return_t
na_ofi_cq_process_event(struct na_ofi_class *na_ofi_class,
    const struct fi_cq_tagged_entry *cq_event, fi_addr_t src_addr,
    void *src_err_addr, size_t src_err_addrlen)
{
    struct na_ofi_op_id *na_ofi_op_id =
        container_of(cq_event->op_context, struct na_ofi_op_id, fi_ctx);
    na_return_t ret = NA_SUCCESS;

    NA_CHECK_SUBSYS_ERROR(op, na_ofi_op_id == NULL, out, ret, NA_INVALID_ARG,
        "Invalid operation ID");
    /* Cannot have an already completed operation ID, sanity check */
    NA_CHECK_SUBSYS_ERROR(op,
        hg_atomic_get32(&na_ofi_op_id->status) & NA_OFI_OP_COMPLETED, out, ret,
        NA_FAULT, "Operation ID was completed");
    NA_CHECK_SUBSYS_ERROR(op, !(cq_event->flags & na_ofi_op_id->fi_op_flags),
        out, ret, NA_PROTONOSUPPORT,
        "Unsupported CQ event flags: 0x%" PRIx64 ", expected 0x%" PRIx64,
        cq_event->flags, na_ofi_op_id->fi_op_flags);

    NA_LOG_SUBSYS_DEBUG(op, "%s CQ event (op id=%p, len=%zu, tag=%" PRIu64 ")",
        na_cb_type_to_string(na_ofi_op_id->completion_data.callback_info.type),
        (void *) na_ofi_op_id, cq_event->len, cq_event->tag);

    switch (na_ofi_op_id->completion_data.callback_info.type) {
        case NA_CB_SEND_UNEXPECTED:
        case NA_CB_SEND_EXPECTED:
            break;
        case NA_CB_RECV_UNEXPECTED:
            ret = na_ofi_cq_process_recv_unexpected_event(na_ofi_class,
                na_ofi_op_id, src_addr, src_err_addr, src_err_addrlen,
                cq_event->tag, cq_event->len);
            NA_CHECK_SUBSYS_NA_ERROR(
                msg, out, ret, "Could not process unexpected recv event");
            break;
        case NA_CB_RECV_EXPECTED:
            ret = na_ofi_cq_process_recv_expected_event(
                na_ofi_op_id, cq_event->tag, cq_event->len);
            NA_CHECK_SUBSYS_NA_ERROR(
                msg, out, ret, "Could not process expected recv event");
            break;
        case NA_CB_PUT:
        case NA_CB_GET:
            na_ofi_cq_process_rma_event(na_ofi_op_id);
            break;
        default:
            NA_GOTO_SUBSYS_ERROR(op, out, ret, NA_INVALID_ARG,
                "Operation type %d not supported",
                na_ofi_op_id->completion_data.callback_info.type);
    }

    /* Complete operation */
    na_ofi_complete(na_ofi_op_id, NA_SUCCESS);

out:
    return ret;
}

/*---------------------------------------------------------------------------*/
static na_return_t
na_ofi_cq_process_recv_unexpected_event(struct na_ofi_class *na_ofi_class,
    struct na_ofi_op_id *na_ofi_op_id, fi_addr_t src_addr, void *src_err_addr,
    size_t src_err_addrlen, uint64_t tag, size_t len)
{
    struct na_cb_info_recv_unexpected *recv_unexpected_info =
        &na_ofi_op_id->completion_data.callback_info.info.recv_unexpected;
    struct na_ofi_addr *na_ofi_addr = NULL;
    na_return_t ret = NA_SUCCESS;

    NA_CHECK_SUBSYS_ERROR(msg, (tag & ~NA_OFI_UNEXPECTED_TAG) > NA_OFI_MAX_TAG,
        out, ret, NA_OVERFLOW, "Invalid tag value %" PRIu64, tag);

    /* Retrieve new address from pool to prevent allocation */
    ret = na_ofi_addr_pool_get(na_ofi_class, &na_ofi_addr);
    NA_CHECK_SUBSYS_NA_ERROR(addr, out, ret, "na_ofi_addr_pool_get() failed");
    /* Unexpected addresses do not need to set addr/addrlen info, fi_av_lookup()
     * can be used when needed. */

    /* Use src_addr when available */
    if ((na_ofi_prov_extra_caps[na_ofi_class->domain->prov_type] & FI_SOURCE) &&
        src_addr != FI_ADDR_UNSPEC)
        na_ofi_addr->fi_addr = src_addr;
    else if (src_err_addr && src_err_addrlen) { /* addr from error info */
        /* We do not need to keep a copy of src_err_addr */
        ret = na_ofi_addr_ht_lookup(na_ofi_class->domain,
            na_ofi_prov_addr_format[na_ofi_class->domain->prov_type],
            src_err_addr, src_err_addrlen, &na_ofi_addr->fi_addr,
            &na_ofi_addr->ht_key);
        NA_CHECK_SUBSYS_NA_ERROR(
            addr, error, ret, "na_ofi_addr_ht_lookup() failed");
    } else if (na_ofi_with_msg_hdr(
                   na_ofi_class->domain)) { /* addr from msg header */
        /* We do not need to keep a copy of msg header */
        ret = na_ofi_addr_ht_lookup(na_ofi_class->domain,
            na_ofi_prov_addr_format[na_ofi_class->domain->prov_type],
            na_ofi_op_id->info.msg.buf.ptr,
            na_ofi_prov_addr_size(
                na_ofi_prov_addr_format[na_ofi_class->domain->prov_type]),
            &na_ofi_addr->fi_addr, &na_ofi_addr->ht_key);
        NA_CHECK_SUBSYS_NA_ERROR(
            addr, error, ret, "na_ofi_addr_ht_lookup() failed");
    } else
        NA_GOTO_SUBSYS_ERROR(addr, error, ret, NA_PROTONOSUPPORT,
            "Insufficient address information");

    /* Fill unexpected info */
    recv_unexpected_info->tag = (na_tag_t) (tag & NA_OFI_TAG_MASK);
    recv_unexpected_info->actual_buf_size = (na_size_t) len;
    recv_unexpected_info->source = (na_addr_t) na_ofi_addr;

out:
    return ret;

error:
    na_ofi_addr_ref_decr(na_ofi_addr);
    return ret;
}

/*---------------------------------------------------------------------------*/
static NA_INLINE na_return_t
na_ofi_cq_process_recv_expected_event(
    struct na_ofi_op_id *na_ofi_op_id, uint64_t tag, size_t len)
{
    struct na_cb_info_recv_expected *recv_expected_info =
        &na_ofi_op_id->completion_data.callback_info.info.recv_expected;
    na_return_t ret = NA_SUCCESS;

    NA_CHECK_SUBSYS_ERROR(
        msg, tag > NA_OFI_MAX_TAG, out, ret, NA_OVERFLOW, "Invalid tag value");

    /* Check buf_size and msg_size */
    NA_CHECK_SUBSYS_ERROR(msg, len > na_ofi_op_id->info.msg.buf_size, out, ret,
        NA_MSGSIZE, "Expected recv msg size too large for buffer");
    recv_expected_info->actual_buf_size = (na_size_t) len;

out:
    return ret;
}

/*---------------------------------------------------------------------------*/
static NA_INLINE void
na_ofi_cq_process_rma_event(struct na_ofi_op_id *na_ofi_op_id)
{
    /* Can free extra IOVs here */
    if (na_ofi_op_id->info.rma.local_iovcnt > NA_OFI_IOV_STATIC_MAX) {
        free(na_ofi_op_id->info.rma.local_iov.d);
        na_ofi_op_id->info.rma.local_iov.d = NULL;
    }
    if (na_ofi_op_id->info.rma.remote_iovcnt > NA_OFI_IOV_STATIC_MAX) {
        free(na_ofi_op_id->info.rma.remote_iov.d);
        na_ofi_op_id->info.rma.remote_iov.d = NULL;
    }
}

/*---------------------------------------------------------------------------*/
static na_return_t
na_ofi_cq_process_retries(struct na_ofi_context *na_ofi_context)
{
    struct na_ofi_op_queue *op_queue = na_ofi_context->retry_op_queue;
    struct na_ofi_op_id *na_ofi_op_id = NULL;
    na_return_t ret;

    do {
        na_bool_t canceled = NA_FALSE;
        ssize_t rc = 0;

        hg_thread_spin_lock(&op_queue->lock);
        na_ofi_op_id = HG_QUEUE_FIRST(&op_queue->queue);
        if (!na_ofi_op_id) {
            hg_thread_spin_unlock(&op_queue->lock);
            /* Queue is empty */
            break;
        }
        /* Dequeue OP ID */
        HG_QUEUE_POP_HEAD(&op_queue->queue, entry);
        hg_atomic_and32(&na_ofi_op_id->status, ~NA_OFI_OP_QUEUED);

        /* Check if OP ID was canceled */
        if (hg_atomic_get32(&na_ofi_op_id->status) & NA_OFI_OP_CANCELING) {
            hg_atomic_or32(&na_ofi_op_id->status, NA_OFI_OP_CANCELED);
            canceled = NA_TRUE;
        }
        hg_thread_spin_unlock(&op_queue->lock);

        if (canceled) {
            na_ofi_complete(na_ofi_op_id, NA_CANCELED);
            /* Try again */
            continue;
        }

        NA_LOG_SUBSYS_DEBUG(
            op, "Attempting to retry %p", (void *) na_ofi_op_id);

        /* Retry operation */
        switch (na_ofi_op_id->completion_data.callback_info.type) {
            case NA_CB_SEND_UNEXPECTED:
            case NA_CB_SEND_EXPECTED:
                rc = fi_tsend(na_ofi_context->fi_tx,
                    na_ofi_op_id->info.msg.buf.const_ptr,
                    na_ofi_op_id->info.msg.buf_size,
                    na_ofi_op_id->info.msg.fi_mr,
                    na_ofi_op_id->info.msg.fi_addr, na_ofi_op_id->info.msg.tag,
                    &na_ofi_op_id->fi_ctx);
                break;
            case NA_CB_RECV_UNEXPECTED:
            case NA_CB_RECV_EXPECTED:
                rc = fi_trecv(na_ofi_context->fi_rx,
                    na_ofi_op_id->info.msg.buf.ptr,
                    na_ofi_op_id->info.msg.buf_size,
                    na_ofi_op_id->info.msg.fi_mr,
                    na_ofi_op_id->info.msg.fi_addr, na_ofi_op_id->info.msg.tag,
                    na_ofi_op_id->info.msg.tag_mask, &na_ofi_op_id->fi_ctx);
                break;
            case NA_CB_PUT:
            case NA_CB_GET: {
                struct iovec *msg_iov = NA_OFI_MSG_IOV(na_ofi_op_id);
                struct fi_rma_iov *rma_iov = NA_OFI_RMA_IOV(na_ofi_op_id);
                struct fi_msg_rma fi_msg_rma;

                /* Set RMA msg */
                NA_OFI_MSG_RMA_SET(fi_msg_rma, msg_iov, rma_iov, na_ofi_op_id);
                rc = na_ofi_op_id->info.rma.fi_rma_op(na_ofi_context->fi_tx,
                    &fi_msg_rma, na_ofi_op_id->info.rma.fi_rma_flags);
                break;
            }
            default:
                NA_GOTO_SUBSYS_ERROR(op, error, ret, NA_INVALID_ARG,
                    "Operation type %d not supported",
                    na_ofi_op_id->completion_data.callback_info.type);
        }

        if (rc == 0) {
            /* If the operation got canceled while we retried it, attempt to
             * cancel it */
            if (hg_atomic_get32(&na_ofi_op_id->status) & NA_OFI_OP_CANCELING) {
                ret = na_ofi_op_cancel(na_ofi_op_id);
                NA_CHECK_SUBSYS_NA_ERROR(
                    op, error, ret, "Could not cancel operation");
            }
            continue;
        } else if (rc == -FI_EAGAIN) {
            hg_thread_spin_lock(&op_queue->lock);
            /* Do not repush OP ID if it was canceled in the meantime */
            if (hg_atomic_get32(&na_ofi_op_id->status) & NA_OFI_OP_CANCELING) {
                hg_atomic_or32(&na_ofi_op_id->status, NA_OFI_OP_CANCELED);
                canceled = NA_TRUE;
            } else {
                NA_LOG_SUBSYS_DEBUG(
                    op, "Re-pushing %p for retry", (void *) na_ofi_op_id);
                /* Re-push op ID to retry queue */
                HG_QUEUE_PUSH_TAIL(&op_queue->queue, na_ofi_op_id, entry);
                hg_atomic_or32(&na_ofi_op_id->status, NA_OFI_OP_QUEUED);
            }
            hg_thread_spin_unlock(&op_queue->lock);

            if (canceled) {
                na_ofi_complete(na_ofi_op_id, NA_CANCELED);
                /* Try again */
                continue;
            } else
                /* Do not attempt to retry again and continue making progress,
                 * otherwise we could loop indefinitely */
                break;
        } else {
            NA_LOG_SUBSYS_ERROR(op,
                "retry operation of %d failed, rc: %zd (%s)",
                na_ofi_op_id->completion_data.callback_info.type, rc,
                fi_strerror((int) -rc));

            /* Force internal completion in error mode */
            hg_atomic_or32(&na_ofi_op_id->status, NA_OFI_OP_ERRORED);
            na_ofi_complete(na_ofi_op_id, na_ofi_errno_to_na((int) -rc));
        }
    } while (1);

    return NA_SUCCESS;

error:
    return ret;
}

/*---------------------------------------------------------------------------*/
static NA_INLINE void
na_ofi_op_retry(
    struct na_ofi_context *na_ofi_context, struct na_ofi_op_id *na_ofi_op_id)
{
    struct na_ofi_op_queue *retry_op_queue = na_ofi_context->retry_op_queue;

    NA_LOG_SUBSYS_DEBUG(op, "Pushing %p for retry (%s)", (void *) na_ofi_op_id,
        na_cb_type_to_string(na_ofi_op_id->completion_data.callback_info.type));

    /* Push op ID to retry queue */
    hg_thread_spin_lock(&retry_op_queue->lock);
    HG_QUEUE_PUSH_TAIL(&retry_op_queue->queue, na_ofi_op_id, entry);
    hg_atomic_set32(&na_ofi_op_id->status, NA_OFI_OP_QUEUED);
    hg_thread_spin_unlock(&retry_op_queue->lock);
}

/*---------------------------------------------------------------------------*/
static NA_INLINE void
na_ofi_complete(struct na_ofi_op_id *na_ofi_op_id, na_return_t cb_ret)
{
    /* Mark op id as completed (independent of cb_ret) */
    hg_atomic_or32(&na_ofi_op_id->status, NA_OFI_OP_COMPLETED);

    /* Set callback ret */
    na_ofi_op_id->completion_data.callback_info.ret = cb_ret;

    /* Add OP to NA completion queue */
    na_cb_completion_add(na_ofi_op_id->context, &na_ofi_op_id->completion_data);
}

/*---------------------------------------------------------------------------*/
static NA_INLINE void
na_ofi_release(void *arg)
{
    struct na_ofi_op_id *na_ofi_op_id = (struct na_ofi_op_id *) arg;

    NA_CHECK_SUBSYS_WARNING(op,
        na_ofi_op_id &&
            (!(hg_atomic_get32(&na_ofi_op_id->status) & NA_OFI_OP_COMPLETED)),
        "Releasing resources from an uncompleted operation");

    if (na_ofi_op_id->addr) {
        na_ofi_addr_ref_decr(na_ofi_op_id->addr);
        na_ofi_op_id->addr = NULL;
    }
}

/*---------------------------------------------------------------------------*/
static na_return_t
na_ofi_op_cancel(struct na_ofi_op_id *na_ofi_op_id)
{
    struct fid_ep *fi_ep = NULL;
    ssize_t rc;
    na_return_t ret;

    /* Let only one thread call fi_cancel() */
    if (hg_atomic_or32(&na_ofi_op_id->status, NA_OFI_OP_CANCELED) &
        NA_OFI_OP_CANCELED)
        return NA_SUCCESS;

    switch (na_ofi_op_id->completion_data.callback_info.type) {
        case NA_CB_RECV_UNEXPECTED:
        case NA_CB_RECV_EXPECTED:
            fi_ep = NA_OFI_CONTEXT(na_ofi_op_id->context)->fi_rx;
            break;
        case NA_CB_SEND_UNEXPECTED:
        case NA_CB_SEND_EXPECTED:
        case NA_CB_PUT:
        case NA_CB_GET:
            fi_ep = NA_OFI_CONTEXT(na_ofi_op_id->context)->fi_tx;
            break;
        default:
            NA_GOTO_SUBSYS_ERROR(op, error, ret, NA_INVALID_ARG,
                "Operation type %d not supported",
                na_ofi_op_id->completion_data.callback_info.type);
            break;
    }

    /* fi_cancel() is an asynchronous operation, either the operation
     * will be canceled and an FI_ECANCELED event will be generated
     * or it will show up in the regular completion queue.
     */
    rc = fi_cancel(&fi_ep->fid, &na_ofi_op_id->fi_ctx);
    NA_LOG_SUBSYS_DEBUG(
        op, "fi_cancel() rc: %d (%s)", (int) rc, fi_strerror((int) -rc));
    (void) rc;

    /* Work around segfault on fi_cq_signal() in some providers */
    if (na_ofi_prov_flags[na_ofi_op_id->na_ofi_class->domain->prov_type] &
        NA_OFI_SIGNAL) {
        /* Signal CQ to wake up and no longer wait on FD */
        int rc_signal =
            fi_cq_signal(NA_OFI_CONTEXT(na_ofi_op_id->context)->fi_cq);
        NA_CHECK_SUBSYS_ERROR(op, rc_signal != 0 && rc_signal != -ENOSYS, error,
            ret, na_ofi_errno_to_na(-rc_signal),
            "fi_cq_signal (op type %d) failed, rc: %d (%s)",
            na_ofi_op_id->completion_data.callback_info.type, rc_signal,
            fi_strerror(-rc_signal));
    }

    return NA_SUCCESS;

error:
    return ret;
}

/********************/
/* Plugin callbacks */
/********************/

static na_bool_t
na_ofi_check_protocol(const char *protocol_name)
{
    struct fi_info *providers = NULL, *prov;
    na_bool_t accept = NA_FALSE;
    na_return_t ret = NA_SUCCESS;
    enum na_ofi_prov_type type;

    type = na_ofi_prov_name_to_type(protocol_name);
    NA_CHECK_SUBSYS_ERROR(cls, type == NA_OFI_PROV_NULL, out, ret,
        NA_PROTONOSUPPORT, "Protocol %s not supported", protocol_name);

/* Only the sockets provider is currently supported on macOS */
#ifdef __APPLE__
    NA_CHECK_SUBSYS_ERROR(cls, type == NA_OFI_PROV_TCP, out, ret,
        NA_PROTONOSUPPORT,
        "Protocol \"tcp\" not supported on macOS, please use \"sockets\" "
        "instead");
#endif

    /* Get info from provider */
    ret = na_ofi_getinfo(type, &providers, protocol_name);
    NA_CHECK_SUBSYS_NA_ERROR(cls, out, ret, "na_ofi_getinfo() failed");

    prov = providers;
    while (prov != NULL) {
        NA_LOG_SUBSYS_DEBUG(cls,
            "fabric_attr - prov_name %s, name - %s, "
            "domain_attr - name %s, mode: 0x%" PRIx64
            ", domain_attr->mode 0x%" PRIx64 ", "
            "caps: 0x%" PRIx64,
            prov->fabric_attr->prov_name, prov->fabric_attr->name,
            prov->domain_attr->name, prov->mode, prov->domain_attr->mode,
            prov->caps);
        if (!strcmp(na_ofi_prov_name[type], prov->fabric_attr->prov_name)) {
            accept = NA_TRUE;
            break;
        }
        prov = prov->next;
    }

    fi_freeinfo(providers);

out:
    return accept;
}

/*---------------------------------------------------------------------------*/
static na_return_t
na_ofi_initialize(na_class_t *na_class, const struct na_info *na_info,
    na_bool_t NA_UNUSED listen)
{
    struct na_ofi_class *priv;
    void *src_addr = NULL;
    na_size_t src_addrlen = 0;
    char *resolve_name = NULL;
    char *host_name = NULL;
    unsigned int port = 0;
    const char *node_ptr = NULL;
    char node[NA_OFI_MAX_URI_LEN] = {'\0'};
    char *domain_name_ptr = NULL;
    char domain_name[NA_OFI_MAX_URI_LEN] = {'\0'};
    na_bool_t no_wait = NA_FALSE, no_retry = NA_FALSE;
    na_uint8_t context_max = 1; /* Default */
    const char *auth_key = NULL;
    na_size_t msg_size_max = 0;
    na_size_t unexpected_size_max = 0;
    na_size_t expected_size_max = 0;
#ifdef NA_OFI_HAS_MEM_POOL
    struct hg_mem_pool *hg_mem_pool = NULL;
#endif
    na_return_t ret = NA_SUCCESS;
    enum na_ofi_prov_type prov_type;
#ifdef NA_OFI_HAS_ADDR_POOL
    int i;
#endif

    NA_LOG_SUBSYS_DEBUG(cls,
        "Entering na_ofi_initialize() class_name %s, protocol_name %s,"
        " host_name %s",
        na_info->class_name, na_info->protocol_name, na_info->host_name);

    prov_type = na_ofi_prov_name_to_type(na_info->protocol_name);
    NA_CHECK_SUBSYS_ERROR(fatal, prov_type == NA_OFI_PROV_NULL, out, ret,
        NA_INVALID_ARG, "Protocol %s not supported", na_info->protocol_name);

#if defined(NA_OFI_HAS_EXT_GNI_H) && defined(NA_OFI_GNI_HAS_UDREG)
    /* In case of GNI using udreg, we check to see whether
     * MPICH_GNI_NDREG_ENTRIES environment variable is set or not.  If not, this
     * code is not likely to work if Cray MPI is also used. Print error msg
     * suggesting workaround.
     */
    NA_CHECK_SUBSYS_ERROR(fatal,
        prov_type == NA_OFI_PROV_GNI && !getenv("MPICH_GNI_NDREG_ENTRIES"), out,
        ret, NA_INVALID_ARG,
        "ofi+gni provider requested, but the MPICH_GNI_NDREG_ENTRIES "
        "environment variable is not set.\n"
        "Please run this executable with "
        "\"export MPICH_GNI_NDREG_ENTRIES=1024\" to ensure compatibility.");
#endif

    /* Use default interface name if no hostname was passed */
    if (na_info->host_name) {
        host_name = strdup(na_info->host_name);
        NA_CHECK_SUBSYS_ERROR(cls, host_name == NULL, out, ret, NA_NOMEM,
            "strdup() of host_name failed");

        /* Extract hostname */
        if (strstr(host_name, ":")) {
            char *port_str = NULL;
            strtok_r(host_name, ":", &port_str);
            port = (unsigned int) strtoul(port_str, NULL, 10);
        }

        /* Extract domain (if specified) */
        if (strstr(host_name, "/")) {
            strtok_r(host_name, "/", &resolve_name);
            domain_name_ptr = host_name;
        } else
            resolve_name = host_name;
    } else if (na_ofi_prov_addr_format[prov_type] == FI_ADDR_GNI)
        resolve_name = NA_OFI_GNI_IFACE_DEFAULT;

    /* Get hostname/port info if available */
    if (resolve_name) {
        if (na_ofi_prov_addr_format[prov_type] == FI_SOCKADDR_IN) {
            char *ifa_name;
            struct na_ofi_sin_addr *na_ofi_sin_addr = NULL;

            /* Try to get matching IP/device */
            ret = na_ofi_check_interface(
                resolve_name, port, &ifa_name, &na_ofi_sin_addr);
            NA_CHECK_SUBSYS_NA_ERROR(
                cls, out, ret, "Could not check interfaces");

            /* Set SIN addr if found */
            if (na_ofi_sin_addr && ifa_name) {
                src_addr = na_ofi_sin_addr;
                src_addrlen = sizeof(*na_ofi_sin_addr);

                /* Attempt to pass domain name as ifa_name if not set for
                 * providers that use ifa_name as domain name */
                if (!domain_name_ptr && (prov_type != NA_OFI_PROV_VERBS)) {
                    strncpy(domain_name, ifa_name, NA_OFI_MAX_URI_LEN - 1);
                    domain_name_ptr = domain_name;
                }
                free(ifa_name);
            } else if (!domain_name_ptr) {
                /* Pass domain name as hostname if not set */
                strncpy(domain_name, resolve_name, NA_OFI_MAX_URI_LEN - 1);
                domain_name_ptr = domain_name;
            }
        } else if (na_ofi_prov_addr_format[prov_type] == FI_ADDR_GNI) {
            struct na_ofi_sin_addr *na_ofi_sin_addr = NULL;
            const char *ptr;

            /* Try to get matching IP/device (do not use port) */
            ret =
                na_ofi_check_interface(resolve_name, 0, NULL, &na_ofi_sin_addr);
            NA_CHECK_SUBSYS_ERROR(cls, ret != NA_SUCCESS || !na_ofi_sin_addr,
                out, ret, NA_ADDRNOTAVAIL, "Could not check interfaces");

            /* Node must match IP resolution */
            ptr = inet_ntop(na_ofi_sin_addr->sin.sin_family,
                &na_ofi_sin_addr->sin.sin_addr, node, sizeof(node));
            free(na_ofi_sin_addr);
            NA_CHECK_SUBSYS_ERROR(cls, ptr == NULL, out, ret, NA_ADDRNOTAVAIL,
                "Could not convert IP to string");
            node_ptr = node;
        } else if (na_ofi_prov_addr_format[prov_type] == FI_ADDR_PSMX) {
            /* Nothing to do */
        } else if (na_ofi_prov_addr_format[prov_type] == FI_ADDR_PSMX2) {
            /* Nothing to do */
        }
    }

    /* Get init info */
    if (na_info->na_init_info) {
        /* Progress mode */
        if (na_info->na_init_info->progress_mode & NA_NO_BLOCK)
            no_wait = NA_TRUE;
        if (na_info->na_init_info->progress_mode & NA_NO_RETRY)
            no_retry = NA_TRUE;
        /* Max contexts */
        if (na_info->na_init_info->max_contexts)
            context_max = na_info->na_init_info->max_contexts;
        /* Auth key */
        auth_key = na_info->na_init_info->auth_key;
        /* Sizes */
        if (na_info->na_init_info->max_unexpected_size)
            unexpected_size_max = na_info->na_init_info->max_unexpected_size;
        if (na_info->na_init_info->max_expected_size)
            expected_size_max = na_info->na_init_info->max_expected_size;
    }

    /* Create private data */
    na_class->plugin_class =
        (struct na_ofi_class *) malloc(sizeof(struct na_ofi_class));
    NA_CHECK_SUBSYS_ERROR(cls, na_class->plugin_class == NULL, out, ret,
        NA_NOMEM, "Could not allocate NA private data class");
    memset(na_class->plugin_class, 0, sizeof(struct na_ofi_class));
    priv = NA_OFI_CLASS(na_class);
    priv->no_retry = no_retry;

    /* Initialize queue / mutex */
    hg_thread_mutex_init(&priv->mutex);

    /* Initialize addr pool */
    hg_thread_spin_init(&priv->addr_pool_lock);
    HG_QUEUE_INIT(&priv->addr_pool);

    /* Create/Open domain */
    ret = na_ofi_domain_open(
        prov_type, domain_name_ptr, auth_key, no_wait, &priv->domain);
    NA_CHECK_SUBSYS_NA_ERROR(cls, out, ret, "Could not open domain for %s, %s",
        na_ofi_prov_name[prov_type], domain_name_ptr);

    /* Make sure that domain is configured as no_wait */
    NA_CHECK_SUBSYS_WARNING(cls, no_wait != priv->domain->no_wait,
        "Requested no_wait=%d, domain no_wait=%d", no_wait,
        priv->domain->no_wait);
    priv->no_wait = priv->domain->no_wait || no_wait;

    /* Set context limits */
    NA_CHECK_SUBSYS_ERROR(fatal, context_max > priv->domain->context_max, out,
        ret, NA_INVALID_ARG,
        "Maximum number of requested contexts (%" PRIu8 ") exceeds provider "
        "limitation(%zu)",
        context_max, priv->domain->context_max);
    priv->context_max = context_max;

    /* Set msg size limits */
    msg_size_max = priv->domain->eager_msg_size_max
                       ? priv->domain->eager_msg_size_max
                       : NA_OFI_MSG_SIZE;
    priv->unexpected_size_max =
        unexpected_size_max ? unexpected_size_max : msg_size_max;
    priv->expected_size_max =
        expected_size_max ? expected_size_max : msg_size_max;

#ifdef NA_OFI_HAS_MEM_POOL
    /* Register initial mempool */
    hg_mem_pool = hg_mem_pool_create(
        MAX(priv->unexpected_size_max, priv->expected_size_max),
        NA_OFI_MEM_CHUNK_COUNT, NA_OFI_MEM_BLOCK_COUNT, na_ofi_mem_buf_register,
        na_ofi_mem_buf_deregister, (void *) priv->domain);
    NA_CHECK_SUBSYS_ERROR(cls, hg_mem_pool == NULL, out, ret, NA_NOMEM,
        "Could not create memory pool with %d blocks of size %d x %zu bytes",
        NA_OFI_MEM_BLOCK_COUNT, NA_OFI_MEM_CHUNK_COUNT,
        MAX(priv->unexpected_size_max, priv->expected_size_max));
    priv->mem_pool = hg_mem_pool;
#endif

    /* Cache IOV max */
    priv->iov_max = priv->domain->fi_prov->domain_attr->mr_iov_limit;

    /* Create endpoint */
    ret = na_ofi_endpoint_open(priv->domain, node_ptr, src_addr, src_addrlen,
        priv->no_wait, priv->context_max, &priv->endpoint);
    NA_CHECK_SUBSYS_NA_ERROR(
        cls, out, ret, "Could not create endpoint for %s", resolve_name);

#ifdef NA_OFI_HAS_ADDR_POOL
    /* Create pool of addresses */
    for (i = 0; i < NA_OFI_ADDR_POOL_COUNT; i++) {
        struct na_ofi_addr *na_ofi_addr = na_ofi_addr_create(priv);
        HG_QUEUE_PUSH_TAIL(&priv->addr_pool, na_ofi_addr, entry);
    }
#endif

    /* Get address from endpoint */
    ret = na_ofi_endpoint_resolve_src_addr(priv);
    NA_CHECK_SUBSYS_NA_ERROR(
        cls, out, ret, "Could not resolve endpoint src address");

out:
    if (ret != NA_SUCCESS) {
        if (na_class->plugin_class) {
            na_ofi_finalize(na_class);
            na_class->plugin_class = NULL;
        }
    }
    free(src_addr);
    free(host_name);
    return ret;
}

/*---------------------------------------------------------------------------*/
static na_return_t
na_ofi_finalize(na_class_t *na_class)
{
    struct na_ofi_class *priv = NA_OFI_CLASS(na_class);
    na_return_t ret = NA_SUCCESS;

    if (priv == NULL)
        goto out;

#ifdef NA_OFI_HAS_ADDR_POOL
    /* Free addresses */
    while (!HG_QUEUE_IS_EMPTY(&priv->addr_pool)) {
        struct na_ofi_addr *na_ofi_addr = HG_QUEUE_FIRST(&priv->addr_pool);
        HG_QUEUE_POP_HEAD(&priv->addr_pool, entry);

        na_ofi_addr_destroy(na_ofi_addr);
    }
#endif
    hg_thread_spin_destroy(&priv->addr_pool_lock);

    /* Close endpoint */
    if (priv->endpoint) {
        ret = na_ofi_endpoint_close(priv->endpoint);
        NA_CHECK_SUBSYS_NA_ERROR(cls, out, ret, "Could not close endpoint");
        priv->endpoint = NULL;
    }

#ifdef NA_OFI_HAS_MEM_POOL
    hg_mem_pool_destroy(priv->mem_pool);
#endif

    /* Close domain */
    if (priv->domain) {
        ret = na_ofi_domain_close(priv->domain);
        NA_CHECK_SUBSYS_NA_ERROR(cls, out, ret, "Could not close domain");
        priv->domain = NULL;
    }

    /* Close mutex / free private data */
    hg_thread_mutex_destroy(&priv->mutex);
    free(priv);
    na_class->plugin_class = NULL;

out:
    return ret;
}

/*---------------------------------------------------------------------------*/
static na_return_t
na_ofi_context_create(na_class_t *na_class, void **context, na_uint8_t id)
{
    struct na_ofi_class *priv = NA_OFI_CLASS(na_class);
    struct na_ofi_domain *domain = priv->domain;
    struct na_ofi_endpoint *ep = priv->endpoint;
    struct na_ofi_context *ctx = NULL;
    struct fi_cq_attr cq_attr = {0};
    na_return_t ret = NA_SUCCESS;
    int rc = 0;

    ctx = (struct na_ofi_context *) calloc(1, sizeof(struct na_ofi_context));
    NA_CHECK_SUBSYS_ERROR(ctx, ctx == NULL, out, ret, NA_NOMEM,
        "Could not allocate na_ofi_context");
    ctx->idx = id;

    /* If not using SEP, just point to endpoint objects */
    hg_thread_mutex_lock(&priv->mutex);

    if (!na_ofi_with_sep(priv)) {
        ctx->fi_tx = ep->fi_ep;
        ctx->fi_rx = ep->fi_ep;
        ctx->fi_cq = ep->fi_cq;
        ctx->fi_wait = ep->fi_wait;
        ctx->retry_op_queue = ep->retry_op_queue;
    } else {
        ctx->retry_op_queue = malloc(sizeof(*ctx->retry_op_queue));
        NA_CHECK_SUBSYS_ERROR(ctx, ctx->retry_op_queue == NULL, error, ret,
            NA_NOMEM, "Could not allocate retry_op_queue/_lock");

        /* Initialize queue / mutex */
        HG_QUEUE_INIT(&ctx->retry_op_queue->queue);
        hg_thread_spin_init(&ctx->retry_op_queue->lock);

        NA_CHECK_SUBSYS_ERROR(fatal,
            priv->contexts >= priv->context_max || id >= priv->context_max,
            error, ret, NA_OPNOTSUPPORTED,
            "contexts %d, context id %d, max_contexts %d", priv->contexts, id,
            priv->context_max);

        if (!priv->no_wait) {
            if (na_ofi_prov_flags[domain->prov_type] & NA_OFI_WAIT_FD)
                cq_attr.wait_obj = FI_WAIT_FD; /* Wait on fd */
            else {
                struct fi_wait_attr wait_attr = {0};

                /* Open wait set for other providers. */
                wait_attr.wait_obj = FI_WAIT_UNSPEC;
                rc = fi_wait_open(domain->fi_fabric, &wait_attr, &ctx->fi_wait);
                NA_CHECK_SUBSYS_ERROR(ctx, rc != 0, error, ret,
                    na_ofi_errno_to_na(-rc),
                    "fi_wait_open() failed, rc: %d (%s)", rc, fi_strerror(-rc));
                cq_attr.wait_obj = FI_WAIT_SET; /* Wait on wait set */
                cq_attr.wait_set = ctx->fi_wait;
            }
        }
        cq_attr.wait_cond = FI_CQ_COND_NONE;
        cq_attr.format = FI_CQ_FORMAT_TAGGED;
        cq_attr.size = NA_OFI_CQ_DEPTH;
        rc = fi_cq_open(domain->fi_domain, &cq_attr, &ctx->fi_cq, NULL);
        NA_CHECK_SUBSYS_ERROR(ctx, rc < 0, error, ret, na_ofi_errno_to_na(-rc),
            "fi_cq_open() failed, rc: %d (%s)", rc, fi_strerror(-rc));

        rc = fi_tx_context(ep->fi_ep, id, NULL, &ctx->fi_tx, NULL);
        NA_CHECK_SUBSYS_ERROR(ctx, rc < 0, error, ret, na_ofi_errno_to_na(-rc),
            "fi_tx_context() failed, rc: %d (%s)", rc, fi_strerror(-rc));

        rc = fi_rx_context(ep->fi_ep, id, NULL, &ctx->fi_rx, NULL);
        NA_CHECK_SUBSYS_ERROR(ctx, rc < 0, error, ret, na_ofi_errno_to_na(-rc),
            "fi_rx_context() failed, rc: %d (%s)", rc, fi_strerror(-rc));

        rc = fi_ep_bind(ctx->fi_tx, &ctx->fi_cq->fid, FI_TRANSMIT);
        NA_CHECK_SUBSYS_ERROR(ctx, rc < 0, error, ret, na_ofi_errno_to_na(-rc),
            "fi_ep_bind() noc_tx failed, rc: %d (%s)", rc, fi_strerror(-rc));

        rc = fi_ep_bind(ctx->fi_rx, &ctx->fi_cq->fid, FI_RECV);
        NA_CHECK_SUBSYS_ERROR(ctx, rc < 0, error, ret, na_ofi_errno_to_na(-rc),
            "fi_ep_bind() noc_rx failed, rc: %d (%s)", rc, fi_strerror(-rc));

        rc = fi_enable(ctx->fi_tx);
        NA_CHECK_SUBSYS_ERROR(ctx, rc < 0, error, ret, na_ofi_errno_to_na(-rc),
            "fi_enable() noc_tx failed, rc: %d (%s)", rc, fi_strerror(-rc));

        rc = fi_enable(ctx->fi_rx);
        NA_CHECK_SUBSYS_ERROR(ctx, rc < 0, error, ret, na_ofi_errno_to_na(-rc),
            "fi_enable() noc_rx failed, rc: %d (%s)", rc, fi_strerror(-rc));
    }

    priv->contexts++;
    hg_thread_mutex_unlock(&priv->mutex);

    *context = ctx;

out:
    return ret;

error:
    hg_thread_mutex_unlock(&priv->mutex);
    if (na_ofi_with_sep(priv) && ctx->retry_op_queue) {
        hg_thread_spin_destroy(&ctx->retry_op_queue->lock);
        free(ctx->retry_op_queue);
    }
    free(ctx);
    return ret;
}

/*---------------------------------------------------------------------------*/
static na_return_t
na_ofi_context_destroy(na_class_t *na_class, void *context)
{
    struct na_ofi_class *priv = NA_OFI_CLASS(na_class);
    struct na_ofi_context *ctx = (struct na_ofi_context *) context;
    na_return_t ret = NA_SUCCESS;
    int rc;

    if (na_ofi_with_sep(priv)) {
        na_bool_t empty;

        /* Check that retry op queue is empty */
        empty = HG_QUEUE_IS_EMPTY(&ctx->retry_op_queue->queue);
        NA_CHECK_SUBSYS_ERROR(ctx, empty == NA_FALSE, out, ret, NA_BUSY,
            "Retry op queue should be empty");

        if (ctx->fi_tx) {
            rc = fi_close(&ctx->fi_tx->fid);
            NA_CHECK_SUBSYS_ERROR(ctx, rc != 0, out, ret,
                na_ofi_errno_to_na(-rc),
                "fi_close() noc_tx failed, rc: %d (%s)", rc, fi_strerror(-rc));
            ctx->fi_tx = NULL;
        }

        if (ctx->fi_rx) {
            rc = fi_close(&ctx->fi_rx->fid);
            NA_CHECK_SUBSYS_ERROR(ctx, rc != 0, out, ret,
                na_ofi_errno_to_na(-rc),
                "fi_close() noc_rx failed, rc: %d (%s)", rc, fi_strerror(-rc));
            ctx->fi_rx = NULL;
        }

        /* Close wait set */
        if (ctx->fi_wait) {
            rc = fi_close(&ctx->fi_wait->fid);
            NA_CHECK_SUBSYS_ERROR(ctx, rc != 0, out, ret,
                na_ofi_errno_to_na(-rc), "fi_close() wait failed, rc: %d (%s)",
                rc, fi_strerror(-rc));
            ctx->fi_wait = NULL;
        }

        /* Close completion queue */
        if (ctx->fi_cq) {
            rc = fi_close(&ctx->fi_cq->fid);
            NA_CHECK_SUBSYS_ERROR(ctx, rc != 0, out, ret,
                na_ofi_errno_to_na(-rc), "fi_close() CQ failed, rc: %d (%s)",
                rc, fi_strerror(-rc));
            ctx->fi_cq = NULL;
        }

        hg_thread_spin_destroy(&ctx->retry_op_queue->lock);
        free(ctx->retry_op_queue);
    }

    hg_thread_mutex_lock(&priv->mutex);
    priv->contexts--;
    hg_thread_mutex_unlock(&priv->mutex);

    free(ctx);

out:
    return ret;
}

/*---------------------------------------------------------------------------*/
static na_op_id_t *
na_ofi_op_create(na_class_t *na_class)
{
    struct na_ofi_op_id *na_ofi_op_id = NULL;

    na_ofi_op_id =
        (struct na_ofi_op_id *) calloc(1, sizeof(struct na_ofi_op_id));
    NA_CHECK_SUBSYS_ERROR_NORET(op, na_ofi_op_id == NULL, error,
        "Could not allocate NA OFI operation ID");
    na_ofi_op_id->na_ofi_class = NA_OFI_CLASS(na_class);

    /* Completed by default */
    hg_atomic_init32(&na_ofi_op_id->status, NA_OFI_OP_COMPLETED);

    /* Set op ID release callbacks */
    na_ofi_op_id->completion_data.plugin_callback = na_ofi_release;
    na_ofi_op_id->completion_data.plugin_callback_args = na_ofi_op_id;

    return (na_op_id_t *) na_ofi_op_id;

error:
    return NULL;
}

/*---------------------------------------------------------------------------*/
static na_return_t
na_ofi_op_destroy(na_class_t NA_UNUSED *na_class, na_op_id_t *op_id)
{
    struct na_ofi_op_id *na_ofi_op_id = (struct na_ofi_op_id *) op_id;
    na_return_t ret = NA_SUCCESS;

    NA_CHECK_SUBSYS_ERROR(op,
        !(hg_atomic_get32(&na_ofi_op_id->status) & NA_OFI_OP_COMPLETED), out,
        ret, NA_BUSY, "Attempting to free OP ID that was not completed");

    free(na_ofi_op_id);

out:
    return ret;
}

/*---------------------------------------------------------------------------*/
static na_return_t
na_ofi_addr_lookup(na_class_t *na_class, const char *name, na_addr_t *addr)
{
    struct na_ofi_domain *domain = NA_OFI_CLASS(na_class)->domain;
    struct na_ofi_addr *na_ofi_addr = NULL;
    na_return_t ret = NA_SUCCESS;

    /* Check provider from name */
    NA_CHECK_SUBSYS_ERROR(fatal, na_ofi_addr_prov(name) != domain->prov_type,
        out, ret, NA_INVALID_ARG, "Unrecognized provider type found from: %s",
        name);

    /* Allocate addr */
    ret = na_ofi_addr_pool_get(NA_OFI_CLASS(na_class), &na_ofi_addr);
    NA_CHECK_SUBSYS_NA_ERROR(addr, error, ret, "na_ofi_addr_pool_get() failed");
    na_ofi_addr->uri = strdup(name);
    NA_CHECK_SUBSYS_ERROR(addr, na_ofi_addr->uri == NULL, error, ret, NA_NOMEM,
        "strdup() of URI failed");

    /* Convert name to address */
    ret = na_ofi_str_to_addr(name, na_ofi_prov_addr_format[domain->prov_type],
        &na_ofi_addr->addr, &na_ofi_addr->addrlen);
    NA_CHECK_SUBSYS_NA_ERROR(
        addr, error, ret, "Could not convert string to address");

    /* Lookup address */
    ret = na_ofi_addr_ht_lookup(domain,
        na_ofi_prov_addr_format[domain->prov_type], na_ofi_addr->addr,
        na_ofi_addr->addrlen, &na_ofi_addr->fi_addr, &na_ofi_addr->ht_key);
    NA_CHECK_SUBSYS_NA_ERROR(
        addr, error, ret, "na_ofi_addr_ht_lookup(%s) failed", name);

    *addr = (na_addr_t) na_ofi_addr;

out:
    return ret;

error:
    if (na_ofi_addr)
        na_ofi_addr_ref_decr(na_ofi_addr);
    return ret;
}

/*---------------------------------------------------------------------------*/
static NA_INLINE na_return_t
na_ofi_addr_free(na_class_t NA_UNUSED *na_class, na_addr_t addr)
{
    na_ofi_addr_ref_decr((struct na_ofi_addr *) addr);

    return NA_SUCCESS;
}

/*---------------------------------------------------------------------------*/
static NA_INLINE na_return_t
na_ofi_addr_set_remove(na_class_t NA_UNUSED *na_class, na_addr_t addr)
{
    ((struct na_ofi_addr *) addr)->remove = NA_TRUE;

    return NA_SUCCESS;
}

/*---------------------------------------------------------------------------*/
static NA_INLINE na_return_t
na_ofi_addr_self(na_class_t *na_class, na_addr_t *addr)
{
    struct na_ofi_endpoint *ep = NA_OFI_CLASS(na_class)->endpoint;

    na_ofi_addr_ref_incr(ep->src_addr); /* decref in na_ofi_addr_free() */
    *addr = (na_addr_t) ep->src_addr;

    return NA_SUCCESS;
}

/*---------------------------------------------------------------------------*/
static NA_INLINE na_return_t
na_ofi_addr_dup(
    na_class_t NA_UNUSED *na_class, na_addr_t addr, na_addr_t *new_addr)
{
    struct na_ofi_addr *na_ofi_addr = (struct na_ofi_addr *) addr;

    na_ofi_addr_ref_incr(na_ofi_addr); /* decref in na_ofi_addr_free() */
    *new_addr = addr;

    return NA_SUCCESS;
}

/*---------------------------------------------------------------------------*/
static na_bool_t
na_ofi_addr_cmp(
    na_class_t NA_UNUSED *na_class, na_addr_t addr1, na_addr_t addr2)
{
    struct na_ofi_addr *na_ofi_addr1 = (struct na_ofi_addr *) addr1;
    struct na_ofi_addr *na_ofi_addr2 = (struct na_ofi_addr *) addr2;

    if ((na_ofi_addr1 == na_ofi_addr2) ||
        (na_ofi_addr1->fi_addr == na_ofi_addr2->fi_addr))
        return NA_TRUE;

    /* If we don't have the addr, look it up from AV */
    if (!na_ofi_addr1->addr) {
        na_return_t na_ret = na_ofi_av_lookup(na_ofi_addr1->class->domain,
            na_ofi_addr1->fi_addr, &na_ofi_addr1->addr, &na_ofi_addr1->addrlen);
        NA_CHECK_SUBSYS_NA_ERROR(
            addr, out, na_ret, "Could not get addr from AV");
    }
    if (!na_ofi_addr2->addr) {
        na_return_t na_ret = na_ofi_av_lookup(na_ofi_addr2->class->domain,
            na_ofi_addr2->fi_addr, &na_ofi_addr2->addr, &na_ofi_addr2->addrlen);
        NA_CHECK_SUBSYS_NA_ERROR(
            addr, out, na_ret, "Could not get addr from AV");
    }

    if ((na_ofi_addr1->addrlen == na_ofi_addr2->addrlen) &&
        (memcmp(na_ofi_addr1->addr, na_ofi_addr2->addr,
             na_ofi_addr1->addrlen) == 0))
        return NA_TRUE;

out:
    return NA_FALSE;
}

/*---------------------------------------------------------------------------*/
static NA_INLINE na_bool_t
na_ofi_addr_is_self(na_class_t *na_class, na_addr_t addr)
{
    struct na_ofi_endpoint *ep = NA_OFI_CLASS(na_class)->endpoint;
    struct na_ofi_addr *na_ofi_addr = (struct na_ofi_addr *) addr;

    if (ep->src_addr == na_ofi_addr)
        goto done;

    if (ep->src_addr->addrlen != na_ofi_addr->addrlen)
        return NA_FALSE;

    if (memcmp(ep->src_addr->addr, na_ofi_addr->addr, na_ofi_addr->addrlen))
        return NA_FALSE;

done:
    return NA_TRUE;
}

/*---------------------------------------------------------------------------*/
static na_return_t
na_ofi_addr_to_string(na_class_t NA_UNUSED *na_class, char *buf,
    na_size_t *buf_size, na_addr_t addr)
{
    struct na_ofi_addr *na_ofi_addr = (struct na_ofi_addr *) addr;
    na_size_t str_len;
    na_return_t ret = NA_SUCCESS;

    /* If there is no URI for address, attempt to reconstruct one */
    if (!na_ofi_addr->uri) {
        NA_CHECK_SUBSYS_ERROR(addr, na_ofi_addr->fi_addr == FI_ADDR_UNSPEC, out,
            ret, NA_ADDRNOTAVAIL, "Addr is not initialized");

        /* If we don't have the addr either, look it up from AV */
        if (!na_ofi_addr->addr) {
            ret = na_ofi_av_lookup(na_ofi_addr->class->domain,
                na_ofi_addr->fi_addr, &na_ofi_addr->addr,
                &na_ofi_addr->addrlen);
            NA_CHECK_SUBSYS_NA_ERROR(
                addr, out, ret, "Could not get addr from AV");
        }

        ret = na_ofi_get_uri(
            na_ofi_addr->class->domain, na_ofi_addr->addr, &na_ofi_addr->uri);
        NA_CHECK_SUBSYS_NA_ERROR(
            addr, out, ret, "Could not get URI for address");
    }

    str_len = strlen(na_ofi_addr->uri);
    if (buf) {
        NA_CHECK_SUBSYS_ERROR(addr, str_len >= *buf_size, out, ret, NA_OVERFLOW,
            "Buffer size too small to copy addr");
        strcpy(buf, na_ofi_addr->uri);
    }
    *buf_size = str_len + 1;

out:
    return ret;
}

/*---------------------------------------------------------------------------*/
static NA_INLINE na_size_t
na_ofi_addr_get_serialize_size(na_class_t NA_UNUSED *na_class, na_addr_t addr)
{
    struct na_ofi_addr *na_ofi_addr = (struct na_ofi_addr *) addr;
    na_size_t size = 0;

    if (!na_ofi_addr->addr) {
        na_return_t ret;

        NA_CHECK_SUBSYS_ERROR_NORET(addr,
            na_ofi_addr->fi_addr == FI_ADDR_UNSPEC, out,
            "Addr is not initialized");

        /* If we don't have the addr, look it up from AV */
        ret = na_ofi_av_lookup(na_ofi_addr->class->domain, na_ofi_addr->fi_addr,
            &na_ofi_addr->addr, &na_ofi_addr->addrlen);
        NA_CHECK_SUBSYS_ERROR_NORET(
            addr, ret != NA_SUCCESS, out, "Could not get addr from AV");
    }

    size = na_ofi_addr->addrlen + sizeof(na_ofi_addr->addrlen);

out:
    return size;
}

/*---------------------------------------------------------------------------*/
static na_return_t
na_ofi_addr_serialize(na_class_t NA_UNUSED *na_class, void *buf,
    na_size_t buf_size, na_addr_t addr)
{
    struct na_ofi_addr *na_ofi_addr = (struct na_ofi_addr *) addr;
    na_uint8_t *p = buf;
    na_size_t len;
    na_return_t ret = NA_SUCCESS;

    if (!na_ofi_addr->addr) {
        NA_CHECK_SUBSYS_ERROR(addr, na_ofi_addr->fi_addr == FI_ADDR_UNSPEC, out,
            ret, NA_ADDRNOTAVAIL, "Addr is not initialized");

        /* If we don't have the addr, look it up from AV */
        ret = na_ofi_av_lookup(na_ofi_addr->class->domain, na_ofi_addr->fi_addr,
            &na_ofi_addr->addr, &na_ofi_addr->addrlen);
        NA_CHECK_SUBSYS_NA_ERROR(addr, out, ret, "Could not get addr from AV");
    }

    len = na_ofi_addr->addrlen + sizeof(na_ofi_addr->addrlen);
    NA_CHECK_SUBSYS_ERROR(addr, buf_size < len, out, ret, NA_OVERFLOW,
        "Buffer size too small for serializing address");

    /* TODO could skip the addrlen but include it for sanity check */
    memcpy(p, &na_ofi_addr->addrlen, sizeof(na_ofi_addr->addrlen));
    p += sizeof(na_ofi_addr->addrlen);
    memcpy(p, na_ofi_addr->addr, na_ofi_addr->addrlen);

out:
    return ret;
}

/*---------------------------------------------------------------------------*/
static na_return_t
na_ofi_addr_deserialize(na_class_t *na_class, na_addr_t *addr, const void *buf,
    na_size_t NA_UNUSED buf_size)
{
    struct na_ofi_domain *domain = NA_OFI_CLASS(na_class)->domain;
    struct na_ofi_addr *na_ofi_addr = NULL;
    const na_uint8_t *p = buf;
    na_return_t ret = NA_SUCCESS;

    /* Allocate addr */
    ret = na_ofi_addr_pool_get(NA_OFI_CLASS(na_class), &na_ofi_addr);
    NA_CHECK_SUBSYS_NA_ERROR(addr, out, ret, "na_ofi_addr_pool_get() failed");
    memcpy(&na_ofi_addr->addrlen, p, sizeof(na_ofi_addr->addrlen));
    p += sizeof(na_ofi_addr->addrlen);

    na_ofi_addr->addr = malloc(na_ofi_addr->addrlen);
    NA_CHECK_SUBSYS_ERROR(addr, na_ofi_addr->addr == NULL, error, ret, NA_NOMEM,
        "Could not allocate %zu bytes for address", na_ofi_addr->addrlen);
    memcpy(na_ofi_addr->addr, p, na_ofi_addr->addrlen);

    /* Skip URI generation, URI will only be generated when needed */

    /* Lookup address */
    ret = na_ofi_addr_ht_lookup(domain,
        na_ofi_prov_addr_format[domain->prov_type], na_ofi_addr->addr,
        na_ofi_addr->addrlen, &na_ofi_addr->fi_addr, &na_ofi_addr->ht_key);
    NA_CHECK_SUBSYS_NA_ERROR(
        addr, error, ret, "na_ofi_addr_ht_lookup() failed");

    *addr = (na_addr_t) na_ofi_addr;

out:
    return ret;

error:
    if (na_ofi_addr)
        na_ofi_addr_ref_decr(na_ofi_addr);
    return ret;
}

/*---------------------------------------------------------------------------*/
static NA_INLINE na_size_t
na_ofi_msg_get_max_unexpected_size(const na_class_t *na_class)
{
    return NA_OFI_CLASS(na_class)->unexpected_size_max;
}

/*---------------------------------------------------------------------------*/
static NA_INLINE na_size_t
na_ofi_msg_get_max_expected_size(const na_class_t *na_class)
{
    return NA_OFI_CLASS(na_class)->expected_size_max;
}

/*---------------------------------------------------------------------------*/
static NA_INLINE na_size_t
na_ofi_msg_get_unexpected_header_size(const na_class_t *na_class)
{
    if (na_ofi_with_msg_hdr(NA_OFI_CLASS(na_class)->domain)) {
        return na_ofi_prov_addr_size(
            na_ofi_prov_addr_format[NA_OFI_CLASS(na_class)->domain->prov_type]);
    } else
        return 0;
}

/*---------------------------------------------------------------------------*/
static NA_INLINE na_tag_t
na_ofi_msg_get_max_tag(const na_class_t NA_UNUSED *na_class)
{
    return NA_OFI_MAX_TAG;
}

/*---------------------------------------------------------------------------*/
static void *
na_ofi_msg_buf_alloc(na_class_t *na_class, na_size_t size, void **plugin_data)
{
    struct fid_mr *mr_hdl = NULL;
    void *mem_ptr = NULL;

#ifdef NA_OFI_HAS_MEM_POOL
    mem_ptr = hg_mem_pool_alloc(
        NA_OFI_CLASS(na_class)->mem_pool, size, (void **) &mr_hdl);
    NA_CHECK_SUBSYS_ERROR_NORET(
        mem, mem_ptr == NULL, out, "Could not allocate buffer from pool");
#else
    mem_ptr = na_ofi_mem_alloc(NA_OFI_CLASS(na_class)->domain, size, &mr_hdl);
    NA_CHECK_SUBSYS_ERROR_NORET(
        mem, mem_ptr == NULL, out, "Could not allocate %d bytes", (int) size);
#endif
    *plugin_data = mr_hdl;

out:
    return mem_ptr;
}

/*---------------------------------------------------------------------------*/
static na_return_t
na_ofi_msg_buf_free(na_class_t *na_class, void *buf, void *plugin_data)
{
    struct fid_mr *mr_hdl = plugin_data;

#ifdef NA_OFI_HAS_MEM_POOL
    hg_mem_pool_free(NA_OFI_CLASS(na_class)->mem_pool, buf, (void *) mr_hdl);
#else
    na_ofi_mem_free(NA_OFI_CLASS(na_class)->domain, buf, mr_hdl);
#endif

    return NA_SUCCESS;
}

/*---------------------------------------------------------------------------*/
static na_return_t
na_ofi_msg_init_unexpected(na_class_t *na_class, void *buf, na_size_t buf_size)
{
    struct na_ofi_class *priv = NA_OFI_CLASS(na_class);
    na_return_t ret = NA_SUCCESS;

    /*
     * For those providers that don't support FI_SOURCE/FI_SOURCE_ERR, insert
     * the msg header to piggyback the source address for unexpected message.
     */
    if (na_ofi_with_msg_hdr(priv->domain)) {
        NA_CHECK_SUBSYS_ERROR(msg, buf_size < priv->endpoint->src_addr->addrlen,
            out, ret, NA_OVERFLOW, "Buffer size too small to copy addr");
        memcpy(buf, priv->endpoint->src_addr->addr,
            priv->endpoint->src_addr->addrlen);
    }

out:
    return ret;
}

/*---------------------------------------------------------------------------*/
static na_return_t
na_ofi_msg_send_unexpected(na_class_t *na_class, na_context_t *context,
    na_cb_t callback, void *arg, const void *buf, na_size_t buf_size,
    void *plugin_data, na_addr_t dest_addr, na_uint8_t dest_id, na_tag_t tag,
    na_op_id_t *op_id)
{
    return na_ofi_msg_send(NA_OFI_CLASS(na_class), context,
        NA_CB_SEND_UNEXPECTED, callback, arg, buf, buf_size, plugin_data,
        (struct na_ofi_addr *) dest_addr, dest_id, tag,
        (struct na_ofi_op_id *) op_id);
}

/*---------------------------------------------------------------------------*/
static na_return_t
na_ofi_msg_recv_unexpected(na_class_t *na_class, na_context_t *context,
    na_cb_t callback, void *arg, void *buf, na_size_t buf_size,
    void *plugin_data, na_op_id_t *op_id)
{
    struct na_ofi_context *ctx = NA_OFI_CONTEXT(context);
    struct na_ofi_op_id *na_ofi_op_id = (struct na_ofi_op_id *) op_id;
    na_return_t ret;
    ssize_t rc;

    /* Check op_id */
    NA_CHECK_SUBSYS_ERROR(op, na_ofi_op_id == NULL, error, ret, NA_INVALID_ARG,
        "Invalid operation ID");
    NA_CHECK_SUBSYS_ERROR(op,
        !(hg_atomic_get32(&na_ofi_op_id->status) & NA_OFI_OP_COMPLETED), error,
        ret, NA_BUSY, "Attempting to use OP ID that was not completed");

    NA_OFI_OP_RESET_UNEXPECTED_RECV(na_ofi_op_id, context, callback, arg);

    /* We assume buf remains valid (safe because we pre-allocate buffers) */
    na_ofi_op_id->info.msg = (struct na_ofi_msg_info){.buf.ptr = buf,
        .buf_size = buf_size,
        .fi_addr = FI_ADDR_UNSPEC,
        .fi_mr = plugin_data,
        .tag = NA_OFI_UNEXPECTED_TAG,
        .tag_mask = NA_OFI_TAG_MASK};

    NA_LOG_SUBSYS_DEBUG(
        msg, "Posting unexpected msg recv (op id=%p)", (void *) na_ofi_op_id);

    /* Post the FI unexpected recv request */
    rc = fi_trecv(ctx->fi_rx, buf, buf_size, na_ofi_op_id->info.msg.fi_mr,
        na_ofi_op_id->info.msg.fi_addr, na_ofi_op_id->info.msg.tag,
        na_ofi_op_id->info.msg.tag_mask, &na_ofi_op_id->fi_ctx);
    if (unlikely(rc == -FI_EAGAIN)) {
        if (NA_OFI_CLASS(na_class)->no_retry)
            /* Do not attempt to retry */
            NA_GOTO_DONE(release, ret, NA_AGAIN);
        else
            na_ofi_op_retry(ctx, na_ofi_op_id);
    } else
        NA_CHECK_SUBSYS_ERROR(msg, rc != 0, release, ret,
            na_ofi_errno_to_na((int) -rc),
            "fi_trecv() unexpected failed, rc: %zd (%s)", rc,
            fi_strerror((int) -rc));

    return NA_SUCCESS;

release:
    NA_OFI_OP_RELEASE(na_ofi_op_id);

error:
    return ret;
}

/*---------------------------------------------------------------------------*/
static na_return_t
na_ofi_msg_send_expected(na_class_t *na_class, na_context_t *context,
    na_cb_t callback, void *arg, const void *buf, na_size_t buf_size,
    void *plugin_data, na_addr_t dest_addr, na_uint8_t dest_id, na_tag_t tag,
    na_op_id_t *op_id)
{
    return na_ofi_msg_send(NA_OFI_CLASS(na_class), context, NA_CB_SEND_EXPECTED,
        callback, arg, buf, buf_size, plugin_data,
        (struct na_ofi_addr *) dest_addr, dest_id, tag,
        (struct na_ofi_op_id *) op_id);
}

/*---------------------------------------------------------------------------*/
static na_return_t
na_ofi_msg_recv_expected(na_class_t *na_class, na_context_t *context,
    na_cb_t callback, void *arg, void *buf, na_size_t buf_size,
    void *plugin_data, na_addr_t source_addr, na_uint8_t source_id,
    na_tag_t tag, na_op_id_t *op_id)
{
    struct na_ofi_context *ctx = NA_OFI_CONTEXT(context);
    struct na_ofi_addr *na_ofi_addr = (struct na_ofi_addr *) source_addr;
    struct na_ofi_op_id *na_ofi_op_id = (struct na_ofi_op_id *) op_id;
    na_return_t ret = NA_SUCCESS;
    ssize_t rc;

    /* Check op_id */
    NA_CHECK_SUBSYS_ERROR(op, na_ofi_op_id == NULL, error, ret, NA_INVALID_ARG,
        "Invalid operation ID");
    NA_CHECK_SUBSYS_ERROR(op,
        !(hg_atomic_get32(&na_ofi_op_id->status) & NA_OFI_OP_COMPLETED), error,
        ret, NA_BUSY, "Attempting to use OP ID that was not completed");

    NA_OFI_OP_RESET(na_ofi_op_id, context, FI_RECV, NA_CB_RECV_EXPECTED,
        callback, arg, na_ofi_addr);
    na_ofi_op_id->completion_data.callback_info.info.recv_expected =
        (struct na_cb_info_recv_expected){.actual_buf_size = 0};

    na_ofi_op_id->info.msg = (struct na_ofi_msg_info){.buf.ptr = buf,
        .buf_size = buf_size,
        .fi_addr =
            fi_rx_addr(na_ofi_addr->fi_addr, source_id, NA_OFI_SEP_RX_CTX_BITS),
        .fi_mr = plugin_data,
        .tag = tag,
        .tag_mask = 0};

    NA_LOG_SUBSYS_DEBUG(msg,
        "Posting expected msg recv with tag=%" PRIu32 " (op id=%p)", tag,
        (void *) na_ofi_op_id);

    /* Post the FI expected recv request */
    rc = fi_trecv(ctx->fi_rx, buf, buf_size, na_ofi_op_id->info.msg.fi_mr,
        na_ofi_op_id->info.msg.fi_addr, na_ofi_op_id->info.msg.tag,
        na_ofi_op_id->info.msg.tag_mask, &na_ofi_op_id->fi_ctx);
    if (unlikely(rc == -FI_EAGAIN)) {
        if (NA_OFI_CLASS(na_class)->no_retry)
            /* Do not attempt to retry */
            NA_GOTO_DONE(release, ret, NA_AGAIN);
        else
            na_ofi_op_retry(ctx, na_ofi_op_id);
    } else
        NA_CHECK_SUBSYS_ERROR(msg, rc != 0, release, ret,
            na_ofi_errno_to_na((int) -rc),
            "fi_trecv() expected failed, rc: %zd (%s)", rc,
            fi_strerror((int) -rc));

    return ret;

release:
    NA_OFI_OP_RELEASE(na_ofi_op_id);

error:
    return ret;
}

/*---------------------------------------------------------------------------*/
static na_return_t
na_ofi_mem_handle_create(na_class_t NA_UNUSED *na_class, void *buf,
    na_size_t buf_size, unsigned long flags, na_mem_handle_t *mem_handle)
{
    struct na_ofi_mem_handle *na_ofi_mem_handle = NULL;
    na_return_t ret = NA_SUCCESS;

    /* Allocate memory handle */
    na_ofi_mem_handle = (struct na_ofi_mem_handle *) calloc(
        1, sizeof(struct na_ofi_mem_handle));
    NA_CHECK_SUBSYS_ERROR(mem, na_ofi_mem_handle == NULL, done, ret, NA_NOMEM,
        "Could not allocate NA OFI memory handle");

    na_ofi_mem_handle->desc.iov.s[0].iov_base = buf;
    na_ofi_mem_handle->desc.iov.s[0].iov_len = buf_size;
    na_ofi_mem_handle->desc.info.iovcnt = 1;
    na_ofi_mem_handle->desc.info.flags = flags & 0xff;
    na_ofi_mem_handle->desc.info.len = buf_size;

    *mem_handle = (na_mem_handle_t) na_ofi_mem_handle;

done:
    return ret;
}

/*---------------------------------------------------------------------------*/
static na_return_t
na_ofi_mem_handle_create_segments(na_class_t *na_class,
    struct na_segment *segments, na_size_t segment_count, unsigned long flags,
    na_mem_handle_t *mem_handle)
{
    struct na_ofi_mem_handle *na_ofi_mem_handle = NULL;
    struct iovec *iov = NULL;
    na_return_t ret = NA_SUCCESS;
    na_size_t i;

    NA_CHECK_SUBSYS_WARNING(mem, segment_count == 1, "Segment count is 1");

    /* Check that we do not exceed IOV limit */
    NA_CHECK_SUBSYS_ERROR(fatal,
        segment_count > NA_OFI_CLASS(na_class)->iov_max, error, ret,
        NA_INVALID_ARG, "Segment count exceeds provider limit (%zu)",
        NA_OFI_CLASS(na_class)->iov_max);

    /* Allocate memory handle */
    na_ofi_mem_handle = (struct na_ofi_mem_handle *) calloc(
        1, sizeof(struct na_ofi_mem_handle));
    NA_CHECK_SUBSYS_ERROR(mem, na_ofi_mem_handle == NULL, error, ret, NA_NOMEM,
        "Could not allocate NA OFI memory handle");

    if (segment_count > NA_OFI_IOV_STATIC_MAX) {
        /* Allocate IOVs */
        na_ofi_mem_handle->desc.iov.d =
            (struct iovec *) calloc(segment_count, sizeof(struct iovec));
        NA_CHECK_SUBSYS_ERROR(mem, na_ofi_mem_handle->desc.iov.d == NULL, error,
            ret, NA_NOMEM, "Could not allocate IOV array");

        iov = na_ofi_mem_handle->desc.iov.d;
    } else
        iov = na_ofi_mem_handle->desc.iov.s;

    na_ofi_mem_handle->desc.info.len = 0;
    for (i = 0; i < segment_count; i++) {
        iov[i].iov_base = (void *) segments[i].base;
        iov[i].iov_len = segments[i].len;
        na_ofi_mem_handle->desc.info.len += iov[i].iov_len;
    }
    na_ofi_mem_handle->desc.info.iovcnt = segment_count;
    na_ofi_mem_handle->desc.info.flags = flags & 0xff;

    *mem_handle = (na_mem_handle_t) na_ofi_mem_handle;

    return ret;

error:
    if (na_ofi_mem_handle) {
        if (segment_count > NA_OFI_IOV_STATIC_MAX)
            free(na_ofi_mem_handle->desc.iov.d);
        free(na_ofi_mem_handle);
    }
    return ret;
}

/*---------------------------------------------------------------------------*/
static na_return_t
na_ofi_mem_handle_free(
    na_class_t NA_UNUSED *na_class, na_mem_handle_t mem_handle)
{
    struct na_ofi_mem_handle *na_ofi_mem_handle =
        (struct na_ofi_mem_handle *) mem_handle;

    if (na_ofi_mem_handle->desc.info.iovcnt > NA_OFI_IOV_STATIC_MAX)
        free(na_ofi_mem_handle->desc.iov.d);
    free(na_ofi_mem_handle);

    return NA_SUCCESS;
}

/*---------------------------------------------------------------------------*/
static NA_INLINE na_size_t
na_ofi_mem_handle_get_max_segments(const na_class_t *na_class)
{
#ifdef NA_OFI_USE_REGV
    return NA_OFI_CLASS(na_class)->iov_max;
#else
    (void) na_class;
    return 1;
#endif
}

/*---------------------------------------------------------------------------*/
static na_return_t
na_ofi_mem_register(na_class_t *na_class, na_mem_handle_t mem_handle)
{
    struct na_ofi_mem_handle *na_ofi_mem_handle =
        (struct na_ofi_mem_handle *) mem_handle;
    struct na_ofi_domain *domain = NA_OFI_CLASS(na_class)->domain;
    const struct iovec *iov = NULL;
    const struct iovec null_iov = {0, 0};
    size_t count = 0;
    na_uint64_t access;
    int rc = 0;
    na_return_t ret = NA_SUCCESS;

    /* Nothing to do for providers that do not need physically backed
     * virtual addresses (FI_MR_SCALABLE) */
    if (!(domain->fi_prov->domain_attr->mr_mode & FI_MR_ALLOCATED)) {
        /* Use global handle and key */
        na_ofi_mem_handle->fi_mr = domain->fi_mr;
        na_ofi_mem_handle->desc.info.fi_mr_key = domain->fi_mr_key;
        goto out;
    }

    /* Set access mode */
    switch (na_ofi_mem_handle->desc.info.flags) {
        case NA_MEM_READ_ONLY:
            access = FI_REMOTE_READ | FI_WRITE;
            break;
        case NA_MEM_WRITE_ONLY:
            access = FI_REMOTE_WRITE | FI_READ;
            break;
        case NA_MEM_READWRITE:
            access = FI_READ | FI_WRITE | FI_REMOTE_READ | FI_REMOTE_WRITE;
            break;
        default:
            NA_GOTO_SUBSYS_ERROR(
                mem, out, ret, NA_INVALID_ARG, "Invalid memory access flag");
            break;
    }

    /* Use virtual addresses only when provider needs it */
    if (domain->fi_prov->domain_attr->mr_mode & FI_MR_VIRT_ADDR) {
        count = na_ofi_mem_handle->desc.info.iovcnt;
        iov = NA_OFI_IOV(na_ofi_mem_handle);
    } else {
        count = 1;
        iov = &null_iov;
    }

    /* Register region */
    rc = fi_mr_regv(domain->fi_domain, iov, count, access, 0 /* offset */,
        0 /* requested key */, 0 /* flags */, &na_ofi_mem_handle->fi_mr,
        NULL /* context */);
    NA_CHECK_SUBSYS_ERROR(mem, rc != 0, out, ret, na_ofi_errno_to_na(-rc),
        "fi_mr_regv() failed, rc: %d (%s), mr_reg_count: %d", rc,
        fi_strerror(-rc), hg_atomic_get32(domain->mr_reg_count));
    hg_atomic_incr32(domain->mr_reg_count);

    /* Retrieve key */
    na_ofi_mem_handle->desc.info.fi_mr_key =
        fi_mr_key(na_ofi_mem_handle->fi_mr);

out:
    return ret;
}

/*---------------------------------------------------------------------------*/
static na_return_t
na_ofi_mem_deregister(na_class_t *na_class, na_mem_handle_t mem_handle)
{
    struct na_ofi_domain *domain = NA_OFI_CLASS(na_class)->domain;
    struct na_ofi_mem_handle *na_ofi_mem_handle =
        (struct na_ofi_mem_handle *) mem_handle;
    na_return_t ret = NA_SUCCESS;
    int rc;

    if (!(domain->fi_prov->domain_attr->mr_mode & FI_MR_ALLOCATED) ||
        !na_ofi_mem_handle->fi_mr)
        goto out;

    /* close MR handle */
    rc = fi_close(&na_ofi_mem_handle->fi_mr->fid);
    NA_CHECK_SUBSYS_ERROR(mem, rc != 0, out, ret, na_ofi_errno_to_na(-rc),
        "fi_close() mr_hdl failed, rc: %d (%s)", rc, fi_strerror(-rc));
    hg_atomic_decr32(domain->mr_reg_count);

out:
    return ret;
}

/*---------------------------------------------------------------------------*/
static NA_INLINE na_size_t
na_ofi_mem_handle_get_serialize_size(
    na_class_t NA_UNUSED *na_class, na_mem_handle_t mem_handle)
{
    struct na_ofi_mem_handle *na_ofi_mem_handle =
        (struct na_ofi_mem_handle *) mem_handle;

    return sizeof(na_ofi_mem_handle->desc.info) +
           na_ofi_mem_handle->desc.info.iovcnt * sizeof(struct iovec);
}

/*---------------------------------------------------------------------------*/
static na_return_t
na_ofi_mem_handle_serialize(na_class_t NA_UNUSED *na_class, void *buf,
    na_size_t buf_size, na_mem_handle_t mem_handle)
{
    struct na_ofi_mem_handle *na_ofi_mem_handle =
        (struct na_ofi_mem_handle *) mem_handle;
    struct iovec *iov = NA_OFI_IOV(na_ofi_mem_handle);
    char *buf_ptr = (char *) buf;
    na_size_t buf_size_left = buf_size;
    na_return_t ret = NA_SUCCESS;

    /* Descriptor info */
    NA_ENCODE(out, ret, buf_ptr, buf_size_left, &na_ofi_mem_handle->desc.info,
        struct na_ofi_mem_desc_info);

    /* IOV */
    NA_ENCODE_ARRAY(out, ret, buf_ptr, buf_size_left, iov, struct iovec,
        na_ofi_mem_handle->desc.info.iovcnt);

out:
    return ret;
}

/*---------------------------------------------------------------------------*/
static na_return_t
na_ofi_mem_handle_deserialize(na_class_t NA_UNUSED *na_class,
    na_mem_handle_t *mem_handle, const void *buf, na_size_t buf_size)
{
    struct na_ofi_mem_handle *na_ofi_mem_handle = NULL;
    const char *buf_ptr = (const char *) buf;
    na_size_t buf_size_left = buf_size;
    struct iovec *iov = NULL;
    na_return_t ret = NA_SUCCESS;

    na_ofi_mem_handle =
        (struct na_ofi_mem_handle *) malloc(sizeof(struct na_ofi_mem_handle));
    NA_CHECK_SUBSYS_ERROR(mem, na_ofi_mem_handle == NULL, error, ret, NA_NOMEM,
        "Could not allocate NA OFI memory handle");
    na_ofi_mem_handle->desc.iov.d = NULL;
    na_ofi_mem_handle->fi_mr = NULL;
    na_ofi_mem_handle->desc.info.iovcnt = 0;

    /* Descriptor info */
    NA_DECODE(error, ret, buf_ptr, buf_size_left, &na_ofi_mem_handle->desc.info,
        struct na_ofi_mem_desc_info);

    /* IOV */
    if (na_ofi_mem_handle->desc.info.iovcnt > NA_OFI_IOV_STATIC_MAX) {
        /* Allocate IOV */
        na_ofi_mem_handle->desc.iov.d = (struct iovec *) malloc(
            na_ofi_mem_handle->desc.info.iovcnt * sizeof(struct iovec));
        NA_CHECK_SUBSYS_ERROR(mem, na_ofi_mem_handle->desc.iov.d == NULL, error,
            ret, NA_NOMEM, "Could not allocate segment array");

        iov = na_ofi_mem_handle->desc.iov.d;
    } else
        iov = na_ofi_mem_handle->desc.iov.s;

    NA_DECODE_ARRAY(error, ret, buf_ptr, buf_size_left, iov, struct iovec,
        na_ofi_mem_handle->desc.info.iovcnt);

    *mem_handle = (na_mem_handle_t) na_ofi_mem_handle;

    return ret;

error:
    if (na_ofi_mem_handle) {
        if (na_ofi_mem_handle->desc.info.iovcnt > NA_OFI_IOV_STATIC_MAX)
            free(na_ofi_mem_handle->desc.iov.d);
        free(na_ofi_mem_handle);
    }
    return ret;
}

/*---------------------------------------------------------------------------*/
static na_return_t
na_ofi_put(na_class_t *na_class, na_context_t *context, na_cb_t callback,
    void *arg, na_mem_handle_t local_mem_handle, na_offset_t local_offset,
    na_mem_handle_t remote_mem_handle, na_offset_t remote_offset,
    na_size_t length, na_addr_t remote_addr, na_uint8_t remote_id,
    na_op_id_t *op_id)
{
    na_return_t ret = NA_SUCCESS;

    ret = na_ofi_rma(NA_OFI_CLASS(na_class), context, NA_CB_PUT, callback, arg,
        fi_writemsg, NA_OFI_PUT_COMPLETION,
        (struct na_ofi_mem_handle *) local_mem_handle, local_offset,
        (struct na_ofi_mem_handle *) remote_mem_handle, remote_offset, length,
        (struct na_ofi_addr *) remote_addr, remote_id,
        (struct na_ofi_op_id *) op_id);
    NA_CHECK_SUBSYS_NA_ERROR(rma, out, ret, "Could not post RMA put");

out:
    return ret;
}

/*---------------------------------------------------------------------------*/
static na_return_t
na_ofi_get(na_class_t *na_class, na_context_t *context, na_cb_t callback,
    void *arg, na_mem_handle_t local_mem_handle, na_offset_t local_offset,
    na_mem_handle_t remote_mem_handle, na_offset_t remote_offset,
    na_size_t length, na_addr_t remote_addr, na_uint8_t remote_id,
    na_op_id_t *op_id)
{
    na_return_t ret = NA_SUCCESS;

    ret = na_ofi_rma(NA_OFI_CLASS(na_class), context, NA_CB_GET, callback, arg,
        fi_readmsg, NA_OFI_GET_COMPLETION,
        (struct na_ofi_mem_handle *) local_mem_handle, local_offset,
        (struct na_ofi_mem_handle *) remote_mem_handle, remote_offset, length,
        (struct na_ofi_addr *) remote_addr, remote_id,
        (struct na_ofi_op_id *) op_id);
    NA_CHECK_SUBSYS_NA_ERROR(rma, out, ret, "Could not post RMA get");

out:
    return ret;
}

/*---------------------------------------------------------------------------*/
static NA_INLINE int
na_ofi_poll_get_fd(na_class_t *na_class, na_context_t *context)
{
    struct na_ofi_class *priv = NA_OFI_CLASS(na_class);
    struct na_ofi_context *ctx = NA_OFI_CONTEXT(context);
    int fd = -1, rc;

    if (priv->no_wait ||
        (na_ofi_prov_flags[priv->domain->prov_type] & NA_OFI_WAIT_SET))
        goto out;

    rc = fi_control(&ctx->fi_cq->fid, FI_GETWAIT, &fd);
    NA_CHECK_SUBSYS_ERROR_NORET(poll, rc != 0 && rc != -FI_ENOSYS, out,
        "fi_control() failed, rc: %d (%s)", rc, fi_strerror((int) -rc));
    NA_CHECK_SUBSYS_ERROR_NORET(
        poll, fd < 0, out, "Returned fd is not valid (%d), will not block", fd);

out:
    return fd;
}

/*---------------------------------------------------------------------------*/
static NA_INLINE na_bool_t
na_ofi_poll_try_wait(na_class_t *na_class, na_context_t *context)
{
    struct na_ofi_class *priv = NA_OFI_CLASS(na_class);
    struct na_ofi_context *ctx = NA_OFI_CONTEXT(context);
    struct fid *fids[1];
    na_bool_t retry_queue_empty;
    int rc;

    if (priv->no_wait)
        return NA_FALSE;

    /* Keep making progress if retry queue is not empty */
    hg_thread_spin_lock(&ctx->retry_op_queue->lock);
    retry_queue_empty = HG_QUEUE_IS_EMPTY(&ctx->retry_op_queue->queue);
    hg_thread_spin_unlock(&ctx->retry_op_queue->lock);
    if (!retry_queue_empty)
        return NA_FALSE;

    /* Assume it is safe to block if provider is using wait set */
    if ((na_ofi_prov_flags[priv->domain->prov_type] & NA_OFI_WAIT_SET)
        /* PSM2 shows very slow performance with fi_trywait() */
        || priv->domain->prov_type == NA_OFI_PROV_PSM2)
        return NA_TRUE;

    fids[0] = &ctx->fi_cq->fid;
    /* Check whether it is safe to block on that fd */
    rc = fi_trywait(priv->domain->fi_fabric, fids, 1);
    if (rc == FI_SUCCESS)
        return NA_TRUE;
    else if (rc == -FI_EAGAIN)
        return NA_FALSE;
    else {
        NA_LOG_SUBSYS_ERROR(poll, "fi_trywait() failed, rc: %d (%s)", rc,
            fi_strerror((int) -rc));
        return NA_FALSE;
    }
}

/*---------------------------------------------------------------------------*/
static na_return_t
na_ofi_progress(
    na_class_t *na_class, na_context_t *context, unsigned int timeout_ms)
{
    hg_time_t deadline, now = hg_time_from_ms(0);
    na_return_t ret;

    if (timeout_ms != 0)
        hg_time_get_current_ms(&now);
    deadline = hg_time_add(now, hg_time_from_ms(timeout_ms));

    HG_PROF_PVAR_UINT_COUNTER(hg_pvar_hg_na_ofi_completion_count);

    do {
        struct fi_cq_tagged_entry cq_events[NA_OFI_CQ_EVENT_NUM];
        fi_addr_t src_addrs[NA_OFI_CQ_EVENT_NUM] = {FI_ADDR_UNSPEC};
        char src_err_addr[NA_OFI_CQ_MAX_ERR_DATA_SIZE] = {0};
        void *src_err_addr_ptr = src_err_addr;
        size_t src_err_addrlen = NA_OFI_CQ_MAX_ERR_DATA_SIZE;
        size_t i, actual_count = 0;

        if (timeout_ms != 0) {
            struct fid_wait *wait_hdl = NA_OFI_CONTEXT(context)->fi_wait;

            if (wait_hdl) {
                /* Wait in wait set if provider does not support wait on FDs */
<<<<<<< HEAD
                int rc = fi_wait(wait_hdl, (int) (remaining * 1000.0));
                if (rc == -FI_ETIMEDOUT)
                    break;
                NA_CHECK_ERROR(rc != 0, out, ret, NA_PROTOCOL_ERROR,
                    "fi_wait() failed, rc: %d (%s)", rc,
                    fi_strerror((int) -rc));
=======
                int rc = fi_wait(wait_hdl,
                    (int) hg_time_to_ms(hg_time_subtract(now, deadline)));

                if (rc == -FI_EINTR) {
                    hg_time_get_current_ms(&now);
                    continue;
                }

                if (rc == -FI_ETIMEDOUT)
                    break;

                NA_CHECK_SUBSYS_ERROR(poll, rc != 0, error, ret,
                    na_ofi_errno_to_na(-rc), "fi_wait() failed, rc: %d (%s)",
                    rc, fi_strerror(-rc));
>>>>>>> d183af02
            }
        }

        /* Read from CQ and process events */
        ret = na_ofi_cq_read(context, NA_OFI_CQ_EVENT_NUM, cq_events, src_addrs,
            &src_err_addr_ptr, &src_err_addrlen, &actual_count);
<<<<<<< HEAD
	HG_PROF_PVAR_UINT_COUNTER_SET(hg_pvar_hg_na_ofi_completion_count, actual_count);
        
        NA_CHECK_NA_ERROR(out, ret,
            "Could not read events from context CQ");
=======
        NA_CHECK_SUBSYS_NA_ERROR(
            poll, error, ret, "Could not read events from context CQ");

        for (i = 0; i < actual_count; i++) {
            ret = na_ofi_cq_process_event(NA_OFI_CLASS(na_class), &cq_events[i],
                src_addrs[i], src_err_addr_ptr, src_err_addrlen);
            NA_CHECK_SUBSYS_NA_ERROR(
                poll, error, ret, "Could not process event");
        }
>>>>>>> d183af02

        /* Attempt to process retries */
        ret = na_ofi_cq_process_retries(NA_OFI_CONTEXT(context));
        NA_CHECK_SUBSYS_NA_ERROR(poll, error, ret, "Could not process retries");

        if (actual_count > 0)
            return NA_SUCCESS;

        if (timeout_ms != 0)
            hg_time_get_current_ms(&now);
    } while (hg_time_less(now, deadline));

    /* PSM2 is a user-level interface, to prevent busy-spin and allow
     * other threads to be scheduled, we need to yield here. */
    if (NA_OFI_CLASS(na_class)->domain->prov_type == NA_OFI_PROV_PSM2)
        hg_thread_yield();

    return NA_TIMEOUT;

error:
    return ret;
}

/*---------------------------------------------------------------------------*/
static na_return_t
na_ofi_cancel(
    na_class_t NA_UNUSED *na_class, na_context_t *context, na_op_id_t *op_id)
{
    struct na_ofi_op_id *na_ofi_op_id = (struct na_ofi_op_id *) op_id;
    hg_util_int32_t status;
    na_return_t ret;

    /* Exit if op has already completed */
    status = hg_atomic_get32(&na_ofi_op_id->status);
    if ((status & NA_OFI_OP_COMPLETED) || (status & NA_OFI_OP_ERRORED) ||
        (status & NA_OFI_OP_CANCELED) || (status & NA_OFI_OP_CANCELING))
        return NA_SUCCESS;

    NA_LOG_SUBSYS_DEBUG(op, "Canceling operation ID %p (%s)",
        (void *) na_ofi_op_id,
        na_cb_type_to_string(na_ofi_op_id->completion_data.callback_info.type));

    /* Must set canceling before we check for the retry queue */
    hg_atomic_or32(&na_ofi_op_id->status, NA_OFI_OP_CANCELING);

    /* Check if op_id is in retry queue */
    if (hg_atomic_get32(&na_ofi_op_id->status) & NA_OFI_OP_QUEUED) {
        struct na_ofi_op_queue *op_queue =
            NA_OFI_CONTEXT(context)->retry_op_queue;
        na_bool_t canceled = NA_FALSE;

        /* If dequeued by process_retries() in the meantime, we'll just let it
         * cancel there */

        hg_thread_spin_lock(&op_queue->lock);
        if (hg_atomic_get32(&na_ofi_op_id->status) & NA_OFI_OP_QUEUED) {
            HG_QUEUE_REMOVE(
                &op_queue->queue, na_ofi_op_id, na_ofi_op_id, entry);
            hg_atomic_and32(&na_ofi_op_id->status, ~NA_OFI_OP_QUEUED);
            hg_atomic_or32(&na_ofi_op_id->status, NA_OFI_OP_CANCELED);
            canceled = NA_TRUE;
        }
        hg_thread_spin_unlock(&op_queue->lock);

        if (canceled)
            na_ofi_complete(na_ofi_op_id, NA_CANCELED);
    } else {
        ret = na_ofi_op_cancel(na_ofi_op_id);
        NA_CHECK_SUBSYS_NA_ERROR(op, error, ret, "Could not cancel operation");
    }

    return NA_SUCCESS;

error:
    return ret;
}<|MERGE_RESOLUTION|>--- conflicted
+++ resolved
@@ -193,15 +193,12 @@
 /* CQ max err data size (fix to 48 to work around bug in gni provider code) */
 #define NA_OFI_CQ_MAX_ERR_DATA_SIZE (48)
 
-<<<<<<< HEAD
 /* Number of retries when receiving FI_EINTR error */
 #define NA_OFI_MAX_EINTR_RETRY (1000)
 /* The magic number for na_ofi_op_id verification */
 #define NA_OFI_OP_ID_MAGIC_1    (0x1928374655627384ULL)
 #define NA_OFI_OP_ID_MAGIC_2    (0x8171615141312111ULL)
 
-=======
->>>>>>> d183af02
 /* The predefined RMA KEY for MR_SCALABLE */
 #define NA_OFI_RMA_KEY (0x0F1B0F1BULL)
 
@@ -2275,15 +2272,6 @@
         int enable = 1;
 # ifdef NA_OFI_GNI_HAS_UDREG
         char *other_reg_type = "udreg";
-<<<<<<< HEAD
-
-        /* Enable use of udreg instead of internal MR cache */
-        ret = na_ofi_gni_set_domain_op_value(na_ofi_domain, GNI_MR_CACHE,
-            &other_reg_type);
-        NA_CHECK_NA_ERROR(error, ret,
-            "Could not set domain op value for GNI_MR_CACHE");
-# endif
-=======
         int32_t udreg_limit = NA_OFI_GNI_UDREG_REG_LIMIT;
 
         /* Enable use of udreg instead of internal MR cache */
@@ -2299,7 +2287,6 @@
         NA_CHECK_SUBSYS_NA_ERROR(cls, error, ret,
             "Could not set domain op value for GNI_MR_UDREG_REG_LIMIT");
 #    endif
->>>>>>> d183af02
 
         /* Enable lazy deregistration in MR cache */
         ret = na_ofi_gni_set_domain_op_value(
@@ -5280,14 +5267,6 @@
 
             if (wait_hdl) {
                 /* Wait in wait set if provider does not support wait on FDs */
-<<<<<<< HEAD
-                int rc = fi_wait(wait_hdl, (int) (remaining * 1000.0));
-                if (rc == -FI_ETIMEDOUT)
-                    break;
-                NA_CHECK_ERROR(rc != 0, out, ret, NA_PROTOCOL_ERROR,
-                    "fi_wait() failed, rc: %d (%s)", rc,
-                    fi_strerror((int) -rc));
-=======
                 int rc = fi_wait(wait_hdl,
                     (int) hg_time_to_ms(hg_time_subtract(now, deadline)));
 
@@ -5302,19 +5281,14 @@
                 NA_CHECK_SUBSYS_ERROR(poll, rc != 0, error, ret,
                     na_ofi_errno_to_na(-rc), "fi_wait() failed, rc: %d (%s)",
                     rc, fi_strerror(-rc));
->>>>>>> d183af02
             }
         }
 
         /* Read from CQ and process events */
         ret = na_ofi_cq_read(context, NA_OFI_CQ_EVENT_NUM, cq_events, src_addrs,
             &src_err_addr_ptr, &src_err_addrlen, &actual_count);
-<<<<<<< HEAD
 	HG_PROF_PVAR_UINT_COUNTER_SET(hg_pvar_hg_na_ofi_completion_count, actual_count);
         
-        NA_CHECK_NA_ERROR(out, ret,
-            "Could not read events from context CQ");
-=======
         NA_CHECK_SUBSYS_NA_ERROR(
             poll, error, ret, "Could not read events from context CQ");
 
@@ -5324,7 +5298,6 @@
             NA_CHECK_SUBSYS_NA_ERROR(
                 poll, error, ret, "Could not process event");
         }
->>>>>>> d183af02
 
         /* Attempt to process retries */
         ret = na_ofi_cq_process_retries(NA_OFI_CONTEXT(context));
