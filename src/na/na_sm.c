--- conflicted
+++ resolved
@@ -2870,11 +2870,7 @@
             *received = NA_FALSE;
             goto done;
         } else
-<<<<<<< HEAD
-            NA_GOTO_ERROR(done, ret, na_sm_errno_to_na(errno),
-=======
             NA_GOTO_SUBSYS_ERROR(addr, done, ret, na_sm_errno_to_na(errno),
->>>>>>> aa5e8a31
                 "recvmsg() failed (%s)", strerror(errno));
     }
 
@@ -2972,11 +2968,7 @@
     struct na_sm_op_queue *retry_op_queue =
         &NA_SM_CLASS(na_class)->endpoint.retry_op_queue;
 
-<<<<<<< HEAD
-    NA_LOG_DEBUG("Pushing %p for retry", (void *)na_sm_op_id);
-=======
     NA_LOG_SUBSYS_DEBUG(op, "Pushing %p for retry", (void *) na_sm_op_id);
->>>>>>> aa5e8a31
 
     /* Push op ID to retry queue */
     hg_thread_spin_lock(&retry_op_queue->lock);
@@ -3570,11 +3562,7 @@
         if (!na_sm_op_id)
             break;
 
-<<<<<<< HEAD
-        NA_LOG_DEBUG("Attempting to retry %p", (void *)na_sm_op_id);
-=======
         NA_LOG_SUBSYS_DEBUG(op, "Attempting to retry %p", (void *) na_sm_op_id);
->>>>>>> aa5e8a31
 
         /* Attempt to resolve address first */
         if (!(hg_atomic_get32(&na_sm_op_id->na_sm_addr->status) &
@@ -3673,12 +3661,8 @@
     if (status & NA_SM_OP_CANCELED) {
         /* If it was canceled while being processed, set callback ret
          * accordingly */
-<<<<<<< HEAD
-        NA_LOG_DEBUG("Operation ID %p was canceled", (void *)na_sm_op_id);
-=======
         NA_LOG_SUBSYS_DEBUG(
             op, "Operation ID %p was canceled", (void *) na_sm_op_id);
->>>>>>> aa5e8a31
         callback_info->ret = NA_CANCELED;
     } else
         callback_info->ret = NA_SUCCESS;
@@ -3806,14 +3790,8 @@
     NA_CHECK_SUBSYS_ERROR(cls, rc != 0, error, ret, na_sm_errno_to_na(errno),
         "getrlimit() failed (%s)", strerror(errno));
 
-<<<<<<< HEAD
-    NA_LOG_DEBUG(
-        "RLIMIT_NOFILE is: %ju, max %ju",
-        (uintmax_t)rlimit.rlim_cur, (uintmax_t)rlimit.rlim_max);
-=======
     NA_LOG_SUBSYS_DEBUG(cls, "RLIMIT_NOFILE is: %ju, max %ju",
         (uintmax_t) rlimit.rlim_cur, (uintmax_t) rlimit.rlim_max);
->>>>>>> aa5e8a31
 
     /* Initialize private data */
     na_class->plugin_class = malloc(sizeof(struct na_sm_class));
@@ -4246,13 +4224,8 @@
     na_return_t ret = NA_SUCCESS;
     na_bool_t rc;
 
-<<<<<<< HEAD
-    NA_CHECK_ERROR(buf_size > NA_SM_UNEXPECTED_SIZE, done, ret, NA_OVERFLOW,
-        "Exceeds unexpected size, %zu", buf_size);
-=======
     NA_CHECK_SUBSYS_ERROR(msg, buf_size > NA_SM_UNEXPECTED_SIZE, done, ret,
         NA_OVERFLOW, "Exceeds unexpected size, %zu", buf_size);
->>>>>>> aa5e8a31
 
     /* Check op_id */
     NA_CHECK_SUBSYS_ERROR(op, na_sm_op_id == NULL, done, ret, NA_INVALID_ARG,
@@ -4355,13 +4328,8 @@
     struct na_sm_op_id *na_sm_op_id = (struct na_sm_op_id *) op_id;
     na_return_t ret = NA_SUCCESS;
 
-<<<<<<< HEAD
-    NA_CHECK_ERROR(buf_size > NA_SM_UNEXPECTED_SIZE, done, ret, NA_OVERFLOW,
-        "Exceeds unexpected size, %zu", buf_size);
-=======
     NA_CHECK_SUBSYS_ERROR(msg, buf_size > NA_SM_UNEXPECTED_SIZE, done, ret,
         NA_OVERFLOW, "Exceeds unexpected size, %zu", buf_size);
->>>>>>> aa5e8a31
 
     /* Check op_id */
     NA_CHECK_SUBSYS_ERROR(op, na_sm_op_id == NULL, done, ret, NA_INVALID_ARG,
@@ -4441,13 +4409,8 @@
     na_return_t ret = NA_SUCCESS;
     na_bool_t rc;
 
-<<<<<<< HEAD
-    NA_CHECK_ERROR(buf_size > NA_SM_EXPECTED_SIZE, done, ret, NA_OVERFLOW,
-        "Exceeds expected size, %zu", buf_size);
-=======
     NA_CHECK_SUBSYS_ERROR(msg, buf_size > NA_SM_EXPECTED_SIZE, done, ret,
         NA_OVERFLOW, "Exceeds expected size, %zu", buf_size);
->>>>>>> aa5e8a31
 
     /* Check op_id */
     NA_CHECK_SUBSYS_ERROR(op, na_sm_op_id == NULL, done, ret, NA_INVALID_ARG,
@@ -4552,13 +4515,8 @@
     struct na_sm_addr *na_sm_addr = (struct na_sm_addr *) source_addr;
     na_return_t ret = NA_SUCCESS;
 
-<<<<<<< HEAD
-    NA_CHECK_ERROR(buf_size > NA_SM_EXPECTED_SIZE, done, ret, NA_OVERFLOW,
-        "Exceeds expected size, %zu", buf_size);
-=======
     NA_CHECK_SUBSYS_ERROR(msg, buf_size > NA_SM_EXPECTED_SIZE, done, ret,
         NA_OVERFLOW, "Exceeds expected size, %zu", buf_size);
->>>>>>> aa5e8a31
 
     /* Check op_id */
     NA_CHECK_SUBSYS_ERROR(op, na_sm_op_id == NULL, done, ret, NA_INVALID_ARG,
@@ -4907,11 +4865,7 @@
         process_vm_writev(na_sm_addr->pid, liov, liovcnt, riov, riovcnt, 0);
     if (unlikely(nwrite < 0)) {
         if ((errno == EPERM) && na_sm_get_ptrace_scope_value()) {
-<<<<<<< HEAD
-            NA_GOTO_ERROR(error, ret, na_sm_errno_to_na(errno),
-=======
             NA_GOTO_SUBSYS_ERROR(fatal, error, ret, na_sm_errno_to_na(errno),
->>>>>>> aa5e8a31
                 "process_vm_writev() failed (%s):\n"
                 "Kernel Yama configuration does not allow cross-memory attach, "
                 "either run as root: \n"
@@ -5099,11 +5053,7 @@
     nread = process_vm_readv(na_sm_addr->pid, liov, liovcnt, riov, riovcnt, 0);
     if (unlikely(nread < 0)) {
         if ((errno == EPERM) && na_sm_get_ptrace_scope_value()) {
-<<<<<<< HEAD
-            NA_GOTO_ERROR(error, ret, na_sm_errno_to_na(errno),
-=======
             NA_GOTO_SUBSYS_ERROR(fatal, error, ret, na_sm_errno_to_na(errno),
->>>>>>> aa5e8a31
                 "process_vm_readv() failed (%s):\n"
                 "Kernel Yama configuration does not allow cross-memory attach, "
                 "either run as root: \n"
@@ -5281,11 +5231,7 @@
         NA_SM_OP_COMPLETED)
         goto done;
 
-<<<<<<< HEAD
-    NA_LOG_DEBUG("Canceling operation ID %p", (void *)na_sm_op_id);
-=======
     NA_LOG_SUBSYS_DEBUG(op, "Canceling operation ID %p", (void *) na_sm_op_id);
->>>>>>> aa5e8a31
 
     switch (na_sm_op_id->completion_data.callback_info.type) {
         case NA_CB_RECV_UNEXPECTED:
