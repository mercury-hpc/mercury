--- conflicted
+++ resolved
@@ -1,13 +1,7 @@
 #!/bin/bash
 
-# BMI
 BMI_VERSION=master
-<<<<<<< HEAD
-
-# OFI
-=======
 #MPI_VERSION=3.4.1
->>>>>>> aa5e8a31
 if [[ $MERCURY_BUILD_CONFIGURATION == 'Tsan' ]]; then
   OFI_CFLAGS="-O1 -g -fsanitize=thread"
   OFI_EXTRA_FLAGS="--enable-debug"
@@ -16,8 +10,7 @@
   OFI_EXTRA_FLAGS="--enable-debug"
 fi
 #OFI_PR=
-<<<<<<< HEAD
-OFI_VERSION=1.11.2
+OFI_VERSION=1.12.0
 
 # UCX
 if [[ $MERCURY_BUILD_CONFIGURATION == 'Tsan' ]]; then
@@ -29,10 +22,6 @@
 fi
 UCX_VERSION=1.9.0
 
-
-=======
-OFI_VERSION=1.12.0
->>>>>>> aa5e8a31
 PREFIX=${RUNNER_TEMP}/${INSTALL_DIR}
 
 set -e
@@ -42,30 +31,6 @@
 tar -xjf bmi-${BMI_VERSION}.tar.bz2;
 cd bmi-${BMI_VERSION} && ./prepare && ./configure --enable-shared --disable-static --enable-bmi-only --prefix=$PREFIX && make -j2 -s && make install;
 
-<<<<<<< HEAD
-  # OFI
-  if [ -z "$OFI_PR" ]; then
-    cd $HOME && wget https://github.com/ofiwg/libfabric/releases/download/v${OFI_VERSION}/libfabric-${OFI_VERSION}.tar.bz2
-    tar -xjf libfabric-${OFI_VERSION}.tar.bz2;
-    cd libfabric-${OFI_VERSION};
-    wget https://github.com/ofiwg/libfabric/pull/6509.patch
-    patch -p1 < 6509.patch
-  else
-    git clone https://github.com/ofiwg/libfabric.git libfabric-${OFI_VERSION};
-    cd libfabric-${OFI_VERSION};
-    git fetch origin pull/${OFI_PR}/head:ofi_pr;
-    git checkout ofi_pr;
-    ./autogen.sh;
-  fi
-  ./configure --prefix=$PREFIX --disable-usnic --disable-mrail --disable-rstream --disable-perf --disable-efa --disable-psm2 --disable-psm --disable-verbs --disable-shm --disable-static --disable-silent-rules ${OFI_EXTRA_FLAGS} CC="${CC}" CFLAGS="${OFI_CFLAGS}" && make -j2 -s && make install;
-
-  # UCX
-  cd $HOME && wget https://github.com/openucx/ucx/releases/download/v${UCX_VERSION}/ucx-${UCX_VERSION}.tar.gz
-  tar -xzf ucx-${UCX_VERSION}.tar.gz;
-  cd ucx-${UCX_VERSION};
-  ./configure --prefix=$PREFIX --enable-profiling --enable-frame-pointer --enable-stats --enable-memtrack --enable-fault-injection --enable-mt --disable-numa --disable-silent-rules ${UCX_EXTRA_FLAGS} CC="${CC}" CFLAGS="${UCX_CFLAGS}" && make -j2 -s && make install;
-fi
-=======
 # MPI
 #cd $HOME && wget http://www.mpich.org/static/downloads/${MPI_VERSION}/mpich-${MPI_VERSION}.tar.gz;
 #tar -xzf mpich-${MPI_VERSION}.tar.gz;
@@ -87,4 +52,9 @@
   ./autogen.sh;
 fi
 ./configure --prefix=$PREFIX --disable-usnic --disable-mrail --disable-rstream --disable-perf --disable-efa --disable-psm2 --disable-psm --disable-verbs --disable-shm --disable-static --disable-silent-rules ${OFI_EXTRA_FLAGS} CC="${CC}" CFLAGS="${OFI_CFLAGS}" && make -j2 -s && make install;
->>>>>>> aa5e8a31
+
+# UCX
+cd $HOME && wget https://github.com/openucx/ucx/releases/download/v${UCX_VERSION}/ucx-${UCX_VERSION}.tar.gz
+tar -xzf ucx-${UCX_VERSION}.tar.gz;
+cd ucx-${UCX_VERSION};
+./configure --prefix=$PREFIX --enable-profiling --enable-frame-pointer --enable-stats --enable-memtrack --enable-fault-injection --enable-mt --disable-numa --disable-silent-rules ${UCX_EXTRA_FLAGS} CC="${CC}" CFLAGS="${UCX_CFLAGS}" && make -j2 -s && make install;
