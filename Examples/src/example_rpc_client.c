/*
 * Copyright (C) 2013-2015 Argonne National Laboratory, Department of Energy,
 *                    UChicago Argonne, LLC and The HDF Group.
 * All rights reserved.
 *
 * The full copyright notice, including terms governing use, modification,
 * and redistribution, is contained in the COPYING file that can be
 * found at the root of the source code distribution tree.
 */

#include <stdio.h>
#include <assert.h>
#include <unistd.h>
#include <pthread.h>

#include "example_rpc_engine.h"
#include "example_rpc.h"

/* This is an example client program that issues 4 concurrent RPCs, each of
 * which includes a bulk transfer driven by the server.
 *
 * This example code is callback driven (one callback per rpc in this case).
 * The callback model could be avoided using the hg_request API
 * which provides a mechanism to wait for completion of an RPC or a subset of
 * RPCs.  This approach would have two drawbacks, however:
 * - would require a dedicated thread per concurrent RPC
 * - unclear how it would integrate with server-side activity if it were used
 *   in that scenario (for server-to-server communication)
 */

static int done = 0;
static pthread_cond_t done_cond = PTHREAD_COND_INITIALIZER;
static pthread_mutex_t done_mutex = PTHREAD_MUTEX_INITIALIZER;
static hg_id_t my_rpc_id;

static hg_return_t my_rpc_cb(const struct hg_cb_info *info);
static void run_my_rpc(int value);
static na_return_t lookup_cb(const struct na_cb_info *callback_info);

/* struct used to carry state of overall operation across callbacks */
struct my_rpc_state
{
    int value;
    hg_size_t size;
    void* buffer;
    hg_bulk_t bulk_handle;
    hg_handle_t handle;
};

int main(void)
{
    int i;

    /* start mercury and register RPC */

    /* NOTE: the address here is mainly used to identify the transport; this
     * is a client and will not be listening for requests.
     */
    hg_engine_init(NA_FALSE, "tcp://localhost:1234");
    my_rpc_id = my_rpc_register();

    /* issue 4 RPCs (these will proceed concurrently using callbacks) */
    for(i=0; i<4; i++)
        run_my_rpc(i);

    /* wait for callbacks to finish */
    pthread_mutex_lock(&done_mutex);
    while(done < 4)
        pthread_cond_wait(&done_cond, &done_mutex);
    pthread_mutex_unlock(&done_mutex);

    /* shut down */
    hg_engine_finalize();

    return(0);
}


static void run_my_rpc(int value)
{
    int *heap_value;

    heap_value = malloc(sizeof(*heap_value));
    assert(heap_value);
    *heap_value = value;

    /* address lookup.  This is an async operation as well so we continue in
     * a callback from here.
     */
    hg_engine_addr_lookup("tcp://localhost:1234", lookup_cb, heap_value);

    return;
}

static na_return_t lookup_cb(const struct na_cb_info *callback_info)
{
    na_addr_t svr_addr = callback_info->info.lookup.addr;
    my_rpc_in_t in;
    struct hg_info *hgi;
    int ret;
    struct my_rpc_state *my_rpc_state_p;

    assert(callback_info->ret == 0);

    /* set up state structure */
    my_rpc_state_p = malloc(sizeof(*my_rpc_state_p));
    my_rpc_state_p->size = 512;
    /* This includes allocating a src buffer for bulk transfer */
    my_rpc_state_p->buffer = calloc(1, 512);
    assert(my_rpc_state_p->buffer);
    sprintf((char*)my_rpc_state_p->buffer, "Hello world!\n");
    my_rpc_state_p->value = *((int*)callback_info->arg);
    free(callback_info->arg);

    /* create create handle to represent this rpc operation */
    hg_engine_create_handle(svr_addr, my_rpc_id, &my_rpc_state_p->handle);

    /* register buffer for rdma/bulk access by server */
    hgi = HG_Get_info(my_rpc_state_p->handle);
    assert(hgi);
    ret = HG_Bulk_create(hgi->hg_class, 1, &my_rpc_state_p->buffer, &my_rpc_state_p->size,
        HG_BULK_READ_ONLY, &in.bulk_handle);
    my_rpc_state_p->bulk_handle = in.bulk_handle;
    assert(ret == 0);

    /* Send rpc. Note that we are also transmitting the bulk handle in the
     * input struct.  It was set above. 
     */ 
    in.input_val = my_rpc_state_p->value;
    ret = HG_Forward(my_rpc_state_p->handle, my_rpc_cb, my_rpc_state_p, &in);
    assert(ret == 0);

<<<<<<< HEAD
=======
    return(NA_SUCCESS);
>>>>>>> 753ff163
}

/* callback triggered upon receipt of rpc response */
static hg_return_t my_rpc_cb(const struct hg_cb_info *info)
{
    my_rpc_out_t out;
    int ret;
    struct my_rpc_state *my_rpc_state_p = info->arg;

    assert(info->ret == HG_SUCCESS);

    /* decode response */
    ret = HG_Get_output(info->handle, &out);
    assert(ret == 0);

    printf("Got response ret: %d\n", out.ret);

    /* clean up resources consumed by this rpc */
    HG_Bulk_free(my_rpc_state_p->bulk_handle);
    HG_Free_output(info->handle, &out);
    HG_Destroy(info->handle);
    free(my_rpc_state_p->buffer);
    free(my_rpc_state_p);

    /* signal to main() that we are done */
    pthread_mutex_lock(&done_mutex);
    done++;
    pthread_cond_signal(&done_cond);
    pthread_mutex_unlock(&done_mutex);

    return(HG_SUCCESS);
}<|MERGE_RESOLUTION|>--- conflicted
+++ resolved
@@ -129,11 +129,7 @@
     in.input_val = my_rpc_state_p->value;
     ret = HG_Forward(my_rpc_state_p->handle, my_rpc_cb, my_rpc_state_p, &in);
     assert(ret == 0);
-
-<<<<<<< HEAD
-=======
     return(NA_SUCCESS);
->>>>>>> 753ff163
 }
 
 /* callback triggered upon receipt of rpc response */
