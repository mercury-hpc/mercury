--- conflicted
+++ resolved
@@ -43,11 +43,7 @@
     /* bmi+tcp://localhost:port */
     na_info_string = getenv(HG_PORT_NAME);
     if (!na_info_string) {
-<<<<<<< HEAD
-        fprintf(stderr, HG_PORT_NAME " environment variable must be set.\n");
-=======
         fprintf(stderr, HG_PORT_NAME " environment variable must be set, e.g.:\nMERCURY_PORT_NAME=\"tcp://127.0.0.1:22222\"\n");
->>>>>>> 753ff163
         exit(0);
     }
 
